[tool.poetry]
name = "agilerl"
version = "2.2.9"

description = "AgileRL is a deep reinforcement learning library focused on improving RL development through RLOps."
authors = ["Nick Ustaran-Anderegg <dev@agilerl.com>"]
license = "Apache 2.0"
readme = "README.md"
exclude = ["tutorials"]

[tool.poetry.dependencies]
python = "^3.10"
accelerate = "^1.7.0"
deepspeed = "^0.17.1"
dill = "^0.3.7"
fastrand = "^1.3.0"
flatten_dict = "^0.4.2"
gymnasium = "^1.0.0"
google-cloud-storage = "^2.5.0"
h5py = "^3.8.0"
hydra-core = "^1.3.2"
matplotlib = "~3.9.4"
minari = "^0.5.2"
numpy = "^1.26.4"
omegaconf = "^2.3.0"
pandas = "^2.2.3"
peft = "^0.15.2"
pettingzoo = "^1.23.1"
jax = { version = "^0.4.31", extras = ["cpu"] }
pre-commit = "^3.4.0"
pygame = "^2.6.0"
pymunk = "^6.2.0"
redis = "^4.4.4"
scipy = "^1.12.0"
SuperSuit = "^3.9.0"
termcolor = "^1.1.0"
<<<<<<< HEAD
torch = "2.5.1"
tensordict = "^0.8"
=======
torch = "2.7.1"
tensordict = "^0.6"
>>>>>>> dd45e827
tqdm = "^4.66.4"
transformers = "^4.48.1"
ucimlrepo = "^0.0.3"
wandb = "^0.17.6"


[build-system]
requires = ["poetry-core"]
build-backend = "poetry.core.masonry.api"

[tool.black]
line-length = 88

[tool.isort]
profile = "black"

[tool.ruff]
# ignore = ["E501"]
line-length = 88<|MERGE_RESOLUTION|>--- conflicted
+++ resolved
@@ -34,13 +34,8 @@
 scipy = "^1.12.0"
 SuperSuit = "^3.9.0"
 termcolor = "^1.1.0"
-<<<<<<< HEAD
-torch = "2.5.1"
-tensordict = "^0.8"
-=======
 torch = "2.7.1"
 tensordict = "^0.6"
->>>>>>> dd45e827
 tqdm = "^4.66.4"
 transformers = "^4.48.1"
 ucimlrepo = "^0.0.3"
