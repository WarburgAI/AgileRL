import copy

import numpy as np
import pytest
import torch
import torch.optim as optim
from accelerate import Accelerator
from accelerate.optimizer import AcceleratedOptimizer
from tensordict import TensorDict

from agilerl.algorithms.dqn_rainbow import RainbowDQN
from agilerl.modules import EvolvableCNN, EvolvableMLP, EvolvableMultiInput
from agilerl.networks.q_networks import RainbowQNetwork
from agilerl.wrappers.make_evolvable import MakeEvolvable
from tests.helper_functions import (
<<<<<<< HEAD
    generate_dict_or_tuple_space,
    generate_discrete_space,
    generate_multidiscrete_space,
    generate_random_box_space,
=======
    assert_not_equal_state_dict,
    assert_state_dicts_equal,
>>>>>>> a136ceaf
    get_experiences_batch,
    get_sample_from_space,
)


class DummyRainbowDQN(RainbowDQN):
    def __init__(self, observation_space, action_space, *args, **kwargs):
        super().__init__(observation_space, action_space, *args, **kwargs)

        self.tensor_test = torch.randn(1)


class DummyEnv:
    def __init__(self, state_size, vect=True, num_envs=2):
        self.state_size = state_size
        self.vect = vect
        if self.vect:
            self.state_size = (num_envs,) + self.state_size
            self.n_envs = num_envs
            self.num_envs = num_envs
        else:
            self.n_envs = 1

    def reset(self):
        return np.random.rand(*self.state_size), {}

    def step(self, action):
        return (
            np.random.rand(*self.state_size),
            np.random.randint(0, 5, self.n_envs),
            np.random.randint(0, 2, self.n_envs),
            np.random.randint(0, 2, self.n_envs),
            {},
        )


# initialize DQN with valid parameters
@pytest.mark.parametrize(
    "observation_space, encoder_cls",
    [
<<<<<<< HEAD
        (generate_random_box_space(shape=(4,)), EvolvableMLP),
        (generate_random_box_space(shape=(3, 32, 32), low=0, high=255), EvolvableCNN),
        (generate_dict_or_tuple_space(2, 2, dict_space=True), EvolvableMultiInput),
        (generate_dict_or_tuple_space(2, 2, dict_space=False), EvolvableMultiInput),
    ],
)
@pytest.mark.parametrize("accelerator", [None, Accelerator()])
def test_initialize_dqn(observation_space, encoder_cls, accelerator):
    action_space = generate_discrete_space(2)

    dqn = RainbowDQN(observation_space, action_space, accelerator=accelerator)
=======
        ("vector_space", EvolvableMLP),
        ("image_space", EvolvableCNN),
        ("dict_space", EvolvableMultiInput),
        ("multidiscrete_space", EvolvableMLP),
    ],
)
@pytest.mark.parametrize("accelerator", [None, Accelerator()])
def test_initialize_dqn(
    observation_space, discrete_space, encoder_cls, accelerator, request
):
    observation_space = request.getfixturevalue(observation_space)
    dqn = RainbowDQN(observation_space, discrete_space, accelerator=accelerator)
>>>>>>> a136ceaf

    expected_device = accelerator.device if accelerator else "cpu"
    assert dqn.observation_space == observation_space
    assert dqn.action_space == discrete_space
    assert dqn.batch_size == 64
    assert dqn.lr == 0.0001
    assert dqn.learn_step == 5
    assert dqn.gamma == 0.99
    assert dqn.tau == 0.001
    assert dqn.mut is None
    assert dqn.device == expected_device
    assert dqn.accelerator == accelerator
    assert dqn.index == 0
    assert dqn.scores == []
    assert dqn.fitness == []
    assert dqn.steps == [0]
    # assert dqn.actor_network is None
    assert isinstance(dqn.actor.encoder, encoder_cls)
    assert isinstance(dqn.actor_target.encoder, encoder_cls)
    expected_opt_cls = AcceleratedOptimizer if accelerator else optim.Adam
    assert isinstance(dqn.optimizer.optimizer, expected_opt_cls)


@pytest.mark.parametrize(
    "observation_space, encoder_cls",
    [
<<<<<<< HEAD
        (generate_random_box_space(shape=(4,)), EvolvableMLP),
=======
        ("vector_space", EvolvableMLP),
>>>>>>> a136ceaf
    ],
)
@pytest.mark.parametrize("accelerator", [None, Accelerator()])
def test_initialize_dqn_with_actor_network_evo_net(
<<<<<<< HEAD
    observation_space, encoder_cls, accelerator
):
    action_space = generate_discrete_space(2)
=======
    observation_space, discrete_space, encoder_cls, accelerator, request
):
    observation_space = request.getfixturevalue(observation_space)
>>>>>>> a136ceaf
    support = torch.linspace(0, 1, 51)
    device = accelerator.device if accelerator else "cpu"
    actor_network = RainbowQNetwork(
        observation_space=observation_space,
        action_space=discrete_space,
        support=support,
        device=device,
    )

    # Create an instance of the RainbowDQN class
    dqn = RainbowDQN(
        observation_space,
<<<<<<< HEAD
        action_space,
=======
        discrete_space,
>>>>>>> a136ceaf
        actor_network=actor_network,
        accelerator=accelerator,
    )

    assert dqn.observation_space == observation_space
    assert dqn.action_space == discrete_space
    assert dqn.batch_size == 64
    assert dqn.lr == 0.0001
    assert dqn.learn_step == 5
    assert dqn.gamma == 0.99
    assert dqn.tau == 0.001
    assert dqn.mut is None
    assert dqn.device == device
    assert dqn.accelerator == accelerator
    assert dqn.index == 0
    assert dqn.scores == []
    assert dqn.fitness == []
    assert dqn.steps == [0]

    assert isinstance(dqn.actor.encoder, encoder_cls)
    assert isinstance(dqn.actor_target.encoder, encoder_cls)
    if accelerator is not None:
        assert isinstance(dqn.optimizer.optimizer, AcceleratedOptimizer)
    else:
        assert isinstance(dqn.optimizer.optimizer, optim.Adam)


def test_initialize_dqn_with_incorrect_actor_net_type(
    vector_space, discrete_space, request
):
    actor_network = "dummy"

    with pytest.raises(TypeError) as a:
        dqn = RainbowDQN(vector_space, discrete_space, actor_network=actor_network)
        assert dqn
        assert (
            str(a.value)
            == f"'actor_network' argument is of type {type(actor_network)}, but must be of type nn.Module."
        )


# Can initialize DQN with an actor network
# TODO: This will be deprecated in the future
@pytest.mark.parametrize(
    "observation_space, actor_network, input_tensor",
    [
        ("vector_space", "simple_mlp", torch.randn(1, 4)),
        (
            "image_space",
            "simple_cnn",
            torch.randn(1, 3, 32, 32),
        ),
    ],
)
def test_initialize_dqn_with_make_evolvable(
<<<<<<< HEAD
    observation_space, actor_network, input_tensor, request
=======
    observation_space, discrete_space, actor_network, input_tensor, request
>>>>>>> a136ceaf
):
    observation_space = request.getfixturevalue(observation_space)
    actor_network = request.getfixturevalue(actor_network)
    actor_network = MakeEvolvable(actor_network, input_tensor)

    dqn = RainbowDQN(observation_space, discrete_space, actor_network=actor_network)

    assert dqn.observation_space == observation_space
    assert dqn.action_space == discrete_space
    assert dqn.batch_size == 64
    assert dqn.lr == 0.0001
    assert dqn.learn_step == 5
    assert dqn.gamma == 0.99
    assert dqn.tau == 0.001
    assert dqn.mut is None
    assert dqn.device == "cpu"
    assert dqn.accelerator is None
    assert dqn.index == 0
    assert dqn.scores == []
    assert dqn.fitness == []
    assert dqn.steps == [0]
    # assert dqn.actor_network == actor_network
    assert isinstance(dqn.optimizer.optimizer, optim.Adam)


@pytest.mark.parametrize(
    "observation_space",
    [
<<<<<<< HEAD
        generate_discrete_space(4),
        generate_random_box_space(shape=(4,)),
        generate_random_box_space(shape=(3, 32, 32), low=0, high=255),
        generate_multidiscrete_space(2, 2),
        generate_dict_or_tuple_space(2, 2, dict_space=True),
        generate_dict_or_tuple_space(2, 2, dict_space=False),
    ],
)
@pytest.mark.parametrize("accelerator", [None, Accelerator()])
def test_returns_expected_action(accelerator, observation_space):
    action_space = generate_discrete_space(2)

    dqn = RainbowDQN(observation_space, action_space, accelerator=accelerator)
=======
        "vector_space",
        "discrete_space",
        "image_space",
        "multidiscrete_space",
        "dict_space",
    ],
)
@pytest.mark.parametrize("accelerator", [None, Accelerator()])
def test_returns_expected_action(
    accelerator, observation_space, discrete_space, request
):
    observation_space = request.getfixturevalue(observation_space)
    dqn = RainbowDQN(observation_space, discrete_space, accelerator=accelerator)
>>>>>>> a136ceaf
    state = get_sample_from_space(observation_space)

    action_mask = None

    action = dqn.get_action(state, action_mask)[0]

    assert action.is_integer()
    assert action >= 0 and action < discrete_space.n

    action_mask = np.array([0, 1])

    action = dqn.get_action(state, action_mask)[0]

    assert action.is_integer()
    assert action == 1


def test_returns_expected_action_mask_vectorized(vector_space, discrete_space):
    accelerator = Accelerator()

    dqn = RainbowDQN(vector_space, discrete_space, accelerator=accelerator)
    state = np.array([[1, 2, 4, 5], [2, 3, 5, 1]])

    action_mask = np.array([[0, 1], [1, 0]])

    action = dqn.get_action(state, action_mask)

    assert np.array_equal(action, [1, 0])


@pytest.mark.parametrize(
    "observation_space",
    [
<<<<<<< HEAD
        generate_discrete_space(4),
        generate_random_box_space(shape=(4,)),
        generate_dict_or_tuple_space(2, 2, dict_space=True),
        generate_dict_or_tuple_space(2, 2, dict_space=False),
=======
        "discrete_space",
        "vector_space",
        "dict_space",
        "multidiscrete_space",
>>>>>>> a136ceaf
    ],
)
@pytest.mark.parametrize("accelerator", [None, Accelerator()])
# learns from experiences and updates network parameters
def test_learns_from_experiences(
    accelerator, observation_space, discrete_space, request
):
    observation_space = request.getfixturevalue(observation_space)
    torch.autograd.set_detect_anomaly(True)
    batch_size = 64

    # Create an instance of the DQN class
    dqn = RainbowDQN(
        observation_space,
        discrete_space,
        batch_size=batch_size,
        accelerator=accelerator,
    )

    # Create a batch of experiences
    device = accelerator.device if accelerator else "cpu"
    experiences = get_experiences_batch(
<<<<<<< HEAD
        observation_space, action_space, batch_size, device
=======
        observation_space, discrete_space, batch_size, device
>>>>>>> a136ceaf
    )

    # Copy state dict before learning - should be different to after updating weights
    actor = dqn.actor
    actor_target = dqn.actor_target
    actor_pre_learn_sd = copy.deepcopy(dqn.actor.state_dict())
    actor_target_pre_learn_sd = copy.deepcopy(dqn.actor_target.state_dict())

    # Call the learn method
    loss, new_idxs, new_priorities = dqn.learn(experiences, per=False)

    assert loss > 0.0
    assert new_idxs is None
    assert new_priorities is None
    assert actor == dqn.actor
    assert actor_target == dqn.actor_target
    assert_not_equal_state_dict(actor_pre_learn_sd, dqn.actor.state_dict())
    assert_not_equal_state_dict(
        actor_target_pre_learn_sd, dqn.actor_target.state_dict()
    )


@pytest.mark.parametrize("accelerator", [None, Accelerator()])
@pytest.mark.parametrize("combined", [True, False])
# learns from experiences and updates network parameters
def test_learns_from_experiences_n_step(
    accelerator, combined, vector_space, discrete_space
):
    batch_size = 64

    # Create an instance of the DQN class
    dqn = RainbowDQN(
        vector_space,
        discrete_space,
        batch_size=batch_size,
        accelerator=accelerator,
        combined_reward=combined,
    )

    # Create a batch of experiences
    # Create a batch of experiences
    states = torch.randn(batch_size, vector_space.shape[0])
    actions = torch.randint(0, discrete_space.n, (batch_size, 1))
    rewards = torch.randn((batch_size, 1))
    next_states = torch.randn(batch_size, vector_space.shape[0])
    dones = torch.randint(0, 2, (batch_size, 1))
    idxs = np.arange(batch_size)
    n_states = torch.randn(batch_size, vector_space.shape[0])
    n_actions = torch.randint(0, discrete_space.n, (batch_size, 1))
    n_rewards = torch.randn((batch_size, 1))
    n_next_states = torch.randn(batch_size, vector_space.shape[0])
    n_dones = torch.randint(0, 2, (batch_size, 1))

    experiences = TensorDict(
        {
            "obs": states,
            "action": actions,
            "reward": rewards,
            "next_obs": next_states,
            "done": dones,
            "idxs": idxs,
        },
        batch_size=[batch_size],
        device=accelerator.device if accelerator else "cpu",
    )

    n_experiences = TensorDict(
        {
            "obs": n_states,
            "action": n_actions,
            "reward": n_rewards,
            "next_obs": n_next_states,
            "done": n_dones,
        },
        batch_size=[batch_size],
        device=accelerator.device if accelerator else "cpu",
    )

    # Copy state dict before learning - should be different to after updating weights
    actor = dqn.actor
    actor_target = dqn.actor_target
    actor_pre_learn_sd = copy.deepcopy(dqn.actor.state_dict())
    actor_target_pre_learn_sd = copy.deepcopy(dqn.actor_target.state_dict())

    # Call the learn method
    loss, new_idxs, new_priorities = dqn.learn(experiences, n_experiences, per=False)

    assert loss > 0.0
    assert new_idxs is not None
    assert new_priorities is None
    assert actor == dqn.actor
    assert actor_target == dqn.actor_target
    assert_not_equal_state_dict(actor_pre_learn_sd, dqn.actor.state_dict())
    assert_not_equal_state_dict(
        actor_target_pre_learn_sd, dqn.actor_target.state_dict()
    )


# learns from experiences and updates network parameters
@pytest.mark.parametrize("accelerator", [None, Accelerator()])
@pytest.mark.parametrize("combined", [True, False])
<<<<<<< HEAD
def test_learns_from_experiences_per(accelerator, combined):
    observation_space = generate_random_box_space(shape=(4,))
    action_space = generate_discrete_space(2)
=======
def test_learns_from_experiences_per(
    accelerator, combined, vector_space, discrete_space
):
>>>>>>> a136ceaf
    batch_size = 64

    # Create an instance of the DQN class
    dqn = RainbowDQN(
        vector_space,
        discrete_space,
        batch_size=batch_size,
        accelerator=accelerator,
        combined_reward=combined,
    )

    # Create a batch of experiences
    states = torch.randn(batch_size, vector_space.shape[0])
    actions = torch.randint(0, discrete_space.n, (batch_size, 1))
    rewards = torch.randn((batch_size, 1))
    next_states = torch.randn(batch_size, vector_space.shape[0])
    dones = torch.randint(0, 2, (batch_size, 1))
    weights = torch.rand(batch_size)
    idxs = torch.from_numpy(np.arange(batch_size))

    experiences = TensorDict(
        {
            "obs": states,
            "action": actions,
            "reward": rewards,
            "next_obs": next_states,
            "done": dones,
            "idxs": idxs,
            "weights": weights,
        },
        batch_size=[batch_size],
        device=accelerator.device if accelerator else "cpu",
    )

    # Copy state dict before learning - should be different to after updating weights
    actor = dqn.actor
    actor_target = dqn.actor_target
    actor_pre_learn_sd = copy.deepcopy(dqn.actor.state_dict())
    actor_target_pre_learn_sd = copy.deepcopy(dqn.actor_target.state_dict())

    # Call the learn method
    loss, new_idxs, new_priorities = dqn.learn(experiences, per=True)

    assert loss > 0.0
    assert isinstance(new_idxs, torch.Tensor)
    assert isinstance(new_priorities, np.ndarray)
    assert torch.equal(new_idxs.cpu(), idxs)
    assert actor == dqn.actor
    assert actor_target == dqn.actor_target
    assert_not_equal_state_dict(actor_pre_learn_sd, dqn.actor.state_dict())
    assert_not_equal_state_dict(
        actor_target_pre_learn_sd, dqn.actor_target.state_dict()
    )


# learns from experiences and updates network parameters
@pytest.mark.parametrize("accelerator", [None, Accelerator()])
@pytest.mark.parametrize("combined", [True, False])
<<<<<<< HEAD
def test_learns_from_experiences_per_n_step(accelerator, combined):
    observation_space = generate_random_box_space(shape=(4,))
    action_space = generate_discrete_space(2)
=======
def test_learns_from_experiences_per_n_step(
    accelerator, combined, vector_space, discrete_space
):
>>>>>>> a136ceaf
    batch_size = 64

    # Create an instance of the DQN class
    dqn = RainbowDQN(
        vector_space,
        discrete_space,
        batch_size=batch_size,
        accelerator=accelerator,
        combined_reward=combined,
    )

    # Create a batch of experiences
    states = torch.randn(batch_size, vector_space.shape[0])
    actions = torch.randint(0, discrete_space.n, (batch_size, 1))
    rewards = torch.randn((batch_size, 1))
    next_states = torch.randn(batch_size, vector_space.shape[0])
    dones = torch.randint(0, 2, (batch_size, 1))
    weights = torch.rand(batch_size)
    idxs = torch.from_numpy(np.arange(batch_size))
    n_states = torch.randn(batch_size, vector_space.shape[0])
    n_actions = torch.randint(0, discrete_space.n, (batch_size, 1))
    n_rewards = torch.randn((batch_size, 1))
    n_next_states = torch.randn(batch_size, vector_space.shape[0])
    n_dones = torch.randint(0, 2, (batch_size, 1))

    experiences = TensorDict(
        {
            "obs": states,
            "action": actions,
            "reward": rewards,
            "next_obs": next_states,
            "done": dones,
            "idxs": idxs,
            "weights": weights,
        },
        batch_size=[batch_size],
        device=accelerator.device if accelerator else "cpu",
    )

    n_experiences = TensorDict(
        {
            "obs": n_states,
            "action": n_actions,
            "reward": n_rewards,
            "next_obs": n_next_states,
            "done": n_dones,
        },
        batch_size=[batch_size],
        device=accelerator.device if accelerator else "cpu",
    )

    # Copy state dict before learning - should be different to after updating weights
    actor = dqn.actor
    actor_target = dqn.actor_target
    actor_pre_learn_sd = copy.deepcopy(dqn.actor.state_dict())
    actor_target_pre_learn_sd = copy.deepcopy(dqn.actor_target.state_dict())

    # Call the learn method
    loss, new_idxs, new_priorities = dqn.learn(experiences, n_experiences, per=True)

    assert loss > 0.0
    assert isinstance(new_idxs, torch.Tensor)
    assert isinstance(new_priorities, np.ndarray)
    assert torch.equal(new_idxs.cpu(), idxs)
    assert actor == dqn.actor
    assert actor_target == dqn.actor_target
    assert_not_equal_state_dict(actor_pre_learn_sd, dqn.actor.state_dict())
    assert_not_equal_state_dict(
        actor_target_pre_learn_sd, dqn.actor_target.state_dict()
    )


# Updates target network parameters with soft update
def test_soft_update(vector_space, discrete_space):
    net_config = {"encoder_config": {"hidden_size": [64, 64]}}
    batch_size = 64
    lr = 1e-4
    learn_step = 5
    gamma = 0.99
    tau = 1e-3
    mut = None
    actor_network = None
    device = "cpu"
    accelerator = None
    wrap = True

    dqn = RainbowDQN(
        vector_space,
        discrete_space,
        net_config=net_config,
        batch_size=batch_size,
        lr=lr,
        learn_step=learn_step,
        gamma=gamma,
        tau=tau,
        mut=mut,
        actor_network=actor_network,
        device=device,
        accelerator=accelerator,
        wrap=wrap,
    )

    dqn.soft_update()

    eval_params = list(dqn.actor.parameters())
    target_params = list(dqn.actor_target.parameters())
    expected_params = [
        dqn.tau * eval_param + (1.0 - dqn.tau) * target_param
        for eval_param, target_param in zip(eval_params, target_params)
    ]

    assert all(
        torch.allclose(expected_param, target_param)
        for expected_param, target_param in zip(expected_params, target_params)
    )


# Runs algorithm test loop
@pytest.mark.parametrize("num_envs", [1, 3])
<<<<<<< HEAD
@pytest.mark.parametrize(
    "observation_space",
    [
        generate_random_box_space(shape=(4,)),
        generate_random_box_space(shape=(3, 32, 32), low=0, high=255),
    ],
)
def test_algorithm_test_loop(num_envs, observation_space):
    action_space = generate_discrete_space(2)
    vect = num_envs > 1
    env = DummyEnv(state_size=observation_space.shape, vect=vect, num_envs=num_envs)
    agent = RainbowDQN(observation_space=observation_space, action_space=action_space)
=======
@pytest.mark.parametrize("observation_space", ["vector_space", "image_space"])
def test_algorithm_test_loop(num_envs, observation_space, discrete_space, request):
    observation_space = request.getfixturevalue(observation_space)
    vect = num_envs > 1
    env = DummyEnv(state_size=observation_space.shape, vect=vect, num_envs=num_envs)
    agent = RainbowDQN(observation_space=observation_space, action_space=discrete_space)
>>>>>>> a136ceaf
    mean_score = agent.test(env, max_steps=10)
    assert isinstance(mean_score, float)


# Clones the agent and returns an identical agent.
<<<<<<< HEAD
@pytest.mark.parametrize(
    "observation_space",
    [
        generate_random_box_space(shape=(4,)),
        generate_random_box_space(shape=(3, 32, 32), low=0, high=255),
        generate_dict_or_tuple_space(2, 2, dict_space=True),
        generate_dict_or_tuple_space(2, 2, dict_space=False),
    ],
)
def test_clone_returns_identical_agent(observation_space):
    action_space = generate_discrete_space(2)

    dqn = DummyRainbowDQN(observation_space, action_space)
=======
@pytest.mark.parametrize("observation_space", ["vector_space"])
def test_clone_returns_identical_agent(observation_space, discrete_space, request):
    observation_space = request.getfixturevalue(observation_space)
    dqn = DummyRainbowDQN(observation_space, discrete_space)
>>>>>>> a136ceaf
    dqn.fitness = [200, 200, 200]
    dqn.scores = [94, 94, 94]
    dqn.steps = [2500]
    dqn.tensor_attribute = torch.randn(1)
    clone_agent = dqn.clone()

    assert clone_agent.observation_space == dqn.observation_space
    assert clone_agent.action_space == dqn.action_space
    # assert clone_agent.actor_network == dqn.actor_network
    assert clone_agent.batch_size == dqn.batch_size
    assert clone_agent.lr == dqn.lr
    assert clone_agent.learn_step == dqn.learn_step
    assert clone_agent.gamma == dqn.gamma
    assert clone_agent.tau == dqn.tau
    assert clone_agent.mut == dqn.mut
    assert clone_agent.device == dqn.device
    assert clone_agent.accelerator == dqn.accelerator
    assert_state_dicts_equal(clone_agent.actor.state_dict(), dqn.actor.state_dict())
    assert_state_dicts_equal(
        clone_agent.actor_target.state_dict(), dqn.actor_target.state_dict()
    )
    assert_state_dicts_equal(
        clone_agent.optimizer.state_dict(), dqn.optimizer.state_dict()
    )
    assert clone_agent.fitness == dqn.fitness
    assert clone_agent.steps == dqn.steps
    assert clone_agent.scores == dqn.scores
    assert clone_agent.tensor_attribute == dqn.tensor_attribute
    assert clone_agent.tensor_test == dqn.tensor_test

    accelerator = Accelerator()
    dqn = RainbowDQN(observation_space, discrete_space, accelerator=accelerator)
    clone_agent = dqn.clone()

    assert clone_agent.observation_space == dqn.observation_space
    assert clone_agent.action_space == dqn.action_space
    assert clone_agent.batch_size == dqn.batch_size
    assert clone_agent.lr == dqn.lr
    assert clone_agent.learn_step == dqn.learn_step
    assert clone_agent.gamma == dqn.gamma
    assert clone_agent.tau == dqn.tau
    assert clone_agent.mut == dqn.mut
    assert clone_agent.device == dqn.device
    assert clone_agent.accelerator == dqn.accelerator
    assert_state_dicts_equal(clone_agent.actor.state_dict(), dqn.actor.state_dict())
    assert_state_dicts_equal(
        clone_agent.actor_target.state_dict(), dqn.actor_target.state_dict()
    )
    assert_state_dicts_equal(
        clone_agent.optimizer.state_dict(), dqn.optimizer.state_dict()
    )
    assert clone_agent.fitness == dqn.fitness
    assert clone_agent.steps == dqn.steps
    assert clone_agent.scores == dqn.scores

    accelerator = Accelerator()
    dqn = RainbowDQN(
        observation_space, discrete_space, accelerator=accelerator, wrap=False
    )
    clone_agent = dqn.clone(wrap=False)

    assert clone_agent.observation_space == dqn.observation_space
    assert clone_agent.action_space == dqn.action_space
    # assert clone_agent.actor_network == dqn.actor_network
    assert clone_agent.batch_size == dqn.batch_size
    assert clone_agent.lr == dqn.lr
    assert clone_agent.learn_step == dqn.learn_step
    assert clone_agent.gamma == dqn.gamma
    assert clone_agent.tau == dqn.tau
    assert clone_agent.mut == dqn.mut
    assert clone_agent.device == dqn.device
    assert clone_agent.accelerator == dqn.accelerator
    assert_state_dicts_equal(clone_agent.actor.state_dict(), dqn.actor.state_dict())
    assert_state_dicts_equal(
        clone_agent.actor_target.state_dict(), dqn.actor_target.state_dict()
    )
    assert_state_dicts_equal(
        clone_agent.optimizer.state_dict(), dqn.optimizer.state_dict()
    )
    assert clone_agent.fitness == dqn.fitness
    assert clone_agent.steps == dqn.steps
    assert clone_agent.scores == dqn.scores


def test_clone_new_index(vector_space, discrete_space):
    dqn = RainbowDQN(vector_space, discrete_space)
    clone_agent = dqn.clone(index=100)

    assert clone_agent.index == 100


def test_clone_after_learning(vector_space, discrete_space):
    batch_size = 8
<<<<<<< HEAD
    rainbow_dqn = RainbowDQN(observation_space, action_space, batch_size=batch_size)

    experiences = get_experiences_batch(observation_space, action_space, batch_size)
=======
    rainbow_dqn = RainbowDQN(vector_space, discrete_space, batch_size=batch_size)

    experiences = get_experiences_batch(vector_space, discrete_space, batch_size)
>>>>>>> a136ceaf
    rainbow_dqn.learn(experiences)
    clone_agent = rainbow_dqn.clone()

    assert clone_agent.observation_space == rainbow_dqn.observation_space
    assert clone_agent.action_space == rainbow_dqn.action_space
    # assert clone_agent.actor_network == rainbow_dqn.actor_network
    assert clone_agent.batch_size == rainbow_dqn.batch_size
    assert clone_agent.lr == rainbow_dqn.lr
    assert clone_agent.learn_step == rainbow_dqn.learn_step
    assert clone_agent.gamma == rainbow_dqn.gamma
    assert clone_agent.tau == rainbow_dqn.tau
    assert clone_agent.mut == rainbow_dqn.mut
    assert clone_agent.device == rainbow_dqn.device
    assert clone_agent.accelerator == rainbow_dqn.accelerator
    assert_state_dicts_equal(
        clone_agent.actor.state_dict(), rainbow_dqn.actor.state_dict()
    )
    assert_state_dicts_equal(
        clone_agent.actor_target.state_dict(), rainbow_dqn.actor_target.state_dict()
    )
    assert_state_dicts_equal(
        clone_agent.optimizer.state_dict(), rainbow_dqn.optimizer.state_dict()
    )
    assert clone_agent.fitness == rainbow_dqn.fitness
    assert clone_agent.steps == rainbow_dqn.steps
<<<<<<< HEAD
    assert clone_agent.scores == rainbow_dqn.scores


# The method successfully unwraps the actor and actor_target models when an accelerator is present.
def test_unwrap_models():
    dqn = RainbowDQN(
        observation_space=generate_random_box_space(shape=(4,)),
        action_space=generate_discrete_space(2),
        accelerator=Accelerator(),
    )
    dqn.unwrap_models()
    assert isinstance(dqn.actor, nn.Module)
    assert isinstance(dqn.actor_target, nn.Module)


# The saved checkpoint file contains the correct data and format.
@pytest.mark.parametrize(
    "observation_space, encoder_cls",
    [
        (generate_random_box_space(shape=(4,)), EvolvableMLP),
        (generate_random_box_space(shape=(3, 32, 32), low=0, high=255), EvolvableCNN),
        (generate_dict_or_tuple_space(2, 2, dict_space=True), EvolvableMultiInput),
        (generate_dict_or_tuple_space(2, 2, dict_space=False), EvolvableMultiInput),
    ],
)
def test_save_load_checkpoint_correct_data_and_format(
    tmpdir, observation_space, encoder_cls
):
    # Initialize the DQN agent
    dqn = RainbowDQN(
        observation_space=observation_space,
        action_space=generate_discrete_space(2),
    )
    initial_actor_state_dict = dqn.actor.state_dict()
    init_optim_state_dict = dqn.optimizer.state_dict()

    # Save the checkpoint to a file
    checkpoint_path = Path(tmpdir) / "checkpoint.pth"
    dqn.save_checkpoint(checkpoint_path)

    # Load the saved checkpoint file
    checkpoint = torch.load(checkpoint_path, pickle_module=dill)

    # Check if the loaded checkpoint has the correct keys
    assert "actor_init_dict" in checkpoint["network_info"]["modules"]
    assert "actor_state_dict" in checkpoint["network_info"]["modules"]
    assert "actor_target_init_dict" in checkpoint["network_info"]["modules"]
    assert "actor_target_state_dict" in checkpoint["network_info"]["modules"]
    assert "optimizer_state_dict" in checkpoint["network_info"]["optimizers"]
    assert "batch_size" in checkpoint
    assert "lr" in checkpoint
    assert "learn_step" in checkpoint
    assert "gamma" in checkpoint
    assert "tau" in checkpoint
    assert "mut" in checkpoint
    assert "index" in checkpoint
    assert "scores" in checkpoint
    assert "fitness" in checkpoint
    assert "steps" in checkpoint

    # Load checkpoint
    dqn.load_checkpoint(checkpoint_path)

    # Check if properties and weights are loaded correctly
    assert isinstance(dqn.actor.encoder, encoder_cls)
    assert isinstance(dqn.actor_target.encoder, encoder_cls)
    assert dqn.lr == 1e-4
    assert str(dqn.actor.state_dict()) == str(dqn.actor_target.state_dict())
    assert str(initial_actor_state_dict) == str(dqn.actor.state_dict())
    assert str(init_optim_state_dict) == str(dqn.optimizer.state_dict())
    assert dqn.batch_size == 64
    assert dqn.learn_step == 5
    assert dqn.gamma == 0.99
    assert dqn.tau == 1e-3
    assert dqn.mut is None
    assert dqn.index == 0
    assert dqn.scores == []
    assert dqn.fitness == []
    assert dqn.steps == [0]


# The saved checkpoint file contains the correct data and format.
# TODO: This will be deprecated in the future.
@pytest.mark.parametrize(
    "actor_network, input_tensor",
    [
        ("simple_cnn", torch.randn(1, 3, 64, 64)),
    ],
)
def test_save_load_checkpoint_correct_data_and_format_cnn_network(
    actor_network, input_tensor, request, tmpdir
):
    actor_network = request.getfixturevalue(actor_network)
    actor_network = MakeEvolvable(actor_network, input_tensor)

    # Initialize the DQN agent
    dqn = RainbowDQN(
        observation_space=generate_random_box_space(shape=(3, 64, 64), low=0, high=255),
        action_space=generate_discrete_space(2),
        actor_network=actor_network,
    )

    initial_actor_state_dict = dqn.actor.state_dict()
    init_optim_state_dict = dqn.optimizer.state_dict()

    # Save the checkpoint to a file
    checkpoint_path = Path(tmpdir) / "checkpoint.pth"
    dqn.save_checkpoint(checkpoint_path)

    # Load the saved checkpoint file
    checkpoint = torch.load(checkpoint_path, pickle_module=dill)

    # Check if the loaded checkpoint has the correct keys
    assert "actor_init_dict" in checkpoint["network_info"]["modules"]
    assert "actor_state_dict" in checkpoint["network_info"]["modules"]
    assert "actor_target_init_dict" in checkpoint["network_info"]["modules"]
    assert "actor_target_state_dict" in checkpoint["network_info"]["modules"]
    assert "optimizer_state_dict" in checkpoint["network_info"]["optimizers"]
    assert "batch_size" in checkpoint
    assert "lr" in checkpoint
    assert "learn_step" in checkpoint
    assert "gamma" in checkpoint
    assert "tau" in checkpoint
    assert "mut" in checkpoint
    assert "index" in checkpoint
    assert "scores" in checkpoint
    assert "fitness" in checkpoint
    assert "steps" in checkpoint

    # Load checkpoint
    dqn.load_checkpoint(checkpoint_path)

    # Check if properties and weights are loaded correctly
    assert isinstance(dqn.actor, nn.Module)
    assert isinstance(dqn.actor_target, nn.Module)
    assert dqn.lr == 1e-4
    assert str(dqn.actor.state_dict()) == str(dqn.actor_target.state_dict())
    assert str(initial_actor_state_dict) == str(dqn.actor.state_dict())
    assert str(init_optim_state_dict) == str(dqn.optimizer.state_dict())
    assert dqn.batch_size == 64
    assert dqn.learn_step == 5
    assert dqn.gamma == 0.99
    assert dqn.tau == 1e-3
    assert dqn.mut is None
    assert dqn.index == 0
    assert dqn.scores == []
    assert dqn.fitness == []
    assert dqn.steps == [0]


@pytest.mark.parametrize(
    "observation_space, encoder_cls",
    [
        (generate_random_box_space(shape=(4,)), EvolvableMLP),
        (generate_random_box_space(shape=(3, 32, 32), low=0, high=255), EvolvableCNN),
        (generate_dict_or_tuple_space(2, 2, dict_space=True), EvolvableMultiInput),
        (generate_dict_or_tuple_space(2, 2, dict_space=False), EvolvableMultiInput),
    ],
)
@pytest.mark.parametrize("accelerator", [None, Accelerator()])
# The saved checkpoint file contains the correct data and format.
def test_load_from_pretrained(observation_space, encoder_cls, accelerator, tmpdir):
    # Initialize the DQN agent
    dqn = RainbowDQN(
        observation_space=observation_space,
        action_space=generate_discrete_space(2),
    )

    # Save the checkpoint to a file
    checkpoint_path = Path(tmpdir) / "checkpoint.pth"
    dqn.save_checkpoint(checkpoint_path)

    # Create new agent object
    new_dqn = RainbowDQN.load(checkpoint_path, device="cpu", accelerator=accelerator)

    # Check if properties and weights are loaded correctly
    assert new_dqn.observation_space == dqn.observation_space
    assert new_dqn.action_space == dqn.action_space
    assert isinstance(new_dqn.actor.encoder, encoder_cls)
    assert isinstance(new_dqn.actor_target.encoder, encoder_cls)
    assert new_dqn.lr == dqn.lr
    assert str(new_dqn.actor.to("cpu").state_dict()) == str(dqn.actor.state_dict())
    assert str(new_dqn.actor_target.to("cpu").state_dict()) == str(
        dqn.actor_target.state_dict()
    )
    assert new_dqn.batch_size == dqn.batch_size
    assert new_dqn.learn_step == dqn.learn_step
    assert new_dqn.gamma == dqn.gamma
    assert new_dqn.tau == dqn.tau
    assert new_dqn.mut == dqn.mut
    assert new_dqn.index == dqn.index
    assert new_dqn.scores == dqn.scores
    assert new_dqn.fitness == dqn.fitness
    assert new_dqn.steps == dqn.steps


# The saved checkpoint file contains the correct data and format.
# TODO: This will be deprecated in the future.
@pytest.mark.parametrize(
    "observation_space, actor_network, input_tensor",
    [
        (generate_random_box_space(shape=(4,)), "simple_mlp", torch.randn(1, 4)),
        (
            generate_random_box_space(shape=(3, 64, 64), low=0, high=255),
            "simple_cnn",
            torch.randn(1, 3, 64, 64),
        ),
    ],
)
def test_load_from_pretrained_networks(
    observation_space, actor_network, input_tensor, request, tmpdir
):
    action_space = generate_discrete_space(2)
    actor_network = request.getfixturevalue(actor_network)
    actor_network = MakeEvolvable(actor_network, input_tensor)

    # Initialize the DQN agent
    dqn = RainbowDQN(
        observation_space=observation_space,
        action_space=action_space,
        actor_network=actor_network,
    )

    # Save the checkpoint to a file
    checkpoint_path = Path(tmpdir) / "checkpoint.pth"
    dqn.save_checkpoint(checkpoint_path)

    # Create new agent object
    new_dqn = RainbowDQN.load(checkpoint_path)

    # Check if properties and weights are loaded correctly
    assert new_dqn.observation_space == dqn.observation_space
    assert new_dqn.action_space == dqn.action_space
    assert isinstance(new_dqn.actor, nn.Module)
    assert isinstance(new_dqn.actor_target, nn.Module)
    assert new_dqn.lr == dqn.lr
    assert str(new_dqn.actor.to("cpu").state_dict()) == str(dqn.actor.state_dict())
    assert str(new_dqn.actor_target.to("cpu").state_dict()) == str(
        dqn.actor_target.state_dict()
    )
    assert new_dqn.batch_size == dqn.batch_size
    assert new_dqn.learn_step == dqn.learn_step
    assert new_dqn.gamma == dqn.gamma
    assert new_dqn.tau == dqn.tau
    assert new_dqn.mut == dqn.mut
    assert new_dqn.index == dqn.index
    assert new_dqn.scores == dqn.scores
    assert new_dqn.fitness == dqn.fitness
    assert new_dqn.steps == dqn.steps
=======
    assert clone_agent.scores == rainbow_dqn.scores
>>>>>>> a136ceaf
<|MERGE_RESOLUTION|>--- conflicted
+++ resolved
@@ -13,15 +13,8 @@
 from agilerl.networks.q_networks import RainbowQNetwork
 from agilerl.wrappers.make_evolvable import MakeEvolvable
 from tests.helper_functions import (
-<<<<<<< HEAD
-    generate_dict_or_tuple_space,
-    generate_discrete_space,
-    generate_multidiscrete_space,
-    generate_random_box_space,
-=======
     assert_not_equal_state_dict,
     assert_state_dicts_equal,
->>>>>>> a136ceaf
     get_experiences_batch,
     get_sample_from_space,
 )
@@ -62,19 +55,6 @@
 @pytest.mark.parametrize(
     "observation_space, encoder_cls",
     [
-<<<<<<< HEAD
-        (generate_random_box_space(shape=(4,)), EvolvableMLP),
-        (generate_random_box_space(shape=(3, 32, 32), low=0, high=255), EvolvableCNN),
-        (generate_dict_or_tuple_space(2, 2, dict_space=True), EvolvableMultiInput),
-        (generate_dict_or_tuple_space(2, 2, dict_space=False), EvolvableMultiInput),
-    ],
-)
-@pytest.mark.parametrize("accelerator", [None, Accelerator()])
-def test_initialize_dqn(observation_space, encoder_cls, accelerator):
-    action_space = generate_discrete_space(2)
-
-    dqn = RainbowDQN(observation_space, action_space, accelerator=accelerator)
-=======
         ("vector_space", EvolvableMLP),
         ("image_space", EvolvableCNN),
         ("dict_space", EvolvableMultiInput),
@@ -87,7 +67,6 @@
 ):
     observation_space = request.getfixturevalue(observation_space)
     dqn = RainbowDQN(observation_space, discrete_space, accelerator=accelerator)
->>>>>>> a136ceaf
 
     expected_device = accelerator.device if accelerator else "cpu"
     assert dqn.observation_space == observation_space
@@ -114,24 +93,14 @@
 @pytest.mark.parametrize(
     "observation_space, encoder_cls",
     [
-<<<<<<< HEAD
-        (generate_random_box_space(shape=(4,)), EvolvableMLP),
-=======
         ("vector_space", EvolvableMLP),
->>>>>>> a136ceaf
     ],
 )
 @pytest.mark.parametrize("accelerator", [None, Accelerator()])
 def test_initialize_dqn_with_actor_network_evo_net(
-<<<<<<< HEAD
-    observation_space, encoder_cls, accelerator
-):
-    action_space = generate_discrete_space(2)
-=======
     observation_space, discrete_space, encoder_cls, accelerator, request
 ):
     observation_space = request.getfixturevalue(observation_space)
->>>>>>> a136ceaf
     support = torch.linspace(0, 1, 51)
     device = accelerator.device if accelerator else "cpu"
     actor_network = RainbowQNetwork(
@@ -144,11 +113,7 @@
     # Create an instance of the RainbowDQN class
     dqn = RainbowDQN(
         observation_space,
-<<<<<<< HEAD
-        action_space,
-=======
         discrete_space,
->>>>>>> a136ceaf
         actor_network=actor_network,
         accelerator=accelerator,
     )
@@ -204,11 +169,7 @@
     ],
 )
 def test_initialize_dqn_with_make_evolvable(
-<<<<<<< HEAD
-    observation_space, actor_network, input_tensor, request
-=======
     observation_space, discrete_space, actor_network, input_tensor, request
->>>>>>> a136ceaf
 ):
     observation_space = request.getfixturevalue(observation_space)
     actor_network = request.getfixturevalue(actor_network)
@@ -237,21 +198,6 @@
 @pytest.mark.parametrize(
     "observation_space",
     [
-<<<<<<< HEAD
-        generate_discrete_space(4),
-        generate_random_box_space(shape=(4,)),
-        generate_random_box_space(shape=(3, 32, 32), low=0, high=255),
-        generate_multidiscrete_space(2, 2),
-        generate_dict_or_tuple_space(2, 2, dict_space=True),
-        generate_dict_or_tuple_space(2, 2, dict_space=False),
-    ],
-)
-@pytest.mark.parametrize("accelerator", [None, Accelerator()])
-def test_returns_expected_action(accelerator, observation_space):
-    action_space = generate_discrete_space(2)
-
-    dqn = RainbowDQN(observation_space, action_space, accelerator=accelerator)
-=======
         "vector_space",
         "discrete_space",
         "image_space",
@@ -265,7 +211,6 @@
 ):
     observation_space = request.getfixturevalue(observation_space)
     dqn = RainbowDQN(observation_space, discrete_space, accelerator=accelerator)
->>>>>>> a136ceaf
     state = get_sample_from_space(observation_space)
 
     action_mask = None
@@ -299,17 +244,10 @@
 @pytest.mark.parametrize(
     "observation_space",
     [
-<<<<<<< HEAD
-        generate_discrete_space(4),
-        generate_random_box_space(shape=(4,)),
-        generate_dict_or_tuple_space(2, 2, dict_space=True),
-        generate_dict_or_tuple_space(2, 2, dict_space=False),
-=======
         "discrete_space",
         "vector_space",
         "dict_space",
         "multidiscrete_space",
->>>>>>> a136ceaf
     ],
 )
 @pytest.mark.parametrize("accelerator", [None, Accelerator()])
@@ -332,11 +270,7 @@
     # Create a batch of experiences
     device = accelerator.device if accelerator else "cpu"
     experiences = get_experiences_batch(
-<<<<<<< HEAD
-        observation_space, action_space, batch_size, device
-=======
         observation_space, discrete_space, batch_size, device
->>>>>>> a136ceaf
     )
 
     # Copy state dict before learning - should be different to after updating weights
@@ -438,15 +372,9 @@
 # learns from experiences and updates network parameters
 @pytest.mark.parametrize("accelerator", [None, Accelerator()])
 @pytest.mark.parametrize("combined", [True, False])
-<<<<<<< HEAD
-def test_learns_from_experiences_per(accelerator, combined):
-    observation_space = generate_random_box_space(shape=(4,))
-    action_space = generate_discrete_space(2)
-=======
 def test_learns_from_experiences_per(
     accelerator, combined, vector_space, discrete_space
 ):
->>>>>>> a136ceaf
     batch_size = 64
 
     # Create an instance of the DQN class
@@ -505,15 +433,9 @@
 # learns from experiences and updates network parameters
 @pytest.mark.parametrize("accelerator", [None, Accelerator()])
 @pytest.mark.parametrize("combined", [True, False])
-<<<<<<< HEAD
-def test_learns_from_experiences_per_n_step(accelerator, combined):
-    observation_space = generate_random_box_space(shape=(4,))
-    action_space = generate_discrete_space(2)
-=======
 def test_learns_from_experiences_per_n_step(
     accelerator, combined, vector_space, discrete_space
 ):
->>>>>>> a136ceaf
     batch_size = 64
 
     # Create an instance of the DQN class
@@ -633,52 +555,21 @@
 
 # Runs algorithm test loop
 @pytest.mark.parametrize("num_envs", [1, 3])
-<<<<<<< HEAD
-@pytest.mark.parametrize(
-    "observation_space",
-    [
-        generate_random_box_space(shape=(4,)),
-        generate_random_box_space(shape=(3, 32, 32), low=0, high=255),
-    ],
-)
-def test_algorithm_test_loop(num_envs, observation_space):
-    action_space = generate_discrete_space(2)
-    vect = num_envs > 1
-    env = DummyEnv(state_size=observation_space.shape, vect=vect, num_envs=num_envs)
-    agent = RainbowDQN(observation_space=observation_space, action_space=action_space)
-=======
 @pytest.mark.parametrize("observation_space", ["vector_space", "image_space"])
 def test_algorithm_test_loop(num_envs, observation_space, discrete_space, request):
     observation_space = request.getfixturevalue(observation_space)
     vect = num_envs > 1
     env = DummyEnv(state_size=observation_space.shape, vect=vect, num_envs=num_envs)
     agent = RainbowDQN(observation_space=observation_space, action_space=discrete_space)
->>>>>>> a136ceaf
     mean_score = agent.test(env, max_steps=10)
     assert isinstance(mean_score, float)
 
 
 # Clones the agent and returns an identical agent.
-<<<<<<< HEAD
-@pytest.mark.parametrize(
-    "observation_space",
-    [
-        generate_random_box_space(shape=(4,)),
-        generate_random_box_space(shape=(3, 32, 32), low=0, high=255),
-        generate_dict_or_tuple_space(2, 2, dict_space=True),
-        generate_dict_or_tuple_space(2, 2, dict_space=False),
-    ],
-)
-def test_clone_returns_identical_agent(observation_space):
-    action_space = generate_discrete_space(2)
-
-    dqn = DummyRainbowDQN(observation_space, action_space)
-=======
 @pytest.mark.parametrize("observation_space", ["vector_space"])
 def test_clone_returns_identical_agent(observation_space, discrete_space, request):
     observation_space = request.getfixturevalue(observation_space)
     dqn = DummyRainbowDQN(observation_space, discrete_space)
->>>>>>> a136ceaf
     dqn.fitness = [200, 200, 200]
     dqn.scores = [94, 94, 94]
     dqn.steps = [2500]
@@ -772,15 +663,9 @@
 
 def test_clone_after_learning(vector_space, discrete_space):
     batch_size = 8
-<<<<<<< HEAD
-    rainbow_dqn = RainbowDQN(observation_space, action_space, batch_size=batch_size)
-
-    experiences = get_experiences_batch(observation_space, action_space, batch_size)
-=======
     rainbow_dqn = RainbowDQN(vector_space, discrete_space, batch_size=batch_size)
 
     experiences = get_experiences_batch(vector_space, discrete_space, batch_size)
->>>>>>> a136ceaf
     rainbow_dqn.learn(experiences)
     clone_agent = rainbow_dqn.clone()
 
@@ -806,256 +691,4 @@
     )
     assert clone_agent.fitness == rainbow_dqn.fitness
     assert clone_agent.steps == rainbow_dqn.steps
-<<<<<<< HEAD
-    assert clone_agent.scores == rainbow_dqn.scores
-
-
-# The method successfully unwraps the actor and actor_target models when an accelerator is present.
-def test_unwrap_models():
-    dqn = RainbowDQN(
-        observation_space=generate_random_box_space(shape=(4,)),
-        action_space=generate_discrete_space(2),
-        accelerator=Accelerator(),
-    )
-    dqn.unwrap_models()
-    assert isinstance(dqn.actor, nn.Module)
-    assert isinstance(dqn.actor_target, nn.Module)
-
-
-# The saved checkpoint file contains the correct data and format.
-@pytest.mark.parametrize(
-    "observation_space, encoder_cls",
-    [
-        (generate_random_box_space(shape=(4,)), EvolvableMLP),
-        (generate_random_box_space(shape=(3, 32, 32), low=0, high=255), EvolvableCNN),
-        (generate_dict_or_tuple_space(2, 2, dict_space=True), EvolvableMultiInput),
-        (generate_dict_or_tuple_space(2, 2, dict_space=False), EvolvableMultiInput),
-    ],
-)
-def test_save_load_checkpoint_correct_data_and_format(
-    tmpdir, observation_space, encoder_cls
-):
-    # Initialize the DQN agent
-    dqn = RainbowDQN(
-        observation_space=observation_space,
-        action_space=generate_discrete_space(2),
-    )
-    initial_actor_state_dict = dqn.actor.state_dict()
-    init_optim_state_dict = dqn.optimizer.state_dict()
-
-    # Save the checkpoint to a file
-    checkpoint_path = Path(tmpdir) / "checkpoint.pth"
-    dqn.save_checkpoint(checkpoint_path)
-
-    # Load the saved checkpoint file
-    checkpoint = torch.load(checkpoint_path, pickle_module=dill)
-
-    # Check if the loaded checkpoint has the correct keys
-    assert "actor_init_dict" in checkpoint["network_info"]["modules"]
-    assert "actor_state_dict" in checkpoint["network_info"]["modules"]
-    assert "actor_target_init_dict" in checkpoint["network_info"]["modules"]
-    assert "actor_target_state_dict" in checkpoint["network_info"]["modules"]
-    assert "optimizer_state_dict" in checkpoint["network_info"]["optimizers"]
-    assert "batch_size" in checkpoint
-    assert "lr" in checkpoint
-    assert "learn_step" in checkpoint
-    assert "gamma" in checkpoint
-    assert "tau" in checkpoint
-    assert "mut" in checkpoint
-    assert "index" in checkpoint
-    assert "scores" in checkpoint
-    assert "fitness" in checkpoint
-    assert "steps" in checkpoint
-
-    # Load checkpoint
-    dqn.load_checkpoint(checkpoint_path)
-
-    # Check if properties and weights are loaded correctly
-    assert isinstance(dqn.actor.encoder, encoder_cls)
-    assert isinstance(dqn.actor_target.encoder, encoder_cls)
-    assert dqn.lr == 1e-4
-    assert str(dqn.actor.state_dict()) == str(dqn.actor_target.state_dict())
-    assert str(initial_actor_state_dict) == str(dqn.actor.state_dict())
-    assert str(init_optim_state_dict) == str(dqn.optimizer.state_dict())
-    assert dqn.batch_size == 64
-    assert dqn.learn_step == 5
-    assert dqn.gamma == 0.99
-    assert dqn.tau == 1e-3
-    assert dqn.mut is None
-    assert dqn.index == 0
-    assert dqn.scores == []
-    assert dqn.fitness == []
-    assert dqn.steps == [0]
-
-
-# The saved checkpoint file contains the correct data and format.
-# TODO: This will be deprecated in the future.
-@pytest.mark.parametrize(
-    "actor_network, input_tensor",
-    [
-        ("simple_cnn", torch.randn(1, 3, 64, 64)),
-    ],
-)
-def test_save_load_checkpoint_correct_data_and_format_cnn_network(
-    actor_network, input_tensor, request, tmpdir
-):
-    actor_network = request.getfixturevalue(actor_network)
-    actor_network = MakeEvolvable(actor_network, input_tensor)
-
-    # Initialize the DQN agent
-    dqn = RainbowDQN(
-        observation_space=generate_random_box_space(shape=(3, 64, 64), low=0, high=255),
-        action_space=generate_discrete_space(2),
-        actor_network=actor_network,
-    )
-
-    initial_actor_state_dict = dqn.actor.state_dict()
-    init_optim_state_dict = dqn.optimizer.state_dict()
-
-    # Save the checkpoint to a file
-    checkpoint_path = Path(tmpdir) / "checkpoint.pth"
-    dqn.save_checkpoint(checkpoint_path)
-
-    # Load the saved checkpoint file
-    checkpoint = torch.load(checkpoint_path, pickle_module=dill)
-
-    # Check if the loaded checkpoint has the correct keys
-    assert "actor_init_dict" in checkpoint["network_info"]["modules"]
-    assert "actor_state_dict" in checkpoint["network_info"]["modules"]
-    assert "actor_target_init_dict" in checkpoint["network_info"]["modules"]
-    assert "actor_target_state_dict" in checkpoint["network_info"]["modules"]
-    assert "optimizer_state_dict" in checkpoint["network_info"]["optimizers"]
-    assert "batch_size" in checkpoint
-    assert "lr" in checkpoint
-    assert "learn_step" in checkpoint
-    assert "gamma" in checkpoint
-    assert "tau" in checkpoint
-    assert "mut" in checkpoint
-    assert "index" in checkpoint
-    assert "scores" in checkpoint
-    assert "fitness" in checkpoint
-    assert "steps" in checkpoint
-
-    # Load checkpoint
-    dqn.load_checkpoint(checkpoint_path)
-
-    # Check if properties and weights are loaded correctly
-    assert isinstance(dqn.actor, nn.Module)
-    assert isinstance(dqn.actor_target, nn.Module)
-    assert dqn.lr == 1e-4
-    assert str(dqn.actor.state_dict()) == str(dqn.actor_target.state_dict())
-    assert str(initial_actor_state_dict) == str(dqn.actor.state_dict())
-    assert str(init_optim_state_dict) == str(dqn.optimizer.state_dict())
-    assert dqn.batch_size == 64
-    assert dqn.learn_step == 5
-    assert dqn.gamma == 0.99
-    assert dqn.tau == 1e-3
-    assert dqn.mut is None
-    assert dqn.index == 0
-    assert dqn.scores == []
-    assert dqn.fitness == []
-    assert dqn.steps == [0]
-
-
-@pytest.mark.parametrize(
-    "observation_space, encoder_cls",
-    [
-        (generate_random_box_space(shape=(4,)), EvolvableMLP),
-        (generate_random_box_space(shape=(3, 32, 32), low=0, high=255), EvolvableCNN),
-        (generate_dict_or_tuple_space(2, 2, dict_space=True), EvolvableMultiInput),
-        (generate_dict_or_tuple_space(2, 2, dict_space=False), EvolvableMultiInput),
-    ],
-)
-@pytest.mark.parametrize("accelerator", [None, Accelerator()])
-# The saved checkpoint file contains the correct data and format.
-def test_load_from_pretrained(observation_space, encoder_cls, accelerator, tmpdir):
-    # Initialize the DQN agent
-    dqn = RainbowDQN(
-        observation_space=observation_space,
-        action_space=generate_discrete_space(2),
-    )
-
-    # Save the checkpoint to a file
-    checkpoint_path = Path(tmpdir) / "checkpoint.pth"
-    dqn.save_checkpoint(checkpoint_path)
-
-    # Create new agent object
-    new_dqn = RainbowDQN.load(checkpoint_path, device="cpu", accelerator=accelerator)
-
-    # Check if properties and weights are loaded correctly
-    assert new_dqn.observation_space == dqn.observation_space
-    assert new_dqn.action_space == dqn.action_space
-    assert isinstance(new_dqn.actor.encoder, encoder_cls)
-    assert isinstance(new_dqn.actor_target.encoder, encoder_cls)
-    assert new_dqn.lr == dqn.lr
-    assert str(new_dqn.actor.to("cpu").state_dict()) == str(dqn.actor.state_dict())
-    assert str(new_dqn.actor_target.to("cpu").state_dict()) == str(
-        dqn.actor_target.state_dict()
-    )
-    assert new_dqn.batch_size == dqn.batch_size
-    assert new_dqn.learn_step == dqn.learn_step
-    assert new_dqn.gamma == dqn.gamma
-    assert new_dqn.tau == dqn.tau
-    assert new_dqn.mut == dqn.mut
-    assert new_dqn.index == dqn.index
-    assert new_dqn.scores == dqn.scores
-    assert new_dqn.fitness == dqn.fitness
-    assert new_dqn.steps == dqn.steps
-
-
-# The saved checkpoint file contains the correct data and format.
-# TODO: This will be deprecated in the future.
-@pytest.mark.parametrize(
-    "observation_space, actor_network, input_tensor",
-    [
-        (generate_random_box_space(shape=(4,)), "simple_mlp", torch.randn(1, 4)),
-        (
-            generate_random_box_space(shape=(3, 64, 64), low=0, high=255),
-            "simple_cnn",
-            torch.randn(1, 3, 64, 64),
-        ),
-    ],
-)
-def test_load_from_pretrained_networks(
-    observation_space, actor_network, input_tensor, request, tmpdir
-):
-    action_space = generate_discrete_space(2)
-    actor_network = request.getfixturevalue(actor_network)
-    actor_network = MakeEvolvable(actor_network, input_tensor)
-
-    # Initialize the DQN agent
-    dqn = RainbowDQN(
-        observation_space=observation_space,
-        action_space=action_space,
-        actor_network=actor_network,
-    )
-
-    # Save the checkpoint to a file
-    checkpoint_path = Path(tmpdir) / "checkpoint.pth"
-    dqn.save_checkpoint(checkpoint_path)
-
-    # Create new agent object
-    new_dqn = RainbowDQN.load(checkpoint_path)
-
-    # Check if properties and weights are loaded correctly
-    assert new_dqn.observation_space == dqn.observation_space
-    assert new_dqn.action_space == dqn.action_space
-    assert isinstance(new_dqn.actor, nn.Module)
-    assert isinstance(new_dqn.actor_target, nn.Module)
-    assert new_dqn.lr == dqn.lr
-    assert str(new_dqn.actor.to("cpu").state_dict()) == str(dqn.actor.state_dict())
-    assert str(new_dqn.actor_target.to("cpu").state_dict()) == str(
-        dqn.actor_target.state_dict()
-    )
-    assert new_dqn.batch_size == dqn.batch_size
-    assert new_dqn.learn_step == dqn.learn_step
-    assert new_dqn.gamma == dqn.gamma
-    assert new_dqn.tau == dqn.tau
-    assert new_dqn.mut == dqn.mut
-    assert new_dqn.index == dqn.index
-    assert new_dqn.scores == dqn.scores
-    assert new_dqn.fitness == dqn.fitness
-    assert new_dqn.steps == dqn.steps
-=======
-    assert clone_agent.scores == rainbow_dqn.scores
->>>>>>> a136ceaf
+    assert clone_agent.scores == rainbow_dqn.scores