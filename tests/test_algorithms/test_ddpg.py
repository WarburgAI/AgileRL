--- conflicted
+++ resolved
@@ -15,15 +15,8 @@
 from agilerl.networks.q_networks import ContinuousQNetwork
 from agilerl.wrappers.make_evolvable import MakeEvolvable
 from tests.helper_functions import (
-<<<<<<< HEAD
-    generate_dict_or_tuple_space,
-    generate_discrete_space,
-    generate_multidiscrete_space,
-    generate_random_box_space,
-=======
     assert_not_equal_state_dict,
     assert_state_dicts_equal,
->>>>>>> a136ceaf
     get_experiences_batch,
     get_sample_from_space,
 )
@@ -96,17 +89,6 @@
 @pytest.mark.parametrize(
     "observation_space, encoder_cls",
     [
-<<<<<<< HEAD
-        (generate_random_box_space(shape=(4,)), EvolvableMLP),
-        (generate_random_box_space(shape=(3, 32, 32), low=0, high=255), EvolvableCNN),
-        (generate_dict_or_tuple_space(2, 2, dict_space=True), EvolvableMultiInput),
-        (generate_dict_or_tuple_space(2, 2, dict_space=False), EvolvableMultiInput),
-    ],
-)
-@pytest.mark.parametrize("accelerator", [None, Accelerator()])
-def test_initialize_ddpg(observation_space, encoder_cls, accelerator):
-    action_space = generate_random_box_space(shape=(2,), low=-1, high=1)
-=======
         ("vector_space", EvolvableMLP),
         ("image_space", EvolvableCNN),
         ("dict_space", EvolvableMultiInput),
@@ -117,7 +99,6 @@
 def test_initialize_ddpg(observation_space, encoder_cls, accelerator, request):
     action_space = spaces.Box(low=-1, high=1, shape=(2,), dtype=np.float32)
     observation_space = request.getfixturevalue(observation_space)
->>>>>>> a136ceaf
     ddpg = DDPG(observation_space, action_space, accelerator=accelerator)
 
     expected_opt_cls = AcceleratedOptimizer if accelerator else optim.Adam
@@ -202,14 +183,8 @@
     assert isinstance(ddpg.criterion, nn.MSELoss)
 
 
-<<<<<<< HEAD
-def test_initialize_ddpg_with_actor_network_evo_net():
-    observation_space = generate_random_box_space(shape=(4,))
-    action_space = generate_random_box_space(shape=(2,))
-=======
 def test_initialize_ddpg_with_actor_network_evo_net(vector_space):
     action_space = spaces.Box(low=-1, high=1, shape=(2,), dtype=np.float32)
->>>>>>> a136ceaf
 
     actor_network = DeterministicActor(vector_space, action_space)
     critic_network = ContinuousQNetwork(vector_space, action_space)
@@ -314,20 +289,11 @@
 @pytest.mark.parametrize(
     "observation_space",
     [
-<<<<<<< HEAD
-        generate_discrete_space(4),
-        generate_random_box_space(shape=(4,)),
-        generate_random_box_space(shape=(3, 32, 32), low=0, high=255),
-        generate_multidiscrete_space(2, 2),
-        generate_dict_or_tuple_space(2, 2, dict_space=True),
-        generate_dict_or_tuple_space(2, 2, dict_space=False),
-=======
         "vector_space",
         "discrete_space",
         "image_space",
         "dict_space",
         "multidiscrete_space",
->>>>>>> a136ceaf
     ],
 )
 def test_returns_expected_action_training(observation_space, request):
@@ -375,19 +341,6 @@
 @pytest.mark.parametrize(
     "observation_space",
     [
-<<<<<<< HEAD
-        generate_random_box_space(shape=(4,)),
-        generate_discrete_space(4),
-        generate_multidiscrete_space(2, 2),
-        generate_random_box_space(shape=(3, 32, 32), low=0, high=255),
-        generate_dict_or_tuple_space(2, 2, dict_space=True),
-        generate_dict_or_tuple_space(2, 2, dict_space=False),
-    ],
-)
-@pytest.mark.parametrize("accelerator", [None, Accelerator()])
-def test_learns_from_experiences(observation_space, accelerator):
-    action_space = generate_random_box_space(shape=(2,))
-=======
         "vector_space",
         "discrete_space",
         "image_space",
@@ -399,7 +352,6 @@
 def test_learns_from_experiences(observation_space, accelerator, request):
     action_space = spaces.Box(low=-1, high=1, shape=(2,), dtype=np.float32)
     observation_space = request.getfixturevalue(observation_space)
->>>>>>> a136ceaf
     batch_size = 4
     policy_freq = 4
 
@@ -437,11 +389,7 @@
     assert_not_equal_state_dict(actor_pre_learn_sd, ddpg.actor.state_dict())
     assert critic == ddpg.critic
     assert critic_target == ddpg.critic_target
-<<<<<<< HEAD
-    assert critic_pre_learn_sd != str(ddpg.critic.state_dict())
-=======
     assert_not_equal_state_dict(critic_pre_learn_sd, ddpg.critic.state_dict())
->>>>>>> a136ceaf
 
 
 # Updates target network parameters with soft update
@@ -508,24 +456,11 @@
 
 
 # Runs algorithm test loop
-<<<<<<< HEAD
-@pytest.mark.parametrize(
-    "observation_space",
-    [
-        generate_random_box_space(shape=(4,)),
-        generate_random_box_space(shape=(3, 32, 32), low=0, high=255),
-    ],
-)
-@pytest.mark.parametrize("num_envs", [1, 3])
-def test_algorithm_test_loop(observation_space, num_envs):
-    action_space = generate_random_box_space(shape=(2,))
-=======
 @pytest.mark.parametrize("observation_space", ["vector_space", "image_space"])
 @pytest.mark.parametrize("num_envs", [1, 3])
 def test_algorithm_test_loop(observation_space, num_envs, request):
     action_space = spaces.Box(low=-1, high=1, shape=(2,), dtype=np.float32)
     observation_space = request.getfixturevalue(observation_space)
->>>>>>> a136ceaf
 
     vect = num_envs > 1
     env = DummyEnv(state_size=observation_space.shape, vect=vect, num_envs=num_envs)
@@ -537,24 +472,10 @@
 
 
 # Clones the agent and returns an identical agent.
-<<<<<<< HEAD
-@pytest.mark.parametrize(
-    "observation_space",
-    [
-        generate_random_box_space(shape=(4,)),
-        generate_random_box_space(shape=(3, 32, 32), low=0, high=255),
-        generate_dict_or_tuple_space(2, 2, dict_space=True),
-        generate_dict_or_tuple_space(2, 2, dict_space=False),
-    ],
-)
-def test_clone_returns_identical_agent(observation_space):
-    action_space = generate_random_box_space(shape=(2,))
-=======
 @pytest.mark.parametrize("observation_space", ["vector_space"])
 def test_clone_returns_identical_agent(observation_space, request):
     action_space = spaces.Box(low=-1, high=1, shape=(2,), dtype=np.float32)
     observation_space = request.getfixturevalue(observation_space)
->>>>>>> a136ceaf
 
     ddpg = DDPG(observation_space, action_space)
     ddpg.fitness = [200, 200, 200]
@@ -641,15 +562,9 @@
     assert clone_agent.mut == ddpg.mut
     assert clone_agent.device == ddpg.device
     assert clone_agent.accelerator == ddpg.accelerator
-<<<<<<< HEAD
-    assert str(clone_agent.actor.state_dict()) == str(ddpg.actor.state_dict())
-    assert str(clone_agent.actor_target.state_dict()) == str(
-        ddpg.actor_target.state_dict()
-=======
     assert_state_dicts_equal(clone_agent.actor.state_dict(), ddpg.actor.state_dict())
     assert_state_dicts_equal(
         clone_agent.actor_target.state_dict(), ddpg.actor_target.state_dict()
->>>>>>> a136ceaf
     )
     assert_state_dicts_equal(clone_agent.critic.state_dict(), ddpg.critic.state_dict())
     assert_state_dicts_equal(
@@ -718,188 +633,6 @@
     assert clone_agent.scores == ddpg.scores
 
 
-<<<<<<< HEAD
-# The method successfully unwraps the actor and actor_target models when an accelerator is present.
-def test_unwrap_models():
-    ddpg = DDPG(
-        observation_space=generate_random_box_space(shape=(4,)),
-        action_space=generate_random_box_space(shape=(2,)),
-        accelerator=Accelerator(),
-    )
-    ddpg.unwrap_models()
-    assert isinstance(ddpg.actor.encoder, nn.Module)
-    assert isinstance(ddpg.actor_target.encoder, nn.Module)
-    assert isinstance(ddpg.critic.encoder, nn.Module)
-    assert isinstance(ddpg.critic_target.encoder, nn.Module)
-
-
-# The saved checkpoint file contains the correct data and format.
-@pytest.mark.parametrize(
-    "observation_space, encoder_cls",
-    [
-        (generate_random_box_space(shape=(4,)), EvolvableMLP),
-        (generate_random_box_space(shape=(3, 32, 32), low=0, high=255), EvolvableCNN),
-        (generate_dict_or_tuple_space(2, 2, dict_space=True), EvolvableMultiInput),
-    ],
-)
-def test_save_load_checkpoint_correct_data_and_format(
-    observation_space, encoder_cls, tmpdir
-):
-    # Initialize the ddpg agent
-    ddpg = DDPG(
-        observation_space=observation_space,
-        action_space=generate_random_box_space(shape=(2,)),
-    )
-
-    # Save the checkpoint to a file
-    checkpoint_path = Path(tmpdir) / "checkpoint.pth"
-    ddpg.save_checkpoint(checkpoint_path)
-
-    # Load the saved checkpoint file
-    checkpoint = torch.load(checkpoint_path, pickle_module=dill)
-
-    # Check if the loaded checkpoint has the correct keys
-    assert "actor_init_dict" in checkpoint["network_info"]["modules"]
-    assert "actor_state_dict" in checkpoint["network_info"]["modules"]
-    assert "actor_target_init_dict" in checkpoint["network_info"]["modules"]
-    assert "actor_target_state_dict" in checkpoint["network_info"]["modules"]
-    assert "actor_optimizer_state_dict" in checkpoint["network_info"]["optimizers"]
-    assert "critic_init_dict" in checkpoint["network_info"]["modules"]
-    assert "critic_state_dict" in checkpoint["network_info"]["modules"]
-    assert "critic_target_init_dict" in checkpoint["network_info"]["modules"]
-    assert "critic_target_state_dict" in checkpoint["network_info"]["modules"]
-    assert "critic_optimizer_state_dict" in checkpoint["network_info"]["optimizers"]
-    assert "batch_size" in checkpoint
-    assert "lr_actor" in checkpoint
-    assert "lr_critic" in checkpoint
-    assert "learn_step" in checkpoint
-    assert "gamma" in checkpoint
-    assert "tau" in checkpoint
-    assert "mut" in checkpoint
-    assert "index" in checkpoint
-    assert "scores" in checkpoint
-    assert "fitness" in checkpoint
-    assert "steps" in checkpoint
-
-    ddpg = DDPG(
-        observation_space=observation_space,
-        action_space=generate_random_box_space(shape=(2,)),
-    )
-    # Load checkpoint
-    ddpg.load_checkpoint(checkpoint_path)
-
-    # Check if properties and weights are loaded correctly
-    assert isinstance(ddpg.actor.encoder, encoder_cls)
-    assert isinstance(ddpg.actor_target.encoder, encoder_cls)
-    assert isinstance(ddpg.critic.encoder, encoder_cls)
-    assert isinstance(ddpg.critic_target.encoder, encoder_cls)
-    assert ddpg.lr_actor == 1e-4
-    assert ddpg.lr_critic == 1e-3
-    assert str(ddpg.actor.state_dict()) == str(ddpg.actor_target.state_dict())
-    assert str(ddpg.critic.state_dict()) == str(ddpg.critic_target.state_dict())
-    assert ddpg.batch_size == 64
-    assert ddpg.learn_step == 5
-    assert ddpg.gamma == 0.99
-    assert ddpg.tau == 1e-3
-    assert ddpg.mut is None
-    assert ddpg.index == 0
-    assert ddpg.scores == []
-    assert ddpg.fitness == []
-    assert ddpg.steps == [0]
-
-
-# The saved checkpoint file contains the correct data and format.
-# TODO: This will be deprecated in the future.
-@pytest.mark.parametrize(
-    "actor_network, input_tensor",
-    [
-        ("simple_cnn", torch.randn(1, 3, 64, 64)),
-    ],
-)
-def test_save_load_checkpoint_correct_data_and_format_make_evo_cnn(
-    actor_network, input_tensor, request, tmpdir
-):
-    observation_space = spaces.Box(0, 1, shape=(3, 64, 64))
-    action_space = generate_random_box_space(shape=(2,))
-
-    actor_network = request.getfixturevalue(actor_network)
-    actor_network = MakeEvolvable(actor_network, input_tensor)
-    critic_network = SimpleCNN()
-    critic_network = MakeEvolvable(
-        critic_network,
-        input_tensor,
-        torch.randn(1, action_space.shape[0]),
-    )
-
-    # Initialize the ddpg agent
-    ddpg = DDPG(
-        observation_space=observation_space,
-        action_space=action_space,
-        actor_network=actor_network,
-        critic_network=critic_network,
-    )
-
-    # Save the checkpoint to a file
-    checkpoint_path = Path(tmpdir) / "checkpoint.pth"
-    ddpg.save_checkpoint(checkpoint_path)
-
-    # Load the saved checkpoint file
-    checkpoint = torch.load(checkpoint_path, pickle_module=dill)
-
-    # Check if the loaded checkpoint has the correct keys
-    assert "actor_init_dict" in checkpoint["network_info"]["modules"]
-    assert "actor_state_dict" in checkpoint["network_info"]["modules"]
-    assert "actor_target_init_dict" in checkpoint["network_info"]["modules"]
-    assert "actor_target_state_dict" in checkpoint["network_info"]["modules"]
-    assert "actor_optimizer_state_dict" in checkpoint["network_info"]["optimizers"]
-    assert "critic_init_dict" in checkpoint["network_info"]["modules"]
-    assert "critic_state_dict" in checkpoint["network_info"]["modules"]
-    assert "critic_target_init_dict" in checkpoint["network_info"]["modules"]
-    assert "critic_target_state_dict" in checkpoint["network_info"]["modules"]
-    assert "critic_optimizer_state_dict" in checkpoint["network_info"]["optimizers"]
-    assert "batch_size" in checkpoint
-    assert "lr_actor" in checkpoint
-    assert "lr_critic" in checkpoint
-    assert "learn_step" in checkpoint
-    assert "gamma" in checkpoint
-    assert "tau" in checkpoint
-    assert "mut" in checkpoint
-    assert "index" in checkpoint
-    assert "scores" in checkpoint
-    assert "fitness" in checkpoint
-    assert "steps" in checkpoint
-
-    ddpg = DDPG(
-        observation_space=generate_random_box_space(shape=(3, 32, 32), low=0, high=255),
-        action_space=generate_random_box_space(shape=(2,)),
-        actor_network=actor_network,
-        critic_network=critic_network,
-    )
-    # Load checkpoint
-    ddpg.load_checkpoint(checkpoint_path)
-
-    # Check if properties and weights are loaded correctly
-    assert isinstance(ddpg.actor, nn.Module)
-    assert isinstance(ddpg.actor_target, nn.Module)
-    assert isinstance(ddpg.critic, nn.Module)
-    assert isinstance(ddpg.critic_target, nn.Module)
-    assert ddpg.lr_actor == 1e-4
-    assert ddpg.lr_critic == 1e-3
-    assert str(ddpg.actor.state_dict()) == str(ddpg.actor_target.state_dict())
-    assert str(ddpg.critic.state_dict()) == str(ddpg.critic_target.state_dict())
-    assert ddpg.batch_size == 64
-    assert ddpg.learn_step == 5
-    assert ddpg.gamma == 0.99
-    assert ddpg.tau == 1e-3
-    assert ddpg.mut is None
-    assert ddpg.index == 0
-    assert ddpg.scores == []
-    assert ddpg.fitness == []
-    assert ddpg.steps == [0]
-
-
-=======
->>>>>>> a136ceaf
 @pytest.mark.parametrize(
     "min, max, action, expected_result, device",
     [
@@ -935,141 +668,11 @@
         max = np.array(max)
 
     ddpg = DDPG(
-<<<<<<< HEAD
-        observation_space=generate_random_box_space(shape=(4,)),
-        action_space=generate_random_box_space(shape=(1,)),
-=======
         observation_space=vector_space,
         action_space=spaces.Box(low=-1, high=1, shape=(1,), dtype=np.float32),
->>>>>>> a136ceaf
         device=device,
     )
     input = torch.tensor(action, dtype=torch.float32).to(device)
     clamped_actions = ddpg.multi_dim_clamp(min, max, input).type(torch.float32)
     expected_result = torch.tensor(expected_result)
-<<<<<<< HEAD
-    assert clamped_actions.dtype == expected_result.dtype
-
-
-# The saved checkpoint file contains the correct data and format.
-@pytest.mark.parametrize(
-    "observation_space, encoder_cls",
-    [
-        (generate_random_box_space(shape=(4,)), EvolvableMLP),
-        (generate_random_box_space(shape=(3, 32, 32), low=0, high=255), EvolvableCNN),
-        (generate_dict_or_tuple_space(2, 2, dict_space=True), EvolvableMultiInput),
-        (generate_dict_or_tuple_space(2, 2, dict_space=False), EvolvableMultiInput),
-    ],
-)
-@pytest.mark.parametrize("accelerator", [None, Accelerator()])
-def test_load_from_pretrained(observation_space, encoder_cls, accelerator, tmpdir):
-    # Initialize the ddpg agent
-    ddpg = DDPG(
-        observation_space=observation_space,
-        action_space=generate_random_box_space(shape=(2,)),
-    )
-
-    # Save the checkpoint to a file
-    checkpoint_path = Path(tmpdir) / "checkpoint.pth"
-    ddpg.save_checkpoint(checkpoint_path)
-
-    checkpoint = torch.load(checkpoint_path, pickle_module=dill)
-    assert "agilerl_version" in checkpoint
-
-    # Create new agent object
-    new_ddpg = DDPG.load(checkpoint_path, accelerator=accelerator)
-
-    # Check if properties and weights are loaded correctly
-    assert new_ddpg.observation_space == ddpg.observation_space
-    assert new_ddpg.action_space == ddpg.action_space
-    assert np.all(new_ddpg.min_action == ddpg.min_action)
-    assert np.all(new_ddpg.max_action == ddpg.max_action)
-    assert isinstance(new_ddpg.actor.encoder, encoder_cls)
-    assert isinstance(new_ddpg.actor_target.encoder, encoder_cls)
-    assert isinstance(new_ddpg.critic.encoder, encoder_cls)
-    assert isinstance(new_ddpg.critic_target.encoder, encoder_cls)
-    assert new_ddpg.lr_actor == ddpg.lr_actor
-    assert new_ddpg.lr_critic == ddpg.lr_critic
-    assert str(new_ddpg.actor.to("cpu").state_dict()) == str(ddpg.actor.state_dict())
-    assert str(new_ddpg.actor_target.to("cpu").state_dict()) == str(
-        ddpg.actor_target.state_dict()
-    )
-    assert str(new_ddpg.critic.to("cpu").state_dict()) == str(ddpg.critic.state_dict())
-    assert str(new_ddpg.critic_target.to("cpu").state_dict()) == str(
-        ddpg.critic_target.state_dict()
-    )
-    assert new_ddpg.batch_size == ddpg.batch_size
-    assert new_ddpg.learn_step == ddpg.learn_step
-    assert new_ddpg.gamma == ddpg.gamma
-    assert new_ddpg.tau == ddpg.tau
-    assert new_ddpg.policy_freq == ddpg.policy_freq
-    assert new_ddpg.mut == ddpg.mut
-    assert new_ddpg.index == ddpg.index
-    assert new_ddpg.scores == ddpg.scores
-    assert new_ddpg.fitness == ddpg.fitness
-    assert new_ddpg.steps == ddpg.steps
-
-
-# The saved checkpoint file contains the correct data and format.
-# TODO: This will be deprecated in the future.
-@pytest.mark.parametrize(
-    "observation_space, actor_network, input_tensor",
-    [
-        (generate_random_box_space(shape=(4,)), "simple_mlp", torch.randn(1, 4)),
-        (spaces.Box(0, 1, shape=(3, 64, 64)), "simple_cnn", torch.randn(1, 3, 64, 64)),
-    ],
-)
-def test_load_from_pretrained_networks(
-    observation_space, actor_network, input_tensor, request, tmpdir
-):
-    action_space = generate_random_box_space(shape=(2,))
-    actor_network = request.getfixturevalue(actor_network)
-    actor_network = MakeEvolvable(actor_network, input_tensor)
-
-    # Initialize the ddpg agent
-    ddpg = DDPG(
-        observation_space=observation_space,
-        action_space=action_space,
-        actor_network=actor_network,
-        critic_network=copy.deepcopy(actor_network),
-    )
-
-    # Save the checkpoint to a file
-    checkpoint_path = Path(tmpdir) / "checkpoint.pth"
-    ddpg.save_checkpoint(checkpoint_path)
-
-    # Create new agent object
-    new_ddpg = DDPG.load(checkpoint_path)
-
-    # Check if properties and weights are loaded correctly
-    assert new_ddpg.observation_space == ddpg.observation_space
-    assert new_ddpg.action_space == ddpg.action_space
-    assert np.all(new_ddpg.min_action == ddpg.min_action)
-    assert np.all(new_ddpg.max_action == ddpg.max_action)
-    assert isinstance(new_ddpg.actor, nn.Module)
-    assert isinstance(new_ddpg.actor_target, nn.Module)
-    assert isinstance(new_ddpg.critic, nn.Module)
-    assert isinstance(new_ddpg.critic_target, nn.Module)
-    assert new_ddpg.lr_actor == ddpg.lr_actor
-    assert new_ddpg.lr_critic == ddpg.lr_critic
-    assert str(new_ddpg.actor.to("cpu").state_dict()) == str(ddpg.actor.state_dict())
-    assert str(new_ddpg.actor_target.to("cpu").state_dict()) == str(
-        ddpg.actor_target.state_dict()
-    )
-    assert str(new_ddpg.critic.to("cpu").state_dict()) == str(ddpg.critic.state_dict())
-    assert str(new_ddpg.critic_target.to("cpu").state_dict()) == str(
-        ddpg.critic_target.state_dict()
-    )
-    assert new_ddpg.batch_size == ddpg.batch_size
-    assert new_ddpg.learn_step == ddpg.learn_step
-    assert new_ddpg.gamma == ddpg.gamma
-    assert new_ddpg.tau == ddpg.tau
-    assert new_ddpg.policy_freq == ddpg.policy_freq
-    assert new_ddpg.mut == ddpg.mut
-    assert new_ddpg.index == ddpg.index
-    assert new_ddpg.scores == ddpg.scores
-    assert new_ddpg.fitness == ddpg.fitness
-    assert new_ddpg.steps == ddpg.steps
-=======
-    assert clamped_actions.dtype == expected_result.dtype
->>>>>>> a136ceaf
+    assert clamped_actions.dtype == expected_result.dtype