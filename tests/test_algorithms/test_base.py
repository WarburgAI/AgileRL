--- conflicted
+++ resolved
@@ -16,20 +16,7 @@
 )
 from agilerl.modules import EvolvableCNN, EvolvableMLP, EvolvableMultiInput, ModuleDict
 from agilerl.utils.evolvable_networks import is_image_space
-<<<<<<< HEAD
-from tests.helper_functions import (
-    gen_multi_agent_dict_or_tuple_spaces,
-    generate_dict_or_tuple_space,
-    generate_discrete_space,
-    generate_multi_agent_box_spaces,
-    generate_multi_agent_discrete_spaces,
-    generate_multidiscrete_space,
-    generate_random_box_space,
-    is_processed_observation,
-)
-=======
 from tests.helper_functions import assert_state_dicts_equal, is_processed_observation
->>>>>>> a136ceaf
 
 
 @pytest.fixture(scope="module")
@@ -402,23 +389,6 @@
 
 
 @pytest.mark.parametrize(
-<<<<<<< HEAD
-    "observation_space",
-    [
-        generate_random_box_space((4,)),
-        generate_random_box_space((3, 32, 32)),
-        generate_dict_or_tuple_space(1, 1, dict_space=True),
-        generate_dict_or_tuple_space(1, 1, dict_space=False),
-    ],
-)
-def test_preprocess_observation(observation_space):
-    agent = DummyRLAlgorithm(observation_space, generate_discrete_space(4), index=0)
-    observation = agent.preprocess_observation(observation_space.sample())
-    assert is_processed_observation(observation, observation_space)
-
-
-def test_incorrect_hp_config():
-=======
     "observation_space", ["vector_space", "image_space", "dict_space"]
 )
 def test_preprocess_observation(observation_space, discrete_space, request):
@@ -456,7 +426,6 @@
 
 
 def test_incorrect_hp_config(vector_space, discrete_space):
->>>>>>> a136ceaf
     with pytest.raises(AttributeError):
         hp_config = HyperparameterConfig(lr_actor=RLParameter(min=0.1, max=0.2))
         _ = DummyRLAlgorithm(
