--- conflicted
+++ resolved
@@ -12,20 +12,7 @@
 from agilerl.algorithms.cqn import CQN
 from agilerl.modules import EvolvableCNN, EvolvableMLP, EvolvableMultiInput
 from agilerl.wrappers.make_evolvable import MakeEvolvable
-<<<<<<< HEAD
-from tests.helper_functions import (
-    generate_dict_or_tuple_space,
-    generate_random_box_space,
-)
-
-
-@pytest.fixture(autouse=True)
-def cleanup():
-    yield  # Run the test first
-    torch.cuda.empty_cache()  # Free up GPU memory
-=======
 from tests.helper_functions import assert_not_equal_state_dict, assert_state_dicts_equal
->>>>>>> a136ceaf
 
 
 class DummyCQN(CQN):
@@ -97,17 +84,6 @@
 @pytest.mark.parametrize(
     "observation_space, encoder_cls",
     [
-<<<<<<< HEAD
-        (generate_random_box_space(shape=(4,)), EvolvableMLP),
-        (generate_random_box_space(shape=(3, 32, 32), low=0, high=255), EvolvableCNN),
-        (generate_dict_or_tuple_space(2, 2, dict_space=True), EvolvableMultiInput),
-        (generate_dict_or_tuple_space(2, 2, dict_space=False), EvolvableMultiInput),
-    ],
-)
-@pytest.mark.parametrize("accelerator", [None, Accelerator()])
-def test_initialize_cqn(observation_space, encoder_cls, accelerator):
-    action_space = spaces.Discrete(2)
-=======
         ("vector_space", EvolvableMLP),
         ("image_space", EvolvableCNN),
         ("dict_space", EvolvableMultiInput),
@@ -118,7 +94,6 @@
 def test_initialize_cqn(observation_space, encoder_cls, accelerator, request):
     action_space = spaces.Discrete(2)
     observation_space = request.getfixturevalue(observation_space)
->>>>>>> a136ceaf
     cqn = CQN(observation_space, action_space, accelerator=accelerator)
 
     expected_device = accelerator.device if accelerator else "cpu"
@@ -416,23 +391,10 @@
 
 
 # Runs algorithm test loop
-<<<<<<< HEAD
-@pytest.mark.parametrize(
-    "observation_space",
-    [
-        generate_random_box_space(shape=(4,)),
-        generate_random_box_space(shape=(3, 32, 32), low=0, high=255),
-    ],
-)
-@pytest.mark.parametrize("num_envs", [1, 3])
-def test_algorithm_test_loop(observation_space, num_envs):
-    observation_space = spaces.Box(0, 1, shape=(4,))
-=======
 @pytest.mark.parametrize("observation_space", ["vector_space", "image_space"])
 @pytest.mark.parametrize("num_envs", [1, 3])
 def test_algorithm_test_loop(observation_space, num_envs, request):
     observation_space = request.getfixturevalue(observation_space)
->>>>>>> a136ceaf
     action_space = spaces.Discrete(2)
 
     vect = num_envs > 1
@@ -443,21 +405,8 @@
 
 
 # Clones the agent and returns an identical agent.
-<<<<<<< HEAD
-@pytest.mark.parametrize(
-    "observation_space",
-    [
-        generate_random_box_space(shape=(4,)),
-        generate_random_box_space(shape=(3, 32, 32), low=0, high=255),
-        generate_dict_or_tuple_space(2, 2, dict_space=True),
-        generate_dict_or_tuple_space(2, 2, dict_space=False),
-    ],
-)
-def test_clone_returns_identical_agent(observation_space):
-=======
 @pytest.mark.parametrize("observation_space", ["vector_space"])
 def test_clone_returns_identical_agent(observation_space, request):
->>>>>>> a136ceaf
     action_space = spaces.Discrete(2)
     observation_space = request.getfixturevalue(observation_space)
 
@@ -547,250 +496,4 @@
     cqn = CQN(vector_space, action_space)
     clone_agent = cqn.clone(index=100)
 
-<<<<<<< HEAD
-    assert clone_agent.index == 100
-
-
-# The method successfully unwraps the actor and actor_target models when an accelerator is present.
-def test_unwrap_models():
-    cqn = CQN(
-        observation_space=spaces.Box(0, 1, shape=(4,)),
-        action_space=spaces.Discrete(2),
-        accelerator=Accelerator(),
-    )
-    cqn.unwrap_models()
-    assert isinstance(cqn.actor.encoder, nn.Module)
-    assert isinstance(cqn.actor_target.encoder, nn.Module)
-
-
-# The saved checkpoint file contains the correct data and format.
-@pytest.mark.parametrize(
-    "observation_space, encoder_cls",
-    [
-        (generate_random_box_space(shape=(4,)), EvolvableMLP),
-        (generate_random_box_space(shape=(3, 32, 32), low=0, high=255), EvolvableCNN),
-        (generate_dict_or_tuple_space(2, 2, dict_space=True), EvolvableMultiInput),
-        (generate_dict_or_tuple_space(2, 2, dict_space=False), EvolvableMultiInput),
-    ],
-)
-def test_save_load_checkpoint_correct_data_and_format(
-    observation_space, encoder_cls, tmpdir
-):
-    # Initialize the cqn agent
-    cqn = CQN(observation_space=observation_space, action_space=spaces.Discrete(2))
-
-    # Save the checkpoint to a file
-    checkpoint_path = Path(tmpdir) / "checkpoint.pth"
-    cqn.save_checkpoint(checkpoint_path)
-
-    # Load the saved checkpoint file
-    checkpoint = torch.load(checkpoint_path, pickle_module=dill)
-
-    # Check if the loaded checkpoint has the correct keys
-    assert "actor_init_dict" in checkpoint["network_info"]["modules"]
-    assert "actor_state_dict" in checkpoint["network_info"]["modules"]
-    assert "actor_target_init_dict" in checkpoint["network_info"]["modules"]
-    assert "actor_target_state_dict" in checkpoint["network_info"]["modules"]
-    assert "optimizer_state_dict" in checkpoint["network_info"]["optimizers"]
-    assert "batch_size" in checkpoint
-    assert "lr" in checkpoint
-    assert "learn_step" in checkpoint
-    assert "gamma" in checkpoint
-    assert "tau" in checkpoint
-    assert "mut" in checkpoint
-    assert "index" in checkpoint
-    assert "scores" in checkpoint
-    assert "fitness" in checkpoint
-    assert "steps" in checkpoint
-
-    cqn = CQN(observation_space=observation_space, action_space=spaces.Discrete(2))
-    # Load checkpoint
-    cqn.load_checkpoint(checkpoint_path)
-
-    # Check if properties and weights are loaded correctly
-    assert isinstance(cqn.actor.encoder, encoder_cls)
-    assert isinstance(cqn.actor_target.encoder, encoder_cls)
-    assert cqn.lr == 1e-4
-    assert str(cqn.actor.state_dict()) == str(cqn.actor_target.state_dict())
-    assert cqn.batch_size == 64
-    assert cqn.learn_step == 5
-    assert cqn.gamma == 0.99
-    assert cqn.tau == 1e-3
-    assert cqn.mut is None
-    assert cqn.index == 0
-    assert cqn.scores == []
-    assert cqn.fitness == []
-    assert cqn.steps == [0]
-
-
-# The saved checkpoint file contains the correct data and format.
-# TODO: This will be deprecated in the future
-@pytest.mark.parametrize(
-    "actor_network, input_tensor",
-    [
-        ("simple_cnn", torch.randn(1, 3, 64, 64)),
-    ],
-)
-def test_save_load_checkpoint_correct_data_and_format_cnn_network(
-    actor_network, input_tensor, request, tmpdir
-):
-    actor_network = request.getfixturevalue(actor_network)
-    actor_network = MakeEvolvable(actor_network, input_tensor)
-
-    # Initialize the cqn agent
-    cqn = CQN(
-        observation_space=spaces.Box(0, 255, shape=(3, 32, 32)),
-        action_space=spaces.Discrete(2),
-        actor_network=actor_network,
-    )
-
-    # Save the checkpoint to a file
-    checkpoint_path = Path(tmpdir) / "checkpoint.pth"
-    cqn.save_checkpoint(checkpoint_path)
-
-    # Load the saved checkpoint file
-    checkpoint = torch.load(checkpoint_path, pickle_module=dill)
-
-    # Check if the loaded checkpoint has the correct keys
-    assert "actor_init_dict" in checkpoint["network_info"]["modules"]
-    assert "actor_state_dict" in checkpoint["network_info"]["modules"]
-    assert "actor_target_init_dict" in checkpoint["network_info"]["modules"]
-    assert "actor_target_state_dict" in checkpoint["network_info"]["modules"]
-    assert "optimizer_state_dict" in checkpoint["network_info"]["optimizers"]
-    assert "batch_size" in checkpoint
-    assert "lr" in checkpoint
-    assert "learn_step" in checkpoint
-    assert "gamma" in checkpoint
-    assert "tau" in checkpoint
-    assert "mut" in checkpoint
-    assert "index" in checkpoint
-    assert "scores" in checkpoint
-    assert "fitness" in checkpoint
-    assert "steps" in checkpoint
-
-    cqn = CQN(
-        observation_space=spaces.Box(0, 1, shape=(4,)), action_space=spaces.Discrete(2)
-    )
-    # Load checkpoint
-    cqn.load_checkpoint(checkpoint_path)
-
-    # Check if properties and weights are loaded correctly
-    assert isinstance(cqn.actor, nn.Module)
-    assert isinstance(cqn.actor_target, nn.Module)
-    assert cqn.lr == 1e-4
-    assert str(cqn.actor.state_dict()) == str(cqn.actor_target.state_dict())
-    assert cqn.batch_size == 64
-    assert cqn.learn_step == 5
-    assert cqn.gamma == 0.99
-    assert cqn.tau == 1e-3
-    assert cqn.mut is None
-    assert cqn.index == 0
-    assert cqn.scores == []
-    assert cqn.fitness == []
-    assert cqn.steps == [0]
-
-
-# The saved checkpoint file contains the correct data and format.
-@pytest.mark.parametrize(
-    "observation_space, encoder_cls",
-    [
-        (generate_random_box_space(shape=(4,)), EvolvableMLP),
-        (generate_random_box_space(shape=(3, 32, 32), low=0, high=255), EvolvableCNN),
-        (generate_dict_or_tuple_space(2, 2, dict_space=True), EvolvableMultiInput),
-        (generate_dict_or_tuple_space(2, 2, dict_space=False), EvolvableMultiInput),
-    ],
-)
-@pytest.mark.parametrize("accelerator", [None, Accelerator()])
-def test_load_from_pretrained(observation_space, encoder_cls, accelerator, tmpdir):
-    device = "cpu"
-
-    # Initialize the cqn agent
-    cqn = CQN(observation_space=observation_space, action_space=spaces.Discrete(2))
-
-    # Save the checkpoint to a file
-    checkpoint_path = Path(tmpdir) / "checkpoint.pth"
-    cqn.save_checkpoint(checkpoint_path)
-
-    checkpoint = torch.load(checkpoint_path, map_location=device, pickle_module=dill)
-    assert "agilerl_version" in checkpoint
-
-    # Create new agent object
-    new_cqn = CQN.load(checkpoint_path, device=device, accelerator=accelerator)
-
-    # Check if properties and weights are loaded correctly
-    assert new_cqn.observation_space == cqn.observation_space
-    assert new_cqn.action_space == cqn.action_space
-    assert isinstance(new_cqn.actor.encoder, encoder_cls)
-    assert isinstance(new_cqn.actor_target.encoder, encoder_cls)
-    assert new_cqn.lr == cqn.lr
-    assert str(new_cqn.actor.to("cpu").state_dict()) == str(cqn.actor.state_dict())
-    assert str(new_cqn.actor_target.to("cpu").state_dict()) == str(
-        cqn.actor_target.state_dict()
-    )
-    assert new_cqn.batch_size == cqn.batch_size
-    assert new_cqn.learn_step == cqn.learn_step
-    assert new_cqn.gamma == cqn.gamma
-    assert new_cqn.tau == cqn.tau
-    assert new_cqn.mut == cqn.mut
-    assert new_cqn.index == cqn.index
-    assert new_cqn.scores == cqn.scores
-    assert new_cqn.fitness == cqn.fitness
-    assert new_cqn.steps == cqn.steps
-
-
-# TODO: This will be deprecated in the future
-@pytest.mark.parametrize(
-    "observation_space, actor_network, input_tensor",
-    [
-        (spaces.Box(0, 1, shape=(4,)), "simple_mlp", torch.randn(1, 4)),
-        (
-            spaces.Box(0, 255, shape=(3, 32, 32)),
-            "simple_cnn",
-            torch.randn(1, 3, 64, 64),
-        ),
-    ],
-)
-# The saved checkpoint file contains the correct data and format.
-def test_load_from_pretrained_make_evo(
-    observation_space, actor_network, input_tensor, request, tmpdir
-):
-    action_space = spaces.Discrete(2)
-    actor_network = request.getfixturevalue(actor_network)
-    actor_network = MakeEvolvable(actor_network, input_tensor)
-
-    # Initialize the cqn agent
-    cqn = CQN(
-        observation_space=observation_space,
-        action_space=action_space,
-        actor_network=actor_network,
-    )
-
-    # Save the checkpoint to a file
-    checkpoint_path = Path(tmpdir) / "checkpoint.pth"
-    cqn.save_checkpoint(checkpoint_path)
-
-    # Create new agent object
-    new_cqn = CQN.load(checkpoint_path)
-
-    # Check if properties and weights are loaded correctly
-    assert new_cqn.observation_space == cqn.observation_space
-    assert new_cqn.action_space == cqn.action_space
-    assert isinstance(new_cqn.actor, nn.Module)
-    assert isinstance(new_cqn.actor_target, nn.Module)
-    assert new_cqn.lr == cqn.lr
-    assert str(new_cqn.actor.to("cpu").state_dict()) == str(cqn.actor.state_dict())
-    assert str(new_cqn.actor_target.to("cpu").state_dict()) == str(
-        cqn.actor_target.state_dict()
-    )
-    assert new_cqn.batch_size == cqn.batch_size
-    assert new_cqn.learn_step == cqn.learn_step
-    assert new_cqn.gamma == cqn.gamma
-    assert new_cqn.tau == cqn.tau
-    assert new_cqn.mut == cqn.mut
-    assert new_cqn.index == cqn.index
-    assert new_cqn.scores == cqn.scores
-    assert new_cqn.fitness == cqn.fitness
-    assert new_cqn.steps == cqn.steps
-=======
-    assert clone_agent.index == 100
->>>>>>> a136ceaf
+    assert clone_agent.index == 100