import copy
<<<<<<< HEAD
import gc
from pathlib import Path
=======
>>>>>>> a136ceaf

import numpy as np
import pytest
import torch
import torch.nn as nn
import torch.optim as optim
from accelerate import Accelerator
from accelerate.optimizer import AcceleratedOptimizer
from gymnasium import spaces
from gymnasium.spaces import Discrete
from torch._dynamo import OptimizedModule

from agilerl.algorithms.matd3 import MATD3
<<<<<<< HEAD
from agilerl.modules import EvolvableCNN, EvolvableMLP, EvolvableMultiInput
=======
from agilerl.modules import EvolvableCNN, EvolvableMLP, EvolvableMultiInput, ModuleDict
>>>>>>> a136ceaf
from agilerl.modules.custom_components import GumbelSoftmax
from agilerl.networks.actors import DeterministicActor
from agilerl.networks.q_networks import ContinuousQNetwork
from agilerl.utils.algo_utils import concatenate_spaces
from agilerl.utils.evolvable_networks import get_default_encoder_config
from agilerl.utils.utils import make_multi_agent_vect_envs
from agilerl.wrappers.make_evolvable import MakeEvolvable
<<<<<<< HEAD
from tests.helper_functions import (
    gen_multi_agent_dict_or_tuple_spaces,
    generate_multi_agent_box_spaces,
    generate_multi_agent_discrete_spaces,
    generate_multi_agent_multidiscrete_spaces,
)
=======
from tests.helper_functions import assert_not_equal_state_dict, assert_state_dicts_equal
>>>>>>> a136ceaf
from tests.test_algorithms.test_maddpg import DummyMultiEnv


class MultiAgentCNNActor(nn.Module):
    def __init__(self):
        super().__init__()
        self.conv1 = nn.Conv3d(
            in_channels=3, out_channels=16, kernel_size=(1, 3, 3), stride=4
        )
        self.conv2 = nn.Conv3d(
            in_channels=16, out_channels=32, kernel_size=(1, 3, 3), stride=2
        )
        self.pool = nn.MaxPool2d(kernel_size=2, stride=2)
        self.fc1 = nn.Linear(288, 256)
        self.fc2 = nn.Linear(256, 2)
        self.relu = nn.ReLU()
        self.output_activation = GumbelSoftmax()

    def forward(self, state_tensor):
        x = self.relu(self.conv1(state_tensor))
        x = self.relu(self.conv2(x))
        x = x.view(x.size(0), -1)
        x = self.relu(self.fc1(x))
        x = self.output_activation(self.fc2(x))

        return x


class MultiAgentCNNCritic(nn.Module):
    def __init__(self):
        super().__init__()
        self.conv1 = nn.Conv3d(
            in_channels=3, out_channels=16, kernel_size=(2, 3, 3), stride=4
        )
        self.conv2 = nn.Conv3d(
            in_channels=16, out_channels=32, kernel_size=(1, 3, 3), stride=2
        )
        self.pool = nn.MaxPool2d(kernel_size=2, stride=2)
        self.fc1 = nn.Linear(290, 256)
        self.fc2 = nn.Linear(256, 2)
        self.relu = nn.ReLU()

    def forward(self, state_tensor, action_tensor):
        x = self.relu(self.conv1(state_tensor))
        x = self.relu(self.conv2(x))
        x = x.view(x.size(0), -1)
        x = torch.cat([x, action_tensor], dim=1)
        x = self.relu(self.fc1(x))
        x = self.fc2(x)

        return x


class DummyContinuousQNetwork(ContinuousQNetwork):
    def __init__(self, *args, **kwargs):
        super().__init__(*args, **kwargs)

    def forward(self, *args, **kwargs):
        return super().forward(*args, **kwargs)

    def no_sync(self):
        class DummyNoSync:
            def __enter__(self):
                return self

            def __exit__(self, exc_type, exc_value, traceback):
                pass  # Add cleanup or handling if needed

        return DummyNoSync()


class DummyDeterministicActor(DeterministicActor):
    def __init__(self, *args, **kwargs):
        super().__init__(*args, **kwargs)

    def forward(self, *args, **kwargs):
        return super().forward(*args, **kwargs)

    def no_sync(self):
        class DummyNoSync:
            def __enter__(self):
                return self

            def __exit__(self, exc_type, exc_value, traceback):
                pass  # Add cleanup or handling if needed

        return DummyNoSync()


@pytest.fixture(scope="function")
def mlp_actor(observation_spaces, action_spaces, request):
    observation_spaces = request.getfixturevalue(observation_spaces)
    action_spaces = request.getfixturevalue(action_spaces)
    return nn.Sequential(
        nn.Linear(observation_spaces[0].shape[0], 64),
        nn.ReLU(),
        nn.Linear(64, action_spaces[0].n),
        GumbelSoftmax(),
    )
<<<<<<< HEAD
    yield net
    del net
    gc.collect()
    torch.cuda.empty_cache()
=======
>>>>>>> a136ceaf


@pytest.fixture(scope="function")
def mlp_critic(action_spaces, observation_spaces, request):
    observation_spaces = request.getfixturevalue(observation_spaces)
    action_spaces = request.getfixturevalue(action_spaces)
    return nn.Sequential(
        nn.Linear(observation_spaces[0].shape[0] + action_spaces[0].n, 64),
        nn.ReLU(),
        nn.Linear(64, 1),
    )
<<<<<<< HEAD
    yield net
    del net
    gc.collect()
    torch.cuda.empty_cache()
=======
>>>>>>> a136ceaf


@pytest.fixture(scope="function")
def cnn_actor():
<<<<<<< HEAD
    net = MultiAgentCNNActor()
    yield net
    del net
    gc.collect()
    torch.cuda.empty_cache()
=======
    return MultiAgentCNNActor()
>>>>>>> a136ceaf


@pytest.fixture(scope="function")
def cnn_critic():
<<<<<<< HEAD
    net = MultiAgentCNNCritic()
    yield net
    del net
    gc.collect()
    torch.cuda.empty_cache()

=======
    return MultiAgentCNNCritic()
>>>>>>> a136ceaf


<<<<<<< HEAD

@pytest.fixture
def accelerated_experiences(batch_size, observation_spaces, action_spaces, agent_ids):
=======
@pytest.fixture(scope="function")
def accelerated_experiences(
    batch_size, observation_spaces, action_spaces, agent_ids, request
):
    observation_spaces = request.getfixturevalue(observation_spaces)
    action_spaces = request.getfixturevalue(action_spaces)
>>>>>>> a136ceaf
    one_hot = all(isinstance(space, Discrete) for space in observation_spaces)
    discrete_actions = all(isinstance(space, Discrete) for space in action_spaces)
    state_size = (
        observation_spaces[0].shape if not one_hot else (observation_spaces[0].n,)
    )
    action_size = action_spaces[0].n if discrete_actions else action_spaces[0].shape[0]
    if one_hot:
        states = {
            agent: torch.randint(0, state_size[0], (batch_size, 1)).float()
            for agent in agent_ids
        }
    else:
        states = {agent: torch.randn(batch_size, *state_size) for agent in agent_ids}

    actions = {agent: torch.randn(batch_size, action_size) for agent in agent_ids}
    rewards = {agent: torch.randn(batch_size, 1) for agent in agent_ids}
    dones = {agent: torch.randint(0, 2, (batch_size, 1)) for agent in agent_ids}
    if one_hot:
        next_states = {
            agent: torch.randint(0, state_size[0], (batch_size, 1)).float()
            for agent in agent_ids
        }
    else:
        next_states = {
            agent: torch.randn(batch_size, *state_size) for agent in agent_ids
        }

    yield states, actions, rewards, next_states, dones


@pytest.fixture(scope="function")
def experiences(
    batch_size, observation_spaces, action_spaces, agent_ids, device, request
):
    observation_spaces = request.getfixturevalue(observation_spaces)
    action_spaces = request.getfixturevalue(action_spaces)
    one_hot = all(isinstance(space, Discrete) for space in observation_spaces)
    discrete_actions = all(isinstance(space, Discrete) for space in action_spaces)
    state_size = (
        observation_spaces[0].shape if not one_hot else (observation_spaces[0].n,)
    )
    action_size = action_spaces[0].n if discrete_actions else action_spaces[0].shape[0]
    if one_hot:
        states = {
            agent: torch.randint(0, state_size[0], (batch_size, 1)).float().to(device)
            for agent in agent_ids
        }
    else:
        states = {
            agent: torch.randn(batch_size, *state_size).to(device)
            for agent in agent_ids
        }

    actions = {
        agent: torch.randn(batch_size, action_size).to(device) for agent in agent_ids
    }
    rewards = {agent: torch.randn(batch_size, 1).to(device) for agent in agent_ids}
    dones = {
        agent: torch.randint(0, 2, (batch_size, 1)).to(device) for agent in agent_ids
    }
    if one_hot:
        next_states = {
            agent: torch.randint(0, state_size[0], (batch_size, 1)).float().to(device)
            for agent in agent_ids
        }
    else:
        next_states = {
            agent: torch.randn(batch_size, *state_size).to(device)
            for agent in agent_ids
        }

    yield states, actions, rewards, next_states, dones


@pytest.mark.parametrize(
    "observation_spaces",
    [
<<<<<<< HEAD
        generate_multi_agent_box_spaces(2, (4,)),
        generate_multi_agent_box_spaces(2, (3, 32, 32), low=0, high=255),
        gen_multi_agent_dict_or_tuple_spaces(2, 2, 2, dict_space=True),
        gen_multi_agent_dict_or_tuple_spaces(2, 2, 2, dict_space=False),
        generate_multi_agent_multidiscrete_spaces(2, 2),
=======
        "ma_vector_space",
        "ma_image_space",
        "ma_discrete_space",
        "ma_multidiscrete_space",
        "ma_dict_space",
>>>>>>> a136ceaf
    ],
)
@pytest.mark.parametrize("accelerator_flag", [False, True])
@pytest.mark.parametrize("compile_mode", [None, "default"])
def test_initialize_matd3_with_net_config(
<<<<<<< HEAD
    observation_spaces, accelerator_flag, device, compile_mode
):
=======
    observation_spaces, ma_vector_space, accelerator_flag, device, compile_mode, request
):
    observation_spaces = request.getfixturevalue(observation_spaces)
>>>>>>> a136ceaf
    net_config = {
        "encoder_config": get_default_encoder_config(observation_spaces[0]),
        "head_config": {"hidden_size": [16]},
    }
<<<<<<< HEAD
    action_spaces = generate_multi_agent_box_spaces(2, (2,))
    agent_ids = ["agent_0", "other_agent_0"]
=======
    agent_ids = ["agent_0", "agent_1", "other_agent_0"]
>>>>>>> a136ceaf
    expl_noise = 0.1
    batch_size = 64
    policy_freq = 2
    accelerator = Accelerator() if accelerator_flag else None
    matd3 = MATD3(
        observation_spaces=observation_spaces,
        action_spaces=ma_vector_space,
        net_config=net_config,
        agent_ids=agent_ids,
        accelerator=accelerator,
        device=device,
        policy_freq=policy_freq,
        torch_compiler=compile_mode,
    )
    assert matd3.observation_spaces == observation_spaces
    assert matd3.action_spaces == ma_vector_space
    assert matd3.policy_freq == policy_freq
    assert matd3.n_agents == len(agent_ids)
    assert matd3.agent_ids == agent_ids
    for noise_vec in matd3.expl_noise.values():
        assert torch.all(noise_vec == expl_noise)

    assert matd3.batch_size == batch_size
<<<<<<< HEAD
    # assert matd3.total_state_dims == sum(state.shape[0] for state in observation_spaces)
    assert matd3.total_actions == sum(space.shape[0] for space in action_spaces)
=======
>>>>>>> a136ceaf
    assert matd3.scores == []
    assert matd3.fitness == []
    assert matd3.steps == [0]

    if compile_mode is not None and accelerator is None:
        assert all(
            isinstance(actor, OptimizedModule) for actor in matd3.actors.values()
        )
        assert all(
            isinstance(critic, OptimizedModule) for critic in matd3.critics_1.values()
        )
        assert all(
            isinstance(critic, OptimizedModule) for critic in matd3.critics_2.values()
        )
    else:
        assert all(
            isinstance(actor, DeterministicActor) for actor in matd3.actors.values()
        )
        assert all(
            isinstance(critic, ContinuousQNetwork)
            for critic in matd3.critics_1.values()
        )
        assert all(
            isinstance(critic, ContinuousQNetwork)
            for critic in matd3.critics_2.values()
        )

    expected_optimizer_cls = optim.Adam if accelerator is None else AcceleratedOptimizer
    for agent_id in matd3.agent_ids:
        actor_optimizer = matd3.actor_optimizers[agent_id]
        critic_1_optimizer = matd3.critic_1_optimizers[agent_id]
        critic_2_optimizer = matd3.critic_2_optimizers[agent_id]
        assert isinstance(actor_optimizer, expected_optimizer_cls)
        assert isinstance(critic_1_optimizer, expected_optimizer_cls)
        assert isinstance(critic_2_optimizer, expected_optimizer_cls)

    assert isinstance(matd3.criterion, nn.MSELoss)


<<<<<<< HEAD
@pytest.mark.parametrize(
    "observation_spaces", [generate_multi_agent_box_spaces(2, (6,))]
)
@pytest.mark.parametrize("action_spaces", [generate_multi_agent_discrete_spaces(2, 2)])
=======
@pytest.mark.parametrize("observation_spaces", ["ma_vector_space"])
@pytest.mark.parametrize("action_spaces", ["ma_discrete_space"])
>>>>>>> a136ceaf
def test_initialize_matd3_with_mlp_networks_gumbel_softmax(
    mlp_actor,
    mlp_critic,
    observation_spaces,
    action_spaces,
    device,
<<<<<<< HEAD
=======
    request,
>>>>>>> a136ceaf
):
    compile_mode = "reduce-overhead"
    net_config = {
        "head_config": {
            "hidden_size": [64, 64],
            "min_hidden_layers": 1,
            "max_hidden_layers": 3,
            "min_mlp_nodes": 64,
            "max_mlp_nodes": 500,
            "output_activation": "GumbelSoftmax",
            "activation": "ReLU",
        }
    }
    observation_spaces = request.getfixturevalue(observation_spaces)
    action_spaces = request.getfixturevalue(action_spaces)
    matd3 = MATD3(
        observation_spaces=observation_spaces,
        action_spaces=action_spaces,
        agent_ids=["agent_0", "agent_1", "other_agent_0"],
        net_config=net_config,
        device=device,
        torch_compiler=compile_mode,
    )
    assert matd3.torch_compiler == "default"


# TODO: This will be deprecated in the future
@pytest.mark.parametrize("accelerator_flag", [False, True])
@pytest.mark.parametrize("compile_mode", [None, "default"])
@pytest.mark.parametrize("observation_spaces", ["ma_vector_space"])
@pytest.mark.parametrize("action_spaces", ["ma_discrete_space"])
def test_initialize_matd3_with_mlp_networks(
    mlp_actor,
    mlp_critic,
    observation_spaces,
    action_spaces,
    accelerator_flag,
    device,
    compile_mode,
    request,
):
    accelerator = Accelerator() if accelerator_flag else None
<<<<<<< HEAD
    evo_actors = [
        MakeEvolvable(network=mlp_actor, input_tensor=torch.randn(1, 6), device=device)
        for _ in range(2)
    ]
    evo_critics_1 = [
        MakeEvolvable(network=mlp_critic, input_tensor=torch.randn(1, 8), device=device)
        for _ in range(2)
    ]
    evo_critics_2 = [
        MakeEvolvable(network=mlp_critic, input_tensor=torch.randn(1, 8), device=device)
        for _ in range(2)
    ]
=======
    agent_ids = ["agent_0", "agent_1", "other_agent_0"]
    observation_spaces = request.getfixturevalue(observation_spaces)
    action_spaces = request.getfixturevalue(action_spaces)
    evo_actors = ModuleDict(
        {
            agent_id: MakeEvolvable(
                network=mlp_actor,
                input_tensor=torch.randn(1, observation_spaces[0].shape[0]),
                device=device,
            )
            for agent_id in agent_ids
        }
    )
    evo_critics_1 = ModuleDict(
        {
            agent_id: MakeEvolvable(
                network=mlp_critic,
                input_tensor=torch.randn(
                    1, observation_spaces[0].shape[0] + action_spaces[0].n
                ),
                device=device,
            )
            for agent_id in agent_ids
        }
    )
    evo_critics_2 = ModuleDict(
        {
            agent_id: MakeEvolvable(
                network=mlp_critic,
                input_tensor=torch.randn(
                    1, observation_spaces[0].shape[0] + action_spaces[0].n
                ),
                device=device,
            )
            for agent_id in agent_ids
        }
    )
>>>>>>> a136ceaf
    evo_critics = [evo_critics_1, evo_critics_2]
    matd3 = MATD3(
        observation_spaces=observation_spaces,
        action_spaces=action_spaces,
        agent_ids=agent_ids,
        actor_networks=evo_actors,
        critic_networks=evo_critics,
        device=device,
        accelerator=accelerator,
        policy_freq=2,
        torch_compiler=compile_mode,
    )
    expected_module_cls = (
        OptimizedModule
        if compile_mode is not None and accelerator is None
        else MakeEvolvable
    )
    assert all(
        isinstance(actor, expected_module_cls) for actor in matd3.actors.values()
    )
    assert all(
        isinstance(critic, expected_module_cls) for critic in matd3.critics_1.values()
    )
    assert all(
        isinstance(critic, expected_module_cls) for critic in matd3.critics_2.values()
    )

    assert matd3.observation_spaces == observation_spaces
    assert matd3.action_spaces == action_spaces
    assert matd3.n_agents == len(agent_ids)
    assert matd3.policy_freq == 2
    assert matd3.agent_ids == agent_ids
    assert matd3.scores == []
    assert matd3.fitness == []
    assert matd3.steps == [0]

    expected_optimizer_cls = optim.Adam if accelerator is None else AcceleratedOptimizer
<<<<<<< HEAD
    assert all(
        isinstance(actor_optimizer, expected_optimizer_cls)
        for actor_optimizer in matd3.actor_optimizers
    )
    assert all(
        isinstance(critic_1_optimizer, expected_optimizer_cls)
        for critic_1_optimizer in matd3.critic_1_optimizers
    )
    assert all(
        isinstance(critic_2_optimizer, expected_optimizer_cls)
        for critic_2_optimizer in matd3.critic_2_optimizers
    )
=======
    for agent_id in matd3.agent_ids:
        actor_optimizer = matd3.actor_optimizers[agent_id]
        critic_1_optimizer = matd3.critic_1_optimizers[agent_id]
        critic_2_optimizer = matd3.critic_2_optimizers[agent_id]
        assert isinstance(actor_optimizer, expected_optimizer_cls)
        assert isinstance(critic_1_optimizer, expected_optimizer_cls)
        assert isinstance(critic_2_optimizer, expected_optimizer_cls)

>>>>>>> a136ceaf
    assert isinstance(matd3.criterion, nn.MSELoss)


# TODO: This will be deprecated in the future
@pytest.mark.parametrize("accelerator_flag", [False, True])
@pytest.mark.parametrize("compile_mode", [None, "default"])
def test_initialize_matd3_with_cnn_networks(
    cnn_actor,
    cnn_critic,
<<<<<<< HEAD
=======
    ma_image_space,
    ma_discrete_space,
>>>>>>> a136ceaf
    accelerator_flag,
    device,
    compile_mode,
):
<<<<<<< HEAD
    observation_spaces = generate_multi_agent_box_spaces(
        2, (4, 210, 160), low=0, high=255
    )
    action_spaces = generate_multi_agent_discrete_spaces(2, 2)
    accelerator = Accelerator() if accelerator_flag else None
    evo_actors = [
        MakeEvolvable(
            network=cnn_actor,
            input_tensor=torch.randn(1, 4, 2, 210, 160),
            device=device,
        )
        for _ in range(2)
    ]
    evo_critics_1 = [
        MakeEvolvable(
            network=cnn_critic,
            input_tensor=torch.randn(1, 4, 2, 210, 160),
            secondary_input_tensor=torch.randn(1, 2),
            device=device,
        )
        for _ in range(2)
    ]
    evo_critics_2 = [
        MakeEvolvable(
            network=cnn_critic,
            input_tensor=torch.randn(1, 4, 2, 210, 160),
            secondary_input_tensor=torch.randn(1, 2),
            device=device,
        )
        for _ in range(2)
    ]
=======
    accelerator = Accelerator() if accelerator_flag else None
    agent_ids = ["agent_0", "agent_1", "other_agent_0"]
    evo_actors = ModuleDict(
        {
            agent_id: MakeEvolvable(
                network=cnn_actor,
                input_tensor=torch.randn(1, 3, 1, 32, 32),
                device=device,
            )
            for agent_id in agent_ids
        }
    )
    evo_critics_1 = ModuleDict(
        {
            agent_id: MakeEvolvable(
                network=cnn_critic,
                input_tensor=torch.randn(1, 3, 3, 32, 32),
                secondary_input_tensor=torch.randn(1, 2),
                device=device,
            )
            for agent_id in agent_ids
        }
    )
    evo_critics_2 = ModuleDict(
        {
            agent_id: MakeEvolvable(
                network=cnn_critic,
                input_tensor=torch.randn(1, 3, 3, 32, 32),
                secondary_input_tensor=torch.randn(1, 2),
                device=device,
            )
            for agent_id in agent_ids
        }
    )
>>>>>>> a136ceaf
    evo_critics = [evo_critics_1, evo_critics_2]
    matd3 = MATD3(
        observation_spaces=ma_image_space,
        action_spaces=ma_discrete_space,
        agent_ids=agent_ids,
        actor_networks=evo_actors,
        critic_networks=evo_critics,
        device=device,
        accelerator=accelerator,
        policy_freq=2,
        torch_compiler=compile_mode,
    )
    expected_module_cls = (
        OptimizedModule
        if compile_mode is not None and accelerator is None
        else MakeEvolvable
    )
<<<<<<< HEAD
    assert all(isinstance(actor, expected_module_cls) for actor in matd3.actors)
    assert all(isinstance(critic, expected_module_cls) for critic in matd3.critics_1)
    assert all(isinstance(critic, expected_module_cls) for critic in matd3.critics_2)
    assert matd3.observation_spaces == observation_spaces
=======
    assert all(
        isinstance(actor, expected_module_cls) for actor in matd3.actors.values()
    )
    assert all(
        isinstance(critic, expected_module_cls) for critic in matd3.critics_1.values()
    )
    assert all(
        isinstance(critic, expected_module_cls) for critic in matd3.critics_2.values()
    )
    assert matd3.observation_spaces == ma_image_space
>>>>>>> a136ceaf
    assert matd3.policy_freq == 2
    assert matd3.action_spaces == ma_discrete_space
    assert matd3.n_agents == len(agent_ids)
    assert matd3.agent_ids == agent_ids
    assert matd3.scores == []
    assert matd3.fitness == []
    assert matd3.steps == [0]

    expected_optimizer_cls = optim.Adam if accelerator is None else AcceleratedOptimizer
<<<<<<< HEAD
    assert all(
        isinstance(actor_optimizer, expected_optimizer_cls)
        for actor_optimizer in matd3.actor_optimizers
    )
    assert all(
        isinstance(critic_1_optimizer, expected_optimizer_cls)
        for critic_1_optimizer in matd3.critic_1_optimizers
    )
    assert all(
        isinstance(critic_2_optimizer, expected_optimizer_cls)
        for critic_2_optimizer in matd3.critic_2_optimizers
    )
=======
    for agent_id in matd3.agent_ids:
        actor_optimizer = matd3.actor_optimizers[agent_id]
        critic_1_optimizer = matd3.critic_1_optimizers[agent_id]
        critic_2_optimizer = matd3.critic_2_optimizers[agent_id]
        assert isinstance(actor_optimizer, expected_optimizer_cls)
        assert isinstance(critic_1_optimizer, expected_optimizer_cls)
        assert isinstance(critic_2_optimizer, expected_optimizer_cls)

>>>>>>> a136ceaf
    assert isinstance(matd3.criterion, nn.MSELoss)


@pytest.mark.parametrize("accelerator", [None, Accelerator()])
@pytest.mark.parametrize("compile_mode", [None, "default"])
@pytest.mark.parametrize(
    "observation_spaces, encoder_cls",
    [
<<<<<<< HEAD
        (generate_multi_agent_box_spaces(2, (4,)), EvolvableMLP),
        (
            generate_multi_agent_box_spaces(2, (4, 210, 160), low=0, high=255),
            EvolvableCNN,
        ),
    ],
)
def test_initialize_matd3_with_evo_networks(
    observation_spaces, encoder_cls, device, compile_mode, accelerator
):
    action_spaces = generate_multi_agent_discrete_spaces(2, 2)
    net_config = get_default_encoder_config(observation_spaces[0])

    # For image spaces we need to give a sample input tensor to build networks
    critic_net_config = copy.deepcopy(net_config)
    if len(observation_spaces[0].shape) == 3:
        net_config["sample_input"] = torch.zeros(
            (1, *observation_spaces[0].shape), dtype=torch.float32, device=device
        ).unsqueeze(2)

        critic_net_config["sample_input"] = (
            torch.zeros(
                (1, *observation_spaces[0].shape), dtype=torch.float32, device=device
            )
            .unsqueeze(2)
            .repeat(1, 1, 2, 1, 1)
        )

    head_config = {
        "output_activation": "Tanh",
        "activation": "ReLU",
        "hidden_size": [64, 64],
    }

    critic_head_config = copy.deepcopy(head_config)
    critic_head_config.update({"output_activation": None})

    net_config = {"encoder_config": net_config, "head_config": head_config}
    critic_net_config = {
        "encoder_config": critic_net_config,
        "head_config": critic_head_config,
    }
=======
        ("ma_vector_space", EvolvableMLP),
        ("ma_image_space", EvolvableCNN),
    ],
)
def test_initialize_matd3_with_evo_networks(
    observation_spaces,
    ma_discrete_space,
    encoder_cls,
    device,
    compile_mode,
    accelerator,
    request,
):
    observation_spaces = request.getfixturevalue(observation_spaces)
    agent_ids = ["agent_0", "agent_1", "other_agent_0"]
    observation_space = spaces.Dict(
        {agent_id: observation_spaces[idx] for idx, agent_id in enumerate(agent_ids)}
    )
>>>>>>> a136ceaf

    evo_actors = ModuleDict(
        {
            agent_id: DeterministicActor(
                observation_spaces[idx], ma_discrete_space[idx], device=device
            )
            for idx, agent_id in enumerate(agent_ids)
        }
    )
    evo_critics_1 = ModuleDict(
        {
            agent_id: ContinuousQNetwork(
                observation_space=observation_space,
                action_space=concatenate_spaces(ma_discrete_space),
                device=device,
            )
            for agent_id in agent_ids
        }
    )
    evo_critics_2 = ModuleDict(
        {
            agent_id: ContinuousQNetwork(
                observation_space=observation_space,
                action_space=concatenate_spaces(ma_discrete_space),
                device=device,
            )
            for agent_id in agent_ids
        }
    )
    evo_critics = [evo_critics_1, evo_critics_2]
    matd3 = MATD3(
        observation_spaces=observation_spaces,
        action_spaces=ma_discrete_space,
        agent_ids=agent_ids,
        actor_networks=evo_actors,
        critic_networks=evo_critics,
        device=device,
        torch_compiler=compile_mode,
        accelerator=accelerator,
    )
    if compile_mode is not None and accelerator is None:
<<<<<<< HEAD
        assert all(isinstance(actor, OptimizedModule) for actor in matd3.actors)
        assert all(isinstance(critic, OptimizedModule) for critic in matd3.critics_1)
        assert all(isinstance(critic, OptimizedModule) for critic in matd3.critics_2)
    else:
        assert all(isinstance(actor.encoder, encoder_cls) for actor in matd3.actors)
        assert all(
            isinstance(critic.encoder, encoder_cls) for critic in matd3.critics_1
        )
        assert all(
            isinstance(critic.encoder, encoder_cls) for critic in matd3.critics_2
        )
    assert matd3.observation_spaces == observation_spaces
    assert matd3.policy_freq == 2
    assert matd3.action_spaces == action_spaces
    assert matd3.n_agents == 2
    assert matd3.agent_ids == ["agent_0", "other_agent_0"]
    assert matd3.discrete_actions is True
    # assert matd3.total_state_dims == sum(state.shape[0] for state in observation_spaces)
    assert matd3.total_actions == sum(space.n for space in action_spaces)
    assert matd3.scores == []
    assert matd3.fitness == []
    assert matd3.steps == [0]
=======
        assert all(
            isinstance(actor, OptimizedModule) for actor in matd3.actors.values()
        )
        assert all(
            isinstance(critic, OptimizedModule) for critic in matd3.critics_1.values()
        )
        assert all(
            isinstance(critic, OptimizedModule) for critic in matd3.critics_2.values()
        )
    else:
        assert all(
            isinstance(actor.encoder, encoder_cls) for actor in matd3.actors.values()
        )
        assert all(
            isinstance(critic.encoder, EvolvableMultiInput)
            for critic in matd3.critics_1.values()
        )
        assert all(
            isinstance(critic.encoder, EvolvableMultiInput)
            for critic in matd3.critics_2.values()
        )
    assert matd3.observation_spaces == observation_spaces
    assert matd3.policy_freq == 2
    assert matd3.action_spaces == ma_discrete_space
    assert matd3.n_agents == len(agent_ids)
    assert matd3.agent_ids == agent_ids
    assert matd3.scores == []
    assert matd3.fitness == []
    assert matd3.steps == [0]

    expected_optimizer_cls = optim.Adam if accelerator is None else AcceleratedOptimizer
    for agent_id in matd3.agent_ids:
        actor_optimizer = matd3.actor_optimizers[agent_id]
        critic_1_optimizer = matd3.critic_1_optimizers[agent_id]
        critic_2_optimizer = matd3.critic_2_optimizers[agent_id]
        assert isinstance(actor_optimizer, expected_optimizer_cls)
        assert isinstance(critic_1_optimizer, expected_optimizer_cls)
        assert isinstance(critic_2_optimizer, expected_optimizer_cls)
>>>>>>> a136ceaf

    expected_optimizer_cls = optim.Adam if accelerator is None else AcceleratedOptimizer
    assert all(
        isinstance(actor_optimizer, expected_optimizer_cls)
        for actor_optimizer in matd3.actor_optimizers
    )
    assert all(
        isinstance(critic_optimizer, expected_optimizer_cls)
        for critic_optimizer in matd3.critic_1_optimizers
    )
    assert all(
        isinstance(critic_optimizer, expected_optimizer_cls)
        for critic_optimizer in matd3.critic_2_optimizers
    )
    assert isinstance(matd3.criterion, nn.MSELoss)


@pytest.mark.parametrize("compile_mode", [None, "default"])
<<<<<<< HEAD
def test_initialize_matd3_with_incorrect_evo_networks(compile_mode):
    evo_actors = []
    evo_critics = []
    observation_spaces = generate_multi_agent_box_spaces(2, (4,))
    action_spaces = generate_multi_agent_discrete_spaces(2, 2)
    with pytest.raises(AssertionError):
        _ = MATD3(
            observation_spaces=observation_spaces,
            action_spaces=action_spaces,
            agent_ids=["agent_0", "other_agent_0"],
=======
def test_initialize_matd3_with_incorrect_evo_networks(
    compile_mode, ma_vector_space, ma_discrete_space
):
    evo_actors = []
    evo_critics = []
    with pytest.raises(AssertionError):
        _ = MATD3(
            observation_spaces=ma_vector_space,
            action_spaces=ma_discrete_space,
            agent_ids=["agent_0", "agent_1", "other_agent_0"],
>>>>>>> a136ceaf
            actor_networks=evo_actors,
            critic_networks=evo_critics,
            torch_compiler=compile_mode,
        )


@pytest.mark.parametrize("compile_mode", [None, "default"])
<<<<<<< HEAD
@pytest.mark.parametrize(
    "observation_spaces", [generate_multi_agent_box_spaces(2, (6,))]
)
@pytest.mark.parametrize("action_spaces", [generate_multi_agent_discrete_spaces(2, 2)])
def test_matd3_init_warning(
    mlp_actor, device, compile_mode, observation_spaces, action_spaces
=======
@pytest.mark.parametrize("observation_spaces", ["ma_vector_space"])
@pytest.mark.parametrize("action_spaces", ["ma_discrete_space"])
def test_matd3_init_warning(
    mlp_actor, device, compile_mode, observation_spaces, action_spaces, request
>>>>>>> a136ceaf
):
    warning_string = "Actor and critic network must both be supplied to use custom networks. Defaulting to net config."
    agent_ids = ["agent_0", "agent_1", "other_agent_0"]
    observation_spaces = request.getfixturevalue(observation_spaces)
    action_spaces = request.getfixturevalue(action_spaces)
    evo_actors = ModuleDict(
        {
            agent_id: MakeEvolvable(
                network=mlp_actor,
                input_tensor=torch.randn(1, observation_spaces[0].shape[0]),
                device=device,
            )
            for agent_id in agent_ids
        }
    )
    with pytest.warns(UserWarning, match=warning_string):
        MATD3(
            observation_spaces=observation_spaces,
            action_spaces=action_spaces,
            agent_ids=agent_ids,
            actor_networks=evo_actors,
            device=device,
            torch_compiler=compile_mode,
        )


@pytest.mark.parametrize(
    "mode", [None, 0, False, "default", "reduce-overhead", "max-autotune"]
)
def test_matd3_init_with_compile_no_error(mode, ma_vector_space, device):
    matd3 = MATD3(
        observation_spaces=ma_vector_space,
        action_spaces=copy.deepcopy(ma_vector_space),
        agent_ids=["agent_0", "agent_1", "other_agent_0"],
        device=device,
        torch_compiler=mode,
    )
    if isinstance(mode, str):
        assert all(isinstance(m, OptimizedModule) for m in matd3.actors.values())
        assert all(isinstance(m, OptimizedModule) for m in matd3.actor_targets.values())
        assert all(isinstance(m, OptimizedModule) for m in matd3.critics_1.values())
        assert all(isinstance(m, OptimizedModule) for m in matd3.critics_2.values())
        assert all(
            isinstance(m, OptimizedModule) for m in matd3.critic_targets_1.values()
        )
        assert all(
            isinstance(m, OptimizedModule) for m in matd3.critic_targets_2.values()
        )
        assert matd3.torch_compiler == mode
    else:
        assert isinstance(matd3, MATD3)


@pytest.mark.parametrize("mode", [1, True, "max-autotune-no-cudagraphs"])
def test_matd3_init_with_compile_error(mode, ma_vector_space, device):
    err_string = (
        "Choose between torch compiler modes: "
        "default, reduce-overhead, max-autotune or None"
    )
    with pytest.raises(AssertionError, match=err_string):
        MATD3(
            observation_spaces=ma_vector_space,
            action_spaces=copy.deepcopy(ma_vector_space),
            agent_ids=["agent_0", "agent_1", "other_agent_0"],
            device=device,
            torch_compiler=mode,
        )


@pytest.mark.parametrize(
<<<<<<< HEAD
    "observation_spaces",
    [
        generate_multi_agent_box_spaces(2, (6,)),
        generate_multi_agent_discrete_spaces(2, 6),
        generate_multi_agent_box_spaces(2, (4, 210, 160), low=0, high=255),
    ],
)
@pytest.mark.parametrize(
    "action_spaces",
    [
        generate_multi_agent_box_spaces(2, (2,), low=-1, high=1),
        generate_multi_agent_discrete_spaces(2, 2),
    ],
)
@pytest.mark.parametrize("training", [0, 1])
@pytest.mark.parametrize("compile_mode", [None, "default"])
def test_matd3_get_action(
    training, observation_spaces, action_spaces, device, compile_mode
=======
    "observation_spaces", ["ma_vector_space", "ma_discrete_space", "ma_image_space"]
)
@pytest.mark.parametrize("action_spaces", ["ma_vector_space", "ma_discrete_space"])
@pytest.mark.parametrize("training", [0, 1])
@pytest.mark.parametrize("compile_mode", [None, "default"])
def test_matd3_get_action(
    training, observation_spaces, action_spaces, device, compile_mode, request
>>>>>>> a136ceaf
):
    agent_ids = ["agent_0", "agent_1", "other_agent_0"]
    observation_spaces = request.getfixturevalue(observation_spaces)
    action_spaces = request.getfixturevalue(action_spaces)
    if all(isinstance(space, spaces.Discrete) for space in observation_spaces):
        state = {
            agent: np.random.randint(0, observation_spaces[idx].n, 1)
            for idx, agent in enumerate(agent_ids)
        }
    else:
        state = {
            agent: np.random.randn(*observation_spaces[idx].shape)
            for idx, agent in enumerate(agent_ids)
        }

    matd3 = MATD3(
        observation_spaces,
        action_spaces,
        agent_ids=agent_ids,
        device=device,
        torch_compiler=compile_mode,
    )
    matd3.set_training_mode(bool(training))
    processed_action, raw_action = matd3.get_action(state)
    discrete_actions = all(
        isinstance(space, spaces.Discrete) for space in action_spaces
    )
    for idx, env_actions in enumerate(list(raw_action.values())):
        action_dim = (
            action_spaces[idx].shape[0]
            if isinstance(action_spaces[idx], spaces.Box)
            else action_spaces[idx].n
        )
        for action in env_actions:
            assert len(action) == action_dim
            if discrete_actions:
                torch.testing.assert_close(
                    sum(action),
                    1.0,
                    atol=0.1,
                    rtol=1e-3,
                )
            assert action.dtype == np.float32
            assert -1 <= action.all() <= 1

    if discrete_actions:
        for idx, env_action in enumerate(list(processed_action.values())):
            for action in env_action:
                assert action <= action_spaces[idx].n - 1
    matd3 = None


<<<<<<< HEAD
@pytest.mark.parametrize(
    "observation_spaces",
    [
        generate_multi_agent_box_spaces(2, (6,)),
        generate_multi_agent_box_spaces(2, (4, 210, 160), low=0, high=255),
    ],
)
@pytest.mark.parametrize(
    "action_spaces",
    [
        generate_multi_agent_discrete_spaces(2, 2),
        generate_multi_agent_box_spaces(2, (2,)),
    ],
)
@pytest.mark.parametrize("training", [0, 1])
@pytest.mark.parametrize("compile_mode", [None, "default"])
def test_matd3_get_action_distributed(
    training, observation_spaces, action_spaces, compile_mode
):
    accelerator = Accelerator()
    agent_ids = ["agent_0", "other_agent_0"]
=======
@pytest.mark.parametrize("observation_spaces", ["ma_vector_space", "ma_image_space"])
@pytest.mark.parametrize("action_spaces", ["ma_discrete_space", "ma_vector_space"])
@pytest.mark.parametrize("training", [0, 1])
@pytest.mark.parametrize("compile_mode", [None, "default"])
def test_matd3_get_action_distributed(
    training, observation_spaces, action_spaces, compile_mode, request
):
    accelerator = Accelerator()
    agent_ids = ["agent_0", "agent_1", "other_agent_0"]
    observation_spaces = request.getfixturevalue(observation_spaces)
    action_spaces = request.getfixturevalue(action_spaces)
>>>>>>> a136ceaf
    state = {
        agent: np.random.randn(*observation_spaces[idx].shape)
        for idx, agent in enumerate(agent_ids)
    }
    matd3 = MATD3(
        observation_spaces,
        action_spaces,
        agent_ids=agent_ids,
        accelerator=accelerator,
        torch_compiler=compile_mode,
    )
<<<<<<< HEAD
    new_actors = [
        DummyDeterministicActor(
            observation_space=actor.observation_space,
            action_space=actor.action_space,
            encoder_config=actor.encoder.net_config,
            head_config=actor.head_net.net_config,
            n_agents=actor.n_agents,
            device=actor.device,
        )
        for actor in matd3.actors
    ]
    matd3.actors = new_actors
    cont_actions, discrete_action = matd3.get_action(state, training)
=======
    new_actors = ModuleDict(
        {
            agent_id: DummyDeterministicActor(
                observation_space=actor.observation_space,
                action_space=actor.action_space,
                encoder_config=actor.encoder.net_config,
                head_config=actor.head_net.net_config,
                device=actor.device,
            )
            for agent_id, actor in matd3.actors.items()
        }
    )
    matd3.actors = new_actors
    matd3.set_training_mode(bool(training))
    processed_action, raw_action = matd3.get_action(state)
>>>>>>> a136ceaf
    discrete_actions = all(
        isinstance(space, spaces.Discrete) for space in action_spaces
    )
    for idx, env_actions in enumerate(list(raw_action.values())):
        action_dim = (
            action_spaces[idx].shape[0]
            if isinstance(action_spaces[idx], spaces.Box)
            else action_spaces[idx].n
        )
        for action in env_actions:
            assert len(action) == action_dim
            if discrete_actions:
                torch.testing.assert_close(
                    sum(action),
                    1.0,
                    atol=0.1,
                    rtol=1e-3,
                )
            assert action.dtype == np.float32
            assert -1 <= action.all() <= 1

    if discrete_actions:
        for idx, env_action in enumerate(list(processed_action.values())):
            action_dim = (
                action_spaces[idx].shape[0]
                if isinstance(action_spaces[idx], spaces.Box)
                else action_spaces[idx].n
            )
            for action in env_action:
                assert action <= action_dim - 1


<<<<<<< HEAD
@pytest.mark.parametrize(
    "observation_spaces",
    [
        generate_multi_agent_box_spaces(2, (6,)),
    ],
)
@pytest.mark.parametrize(
    "action_spaces",
    [
        generate_multi_agent_box_spaces(2, (2,)),
        generate_multi_agent_discrete_spaces(2, 2),
    ],
)
@pytest.mark.parametrize("training", [0, 1])
@pytest.mark.parametrize("compile_mode", [None, "default"])
def test_matd3_get_action_agent_masking(
    training, observation_spaces, action_spaces, device, compile_mode
):
    agent_ids = ["agent_0", "other_agent_0"]
=======
@pytest.mark.parametrize("observation_spaces", ["ma_vector_space"])
@pytest.mark.parametrize("action_spaces", ["ma_discrete_space", "ma_vector_space"])
@pytest.mark.parametrize("training", [False, True])
@pytest.mark.parametrize("compile_mode", [None, "default"])
def test_matd3_get_action_agent_masking(
    training, observation_spaces, action_spaces, device, compile_mode, request
):
    agent_ids = ["agent_0", "agent_1", "other_agent_0"]
    observation_spaces = request.getfixturevalue(observation_spaces)
    action_spaces = request.getfixturevalue(action_spaces)
>>>>>>> a136ceaf
    state = {
        agent: np.random.randn(*observation_spaces[0].shape) for agent in agent_ids
    }
    discrete_actions = all(
        isinstance(space, spaces.Discrete) for space in action_spaces
    )
    if discrete_actions:
        info = {
            "agent_0": {"env_defined_actions": 1},
<<<<<<< HEAD
=======
            "agent_1": {"env_defined_actions": 1},
>>>>>>> a136ceaf
            "other_agent_0": {"env_defined_actions": None},
        }
    else:
        info = {
<<<<<<< HEAD
            "agent_0": {"env_defined_actions": np.array([0, 1])},
=======
            "agent_0": {"env_defined_actions": np.array([0, 1, 0, 1, 0, 1])},
            "agent_1": {"env_defined_actions": np.array([0, 1, 0, 1, 0, 1])},
>>>>>>> a136ceaf
            "other_agent_0": {"env_defined_actions": None},
        }
    matd3 = MATD3(
        observation_spaces,
        action_spaces,
        agent_ids=agent_ids,
        device=device,
        torch_compiler=compile_mode,
    )
    matd3.set_training_mode(training)
    action, _ = matd3.get_action(state, infos=info)
    if discrete_actions:
        assert np.array_equal(action["agent_0"], np.array([1])), action["agent_0"]
    else:
        assert np.array_equal(
            action["agent_0"], np.array([[0, 1, 0, 1, 0, 1]])
        ), action["agent_0"]


<<<<<<< HEAD
@pytest.mark.parametrize(
    "observation_spaces", [generate_multi_agent_box_spaces(2, (6,))]
)
@pytest.mark.parametrize(
    "action_spaces",
    [
        generate_multi_agent_box_spaces(2, (6,)),
        generate_multi_agent_discrete_spaces(2, 6),
    ],
)
@pytest.mark.parametrize("training", [0, 1])
=======
@pytest.mark.parametrize("observation_spaces", ["ma_vector_space"])
@pytest.mark.parametrize("action_spaces", ["ma_discrete_space", "ma_vector_space"])
@pytest.mark.parametrize("training", [False, True])
>>>>>>> a136ceaf
@pytest.mark.parametrize("compile_mode", [None, "default"])
def test_matd3_get_action_vectorized_agent_masking(
    training, observation_spaces, action_spaces, device, compile_mode, request
):
    num_envs = 6
    agent_ids = ["agent_0", "agent_1", "other_agent_0"]
    observation_spaces = request.getfixturevalue(observation_spaces)
    action_spaces = request.getfixturevalue(action_spaces)
    state = {
        agent: np.array(
            [np.random.randn(*observation_spaces[0].shape) for _ in range(num_envs)]
        )
        for agent in agent_ids
    }
    discrete_actions = all(
        isinstance(space, spaces.Discrete) for space in action_spaces
    )
    if discrete_actions:
        env_defined_action = np.array(
            [
                np.random.randint(0, observation_spaces[0].shape[0] + 1)
                for _ in range(num_envs)
            ]
        )
    else:
        env_defined_action = np.array(
            [np.random.randn(*observation_spaces[0].shape) for _ in range(num_envs)]
        )
    nan_array = np.zeros(env_defined_action.shape)
    nan_array[:] = np.nan
    info = {
        "agent_0": {"env_defined_actions": env_defined_action},
        "agent_1": {"env_defined_actions": env_defined_action},
        "other_agent_0": {"env_defined_actions": nan_array},
    }
    matd3 = MATD3(
        observation_spaces,
        action_spaces,
        agent_ids=agent_ids,
        device=device,
        torch_compiler=compile_mode,
    )
    matd3.set_training_mode(training)
    action, _ = matd3.get_action(state, infos=info)
    if discrete_actions:
        assert np.array_equal(
            action["agent_0"].squeeze(), info["agent_0"]["env_defined_actions"]
        ), action["agent_0"]
    else:
        assert np.isclose(
            action["agent_0"], info["agent_0"]["env_defined_actions"]
        ).all(), action["agent_0"]


@pytest.mark.parametrize("training", [False, True])
def test_matd3_get_action_action_masking_exception(
    training, ma_vector_space, ma_discrete_space, device
):
    agent_ids = ["agent_0", "agent_1", "other_agent_0"]
    state = {
        agent: {
            "observation": np.random.randn(*ma_vector_space[idx].shape),
            "action_mask": [0, 1],
        }
        for idx, agent in enumerate(agent_ids)
    }
    matd3 = MATD3(
<<<<<<< HEAD
        observation_spaces,
        action_spaces,
=======
        ma_vector_space,
        ma_discrete_space,
>>>>>>> a136ceaf
        agent_ids=agent_ids,
        device=device,
    )
    with pytest.raises(AssertionError):
        matd3.set_training_mode(training)
        _, raw_action = matd3.get_action(state)


<<<<<<< HEAD
@pytest.mark.parametrize("training", [0, 1])
def test_matd3_get_action_action_masking(training, device):
    observation_spaces = generate_multi_agent_box_spaces(2, (6,))
    action_spaces = generate_multi_agent_discrete_spaces(2, 4)
    agent_ids = ["agent_0", "other_agent_0"]
=======
@pytest.mark.parametrize("training", [False, True])
def test_matd3_get_action_action_masking(
    training, ma_vector_space, ma_discrete_space, device
):
    agent_ids = ["agent_0", "agent_1", "other_agent_0"]
>>>>>>> a136ceaf
    state = {
        agent: np.random.randn(*ma_vector_space[idx].shape)
        for idx, agent in enumerate(agent_ids)
    }
    info = {
        agent: {
            "action_mask": [0, 1],
        }
        for idx, agent in enumerate(agent_ids)
    }
    matd3 = MATD3(
<<<<<<< HEAD
        observation_spaces,
        action_spaces,
=======
        ma_vector_space,
        ma_discrete_space,
>>>>>>> a136ceaf
        agent_ids=agent_ids,
        device=device,
    )
    matd3.set_training_mode(training)
    action, _ = matd3.get_action(state, info)
    assert all(i in [1, 3] for i in action.values())


@pytest.mark.parametrize(
<<<<<<< HEAD
    "observation_spaces",
    [
        generate_multi_agent_box_spaces(2, (6,)),
        generate_multi_agent_discrete_spaces(2, 6),
        generate_multi_agent_box_spaces(2, (3, 32, 32), low=0, high=255),
    ],
)
@pytest.mark.parametrize(
    "action_spaces",
    [
        generate_multi_agent_box_spaces(2, (2,)),
        generate_multi_agent_discrete_spaces(2, 2),
    ],
=======
    "observation_spaces", ["ma_discrete_space", "ma_vector_space", "ma_image_space"]
>>>>>>> a136ceaf
)
@pytest.mark.parametrize("action_spaces", ["ma_discrete_space", "ma_vector_space"])
@pytest.mark.parametrize("batch_size", [64])
<<<<<<< HEAD
@pytest.mark.parametrize("agent_ids", [["agent_0", "other_agent_0"]])
@pytest.mark.parametrize("compile_mode", [None, "default"])
=======
@pytest.mark.parametrize("agent_ids", [["agent_0", "agent_1", "other_agent_0"]])
@pytest.mark.parametrize("compile_mode", [None])
>>>>>>> a136ceaf
def test_matd3_learns_from_experiences(
    observation_spaces,
    experiences,
    batch_size,
    action_spaces,
    agent_ids,
    device,
    compile_mode,
    request,
):
    observation_spaces = request.getfixturevalue(observation_spaces)
    action_spaces = request.getfixturevalue(action_spaces)
    agent_ids = ["agent_0", "agent_1", "other_agent_0"]
    policy_freq = 2
    matd3 = MATD3(
        observation_spaces,
        action_spaces,
        agent_ids=agent_ids,
        device=device,
        policy_freq=policy_freq,
        torch_compiler=compile_mode,
    )
    actors_pre_learn_sd = {
        agent_id: copy.deepcopy(actor.state_dict())
        for agent_id, actor in matd3.actors.items()
    }
    critics_1_pre_learn_sd = {
        agent_id: copy.deepcopy(critic_1.state_dict())
        for agent_id, critic_1 in matd3.critics_1.items()
    }
    critics_2_pre_learn_sd = {
        agent_id: copy.deepcopy(critic_2.state_dict())
        for agent_id, critic_2 in matd3.critics_2.items()
    }

    for _ in range(2 * policy_freq):
        matd3.scores.append(0)
        loss = matd3.learn(experiences)

    assert isinstance(loss, dict)

    for agent_id in matd3.agent_ids:
        assert loss[agent_id][-1] >= 0.0

    for agent_id, old_actor_target in matd3.actor_targets.items():
        updated_actor_target = matd3.actor_targets[agent_id]
        assert old_actor_target == updated_actor_target

    for agent_id, old_actor_state_dict in actors_pre_learn_sd.items():
        updated_actor = matd3.actors[agent_id]
        assert_not_equal_state_dict(old_actor_state_dict, updated_actor.state_dict())

    for agent_id, old_critic_target in matd3.critic_targets_1.items():
        updated_critic_target = matd3.critic_targets_1[agent_id]
        assert old_critic_target == updated_critic_target

    for agent_id, old_critic_state_dict in critics_1_pre_learn_sd.items():
        updated_critic = matd3.critics_1[agent_id]
        assert_not_equal_state_dict(old_critic_state_dict, updated_critic.state_dict())

    for agent_id, old_critic_target in matd3.critic_targets_2.items():
        updated_critic_target = matd3.critic_targets_2[agent_id]
        assert old_critic_target == updated_critic_target

    for agent_id, old_critic_state_dict in critics_2_pre_learn_sd.items():
        updated_critic = matd3.critics_2[agent_id]
        assert_not_equal_state_dict(old_critic_state_dict, updated_critic.state_dict())


def no_sync(self):
    class DummyNoSync:
        def __enter__(self):
            return self

        def __exit__(self, exc_type, exc_value, traceback):
            pass  # Add cleanup or handling if needed

    return DummyNoSync()


@pytest.mark.parametrize(
<<<<<<< HEAD
    "observation_spaces",
    [
        generate_multi_agent_box_spaces(2, (6,)),
        generate_multi_agent_discrete_spaces(2, 6),
        generate_multi_agent_box_spaces(2, (3, 32, 32), low=0, high=255),
    ],
)
@pytest.mark.parametrize(
    "action_spaces",
    [
        generate_multi_agent_box_spaces(2, (2,)),
        generate_multi_agent_discrete_spaces(2, 2),
    ],
=======
    "observation_spaces", ["ma_vector_space", "ma_discrete_space", "ma_image_space"]
>>>>>>> a136ceaf
)
@pytest.mark.parametrize("action_spaces", ["ma_discrete_space", "ma_vector_space"])
@pytest.mark.parametrize("batch_size", [64])
<<<<<<< HEAD
@pytest.mark.parametrize("agent_ids", [["agent_0", "other_agent_0"]])
@pytest.mark.parametrize("compile_mode", [None, "default"])
=======
@pytest.mark.parametrize("agent_ids", [["agent_0", "agent_1", "other_agent_0"]])
@pytest.mark.parametrize("compile_mode", [None])
>>>>>>> a136ceaf
def test_matd3_learns_from_experiences_distributed(
    observation_spaces,
    accelerated_experiences,
    batch_size,
    action_spaces,
    agent_ids,
    compile_mode,
    request,
):
    accelerator = Accelerator(device_placement=False)
    observation_spaces = request.getfixturevalue(observation_spaces)
    action_spaces = request.getfixturevalue(action_spaces)
    agent_ids = ["agent_0", "agent_1", "other_agent_0"]
    policy_freq = 2
    matd3 = MATD3(
        observation_spaces=observation_spaces,
        action_spaces=action_spaces,
        agent_ids=agent_ids,
        accelerator=accelerator,
        policy_freq=policy_freq,
        torch_compiler=compile_mode,
    )

    for agent_id in matd3.agent_ids:
        actor = matd3.actors[agent_id]
        critic_1 = matd3.critics_1[agent_id]
        critic_2 = matd3.critics_2[agent_id]
        actor_target = matd3.actor_targets[agent_id]
        critic_target_1 = matd3.critic_targets_1[agent_id]
        critic_target_2 = matd3.critic_targets_2[agent_id]
        actor.no_sync = no_sync.__get__(actor)
        critic_1.no_sync = no_sync.__get__(critic_1)
        critic_2.no_sync = no_sync.__get__(critic_2)
        actor_target.no_sync = no_sync.__get__(actor_target)
        critic_target_1.no_sync = no_sync.__get__(critic_target_1)
        critic_target_2.no_sync = no_sync.__get__(critic_target_2)

<<<<<<< HEAD
    actors = matd3.actors
    actor_targets = matd3.actor_targets
    actors_pre_learn_sd = [copy.deepcopy(actor.state_dict()) for actor in matd3.actors]
    critics_1 = matd3.critics_1
    critic_targets_1 = matd3.critic_targets_1
    critics_2 = matd3.critics_2
    critic_targets_2 = matd3.critic_targets_2
    critics_1_pre_learn_sd = [
        str(copy.deepcopy(critic_1.state_dict())) for critic_1 in matd3.critics_1
    ]
    critics_2_pre_learn_sd = [
        str(copy.deepcopy(critic_2.state_dict())) for critic_2 in matd3.critics_2
    ]

    for _ in range(4 * policy_freq):
=======
    actors_pre_learn_sd = {
        agent_id: copy.deepcopy(actor.state_dict())
        for agent_id, actor in matd3.actors.items()
    }
    critics_1_pre_learn_sd = {
        agent_id: copy.deepcopy(critic_1.state_dict())
        for agent_id, critic_1 in matd3.critics_1.items()
    }
    critics_2_pre_learn_sd = {
        agent_id: copy.deepcopy(critic_2.state_dict())
        for agent_id, critic_2 in matd3.critics_2.items()
    }

    for _ in range(2 * policy_freq):
>>>>>>> a136ceaf
        matd3.scores.append(0)
        loss = matd3.learn(accelerated_experiences)

    assert isinstance(loss, dict)
    for agent_id in matd3.agent_ids:
        assert loss[agent_id][-1] >= 0.0
<<<<<<< HEAD
    for old_actor, updated_actor in zip(actors, matd3.actors):
        assert old_actor == updated_actor
    for old_actor_target, updated_actor_target in zip(
        actor_targets, matd3.actor_targets
    ):
        assert old_actor_target == updated_actor_target
    for old_actor_state_dict, updated_actor in zip(actors_pre_learn_sd, matd3.actors):
        assert old_actor_state_dict != str(updated_actor.state_dict())
    for old_critic_1, updated_critic_1 in zip(critics_1, matd3.critics_1):
        assert old_critic_1 == updated_critic_1
    for old_critic_target_1, updated_critic_target_1 in zip(
        critic_targets_1, matd3.critic_targets_1
    ):
        assert old_critic_target_1 == updated_critic_target_1
    for old_critic_1_state_dict, updated_critic_1 in zip(
        critics_1_pre_learn_sd, matd3.critics_1
    ):
        assert old_critic_1_state_dict != str(updated_critic_1.state_dict())
    for old_critic_2, updated_critic_2 in zip(critics_2, matd3.critics_2):
        assert old_critic_2 == updated_critic_2
    for old_critic_target_2, updated_critic_target_2 in zip(
        critic_targets_2, matd3.critic_targets_2
    ):
        assert old_critic_target_2 == updated_critic_target_2
    for old_critic_2_state_dict, updated_critic_2 in zip(
        critics_2_pre_learn_sd, matd3.critics_2
    ):
        assert old_critic_2_state_dict != str(updated_critic_2.state_dict())


@pytest.mark.parametrize("compile_mode", [None, "default"])
def test_matd3_soft_update(device, compile_mode):
    observation_spaces = generate_multi_agent_box_spaces(2, (6,))
    action_spaces = generate_multi_agent_box_spaces(2, (2,))
    accelerator = None

    matd3 = MATD3(
        observation_spaces,
        action_spaces,
        agent_ids=["agent_0", "other_agent_0"],
        accelerator=accelerator,
        device=device,
        torch_compiler=compile_mode,
    )

    for (
        actor,
        actor_target,
        critic_1,
        critic_target_1,
        critic_2,
        critic_target_2,
    ) in zip(
        matd3.actors,
        matd3.actor_targets,
        matd3.critics_1,
        matd3.critic_targets_1,
        matd3.critics_2,
        matd3.critic_targets_2,
    ):
=======

    for agent_id, old_actor_sd in actors_pre_learn_sd.items():
        updated_actor = matd3.actors[agent_id]
        assert_not_equal_state_dict(old_actor_sd, updated_actor.state_dict())

    for agent_id, old_critic_1_sd in critics_1_pre_learn_sd.items():
        updated_critic_1 = matd3.critics_1[agent_id]
        assert_not_equal_state_dict(old_critic_1_sd, updated_critic_1.state_dict())

    for agent_id, old_critic_2_sd in critics_2_pre_learn_sd.items():
        updated_critic_2 = matd3.critics_2[agent_id]
        assert_not_equal_state_dict(old_critic_2_sd, updated_critic_2.state_dict())

    for agent_id, old_actor_target in matd3.actor_targets.items():
        updated_actor_target = matd3.actor_targets[agent_id]
        assert old_actor_target == updated_actor_target

    for agent_id, old_critic_target_1 in matd3.critic_targets_1.items():
        updated_critic_target_1 = matd3.critic_targets_1[agent_id]
        assert old_critic_target_1 == updated_critic_target_1

    for agent_id, old_critic_target_2 in matd3.critic_targets_2.items():
        updated_critic_target_2 = matd3.critic_targets_2[agent_id]
        assert old_critic_target_2 == updated_critic_target_2


@pytest.mark.parametrize("compile_mode", [None])
def test_matd3_soft_update(device, compile_mode, ma_vector_space, ma_discrete_space):
    accelerator = None

    matd3 = MATD3(
        observation_spaces=ma_vector_space,
        action_spaces=ma_discrete_space,
        agent_ids=["agent_0", "agent_1", "other_agent_0"],
        accelerator=accelerator,
        device=device,
        torch_compiler=compile_mode,
    )

    for agent_id in matd3.agent_ids:
        actor = matd3.actors[agent_id]
        actor_target = matd3.actor_targets[agent_id]
        critic_1 = matd3.critics_1[agent_id]
        critic_target_1 = matd3.critic_targets_1[agent_id]
        critic_2 = matd3.critics_2[agent_id]
        critic_target_2 = matd3.critic_targets_2[agent_id]

>>>>>>> a136ceaf
        # Check actors
        matd3.soft_update(actor, actor_target)
        eval_params = list(actor.parameters())
        target_params = list(actor_target.parameters())
        expected_params = [
            matd3.tau * eval_param + (1.0 - matd3.tau) * target_param
            for eval_param, target_param in zip(eval_params, target_params)
        ]
        assert all(
            torch.allclose(expected_param, target_param)
            for expected_param, target_param in zip(expected_params, target_params)
        )
        matd3.soft_update(critic_1, critic_target_1)
        eval_params = list(critic_1.parameters())
        target_params = list(critic_target_1.parameters())
        expected_params = [
            matd3.tau * eval_param + (1.0 - matd3.tau) * target_param
            for eval_param, target_param in zip(eval_params, target_params)
        ]

        assert all(
            torch.allclose(expected_param, target_param)
            for expected_param, target_param in zip(expected_params, target_params)
        )
        matd3.soft_update(critic_2, critic_target_2)
        eval_params = list(critic_2.parameters())
        target_params = list(critic_target_2.parameters())
        expected_params = [
            matd3.tau * eval_param + (1.0 - matd3.tau) * target_param
            for eval_param, target_param in zip(eval_params, target_params)
        ]

        assert all(
            torch.allclose(expected_param, target_param)
            for expected_param, target_param in zip(expected_params, target_params)
        )


<<<<<<< HEAD
@pytest.mark.parametrize(
    "observation_spaces",
    [
        generate_multi_agent_box_spaces(2, (6,)),
        generate_multi_agent_box_spaces(2, (3, 32, 32), low=0, high=255),
    ],
)
@pytest.mark.parametrize("sum_score", [True, False])
@pytest.mark.parametrize("compile_mode", [None, "default"])
@pytest.mark.parametrize("vectorized", [True, False])
def test_matd3_algorithm_test_loop(
    observation_spaces, device, compile_mode, sum_score, vectorized
):
    action_spaces = generate_multi_agent_discrete_spaces(2, 2)
=======
@pytest.mark.parametrize("observation_spaces", ["ma_vector_space", "ma_image_space"])
@pytest.mark.parametrize("sum_score", [True, False])
@pytest.mark.parametrize("compile_mode", [None])
@pytest.mark.parametrize("vectorized", [True, False])
def test_matd3_algorithm_test_loop(
    observation_spaces,
    ma_discrete_space,
    device,
    compile_mode,
    sum_score,
    vectorized,
    request,
):
    observation_spaces = request.getfixturevalue(observation_spaces)
>>>>>>> a136ceaf
    accelerator = None

    # Define environment and algorithm
    if vectorized:
        env = make_multi_agent_vect_envs(
            DummyMultiEnv,
            2,
            **dict(
<<<<<<< HEAD
                observation_spaces=observation_spaces[0], action_spaces=action_spaces
            )
        )
    else:
        env = DummyMultiEnv(observation_spaces[0], action_spaces)
=======
                observation_spaces=observation_spaces[0],
                action_spaces=ma_discrete_space,
            )
        )
    else:
        env = DummyMultiEnv(observation_spaces[0], ma_discrete_space)
>>>>>>> a136ceaf

    matd3 = MATD3(
        observation_spaces,
        ma_discrete_space,
        agent_ids=["agent_0", "agent_1", "other_agent_0"],
        accelerator=accelerator,
        device=device,
        torch_compiler=compile_mode,
    )
    mean_score = matd3.test(env, max_steps=10, sum_scores=sum_score)
    if sum_score:
        assert isinstance(mean_score, float)
    else:
        assert isinstance(mean_score, np.ndarray)
<<<<<<< HEAD
        assert len(mean_score) == 2


@pytest.mark.parametrize(
    "observation_spaces",
    [
        generate_multi_agent_box_spaces(2, (4,)),
        generate_multi_agent_box_spaces(2, (3, 32, 32), low=0, high=255),
        generate_multi_agent_discrete_spaces(2, 2),
        gen_multi_agent_dict_or_tuple_spaces(2, 2, 2, dict_space=True),
        gen_multi_agent_dict_or_tuple_spaces(2, 2, 2, dict_space=False),
    ],
)
=======
        assert len(mean_score) == 3


@pytest.mark.parametrize("observation_spaces", ["ma_vector_space"])
>>>>>>> a136ceaf
@pytest.mark.parametrize("compile_mode", [None, "default"])
@pytest.mark.parametrize("accelerator_flag", [False, True])
@pytest.mark.parametrize("wrap", [True, False])
def test_matd3_clone_returns_identical_agent(
<<<<<<< HEAD
    accelerator_flag, wrap, compile_mode, observation_spaces
):
    # Clones the agent and returns an identical copy.
    action_spaces = generate_multi_agent_box_spaces(2, (2,), low=-1, high=1)
    agent_ids = ["agent_0", "other_agent_0"]
=======
    accelerator_flag, wrap, compile_mode, observation_spaces, ma_vector_space, request
):
    # Clones the agent and returns an identical copy.
    observation_spaces = request.getfixturevalue(observation_spaces)
    agent_ids = ["agent_0", "agent_1", "other_agent_0"]
>>>>>>> a136ceaf
    expl_noise = 0.1
    index = 0
    batch_size = 64
    lr_actor = 0.001
    lr_critic = 0.01
    learn_step = 5
    gamma = 0.95
    tau = 0.01
    mut = None
    actor_networks = None
    critic_networks = None
    policy_freq = 2
    device = "cpu"
    accelerator = Accelerator(device_placement=False) if accelerator_flag else None
    matd3 = MATD3(
        observation_spaces,
        ma_vector_space,
        agent_ids,
        expl_noise=expl_noise,
        index=index,
        policy_freq=policy_freq,
        batch_size=batch_size,
        lr_actor=lr_actor,
        lr_critic=lr_critic,
        learn_step=learn_step,
        gamma=gamma,
        tau=tau,
        mut=mut,
        actor_networks=actor_networks,
        critic_networks=critic_networks,
        device=device,
        accelerator=accelerator,
        torch_compiler=compile_mode,
        wrap=wrap,
    )

    clone_agent = matd3.clone(wrap=wrap)

    assert isinstance(clone_agent, MATD3)
    assert clone_agent.observation_spaces == matd3.observation_spaces
    assert clone_agent.action_spaces == matd3.action_spaces
    assert clone_agent.n_agents == matd3.n_agents
    assert clone_agent.agent_ids == matd3.agent_ids
    assert clone_agent.index == matd3.index
    assert clone_agent.batch_size == matd3.batch_size
    assert clone_agent.lr_actor == matd3.lr_actor
    assert clone_agent.lr_critic == matd3.lr_critic
    assert clone_agent.learn_step == matd3.learn_step
    assert clone_agent.gamma == matd3.gamma
    assert clone_agent.tau == matd3.tau
    assert clone_agent.device == matd3.device
    assert clone_agent.accelerator == matd3.accelerator
    assert clone_agent.torch_compiler == matd3.torch_compiler

    for agent_id in clone_agent.agent_ids:
        assert torch.equal(clone_agent.expl_noise[agent_id], matd3.expl_noise[agent_id])

        clone_actor = clone_agent.actors[agent_id]
        actor = matd3.actors[agent_id]
        assert_state_dicts_equal(clone_actor.state_dict(), actor.state_dict())

        clone_actor_target = clone_agent.actor_targets[agent_id]
        actor_target = matd3.actor_targets[agent_id]
        assert_state_dicts_equal(
            clone_actor_target.state_dict(), actor_target.state_dict()
        )

        clone_critic_1 = clone_agent.critics_1[agent_id]
        critic_1 = matd3.critics_1[agent_id]
        assert_state_dicts_equal(clone_critic_1.state_dict(), critic_1.state_dict())

        clone_critic_target_1 = clone_agent.critic_targets_1[agent_id]
        critic_target_1 = matd3.critic_targets_1[agent_id]
        assert_state_dicts_equal(
            clone_critic_target_1.state_dict(), critic_target_1.state_dict()
        )

        clone_critic_2 = clone_agent.critics_2[agent_id]
        critic_2 = matd3.critics_2[agent_id]
        assert_state_dicts_equal(clone_critic_2.state_dict(), critic_2.state_dict())

        clone_critic_target_2 = clone_agent.critic_targets_2[agent_id]
        critic_target_2 = matd3.critic_targets_2[agent_id]
        assert_state_dicts_equal(
            clone_critic_target_2.state_dict(), critic_target_2.state_dict()
        )


@pytest.mark.parametrize("compile_mode", [None, "default"])
def test_clone_new_index(compile_mode, ma_vector_space):
    agent_ids = ["agent_0", "agent_1", "other_agent_0"]

    matd3 = MATD3(
        ma_vector_space,
        copy.deepcopy(ma_vector_space),
        agent_ids,
        torch_compiler=compile_mode,
    )
    clone_agent = matd3.clone(index=100)

    assert clone_agent.index == 100


@pytest.mark.parametrize("compile_mode", [None])
def test_clone_after_learning(compile_mode, ma_vector_space):
    agent_ids = ["agent_0", "agent_1", "other_agent_0"]
    batch_size = 8

    matd3 = MATD3(
        ma_vector_space,
        copy.deepcopy(ma_vector_space),
        agent_ids,
        batch_size=batch_size,
        torch_compiler=compile_mode,
    )

    states = {
        agent_id: torch.randn(batch_size, ma_vector_space[idx].shape[0])
        for idx, agent_id in enumerate(agent_ids)
    }
    actions = {
        agent_id: torch.randn(batch_size, ma_vector_space[idx].shape[0])
        for idx, agent_id in enumerate(agent_ids)
    }
    rewards = {agent_id: torch.randn(batch_size, 1) for agent_id in agent_ids}
    next_states = {
        agent_id: torch.randn(batch_size, ma_vector_space[idx].shape[0])
        for idx, agent_id in enumerate(agent_ids)
    }
    dones = {agent_id: torch.zeros(batch_size, 1) for agent_id in agent_ids}

    experiences = states, actions, rewards, next_states, dones
    matd3.learn(experiences)
    clone_agent = matd3.clone()
    assert isinstance(clone_agent, MATD3)
    assert clone_agent.observation_spaces == matd3.observation_spaces
    assert clone_agent.action_spaces == matd3.action_spaces
    assert clone_agent.n_agents == matd3.n_agents
    assert clone_agent.agent_ids == matd3.agent_ids
<<<<<<< HEAD
    assert np.all(np.stack(clone_agent.max_action) == np.stack(matd3.max_action))
    assert np.all(np.stack(clone_agent.min_action) == np.stack(matd3.min_action))
    assert all(
        torch.equal(clone_expl_noise, expl_noise)
        for clone_expl_noise, expl_noise in zip(
            clone_agent.expl_noise, matd3.expl_noise
        )
    )
    assert clone_agent.discrete_actions == matd3.discrete_actions
=======
>>>>>>> a136ceaf
    assert clone_agent.index == matd3.index
    assert clone_agent.batch_size == matd3.batch_size
    assert clone_agent.lr_actor == matd3.lr_actor
    assert clone_agent.lr_critic == matd3.lr_critic
    assert clone_agent.learn_step == matd3.learn_step
    assert clone_agent.gamma == matd3.gamma
    assert clone_agent.tau == matd3.tau
    assert clone_agent.device == matd3.device
    assert clone_agent.accelerator == matd3.accelerator
<<<<<<< HEAD

    assert clone_agent.torch_compiler == compile_mode
    assert matd3.torch_compiler == compile_mode

    for clone_actor, actor in zip(clone_agent.actors, matd3.actors):
        assert str(clone_actor.state_dict()) == str(actor.state_dict())
    for clone_critic_1, critic_1 in zip(clone_agent.critics_1, matd3.critics_1):
        assert str(clone_critic_1.state_dict()) == str(critic_1.state_dict())
    for clone_actor_target, actor_target in zip(
        clone_agent.actor_targets, matd3.actor_targets
    ):
        assert str(clone_actor_target.state_dict()) == str(actor_target.state_dict())
    for clone_critic_target_1, critic_target_1 in zip(
        clone_agent.critic_targets_1, matd3.critic_targets_1
    ):
        assert str(clone_critic_target_1.state_dict()) == str(
            critic_target_1.state_dict()
        )

    for clone_critic_2, critic_2 in zip(clone_agent.critics_2, matd3.critics_2):
        assert str(clone_critic_2.state_dict()) == str(critic_2.state_dict())

    for clone_critic_target_2, critic_target_2 in zip(
        clone_agent.critic_targets_2, matd3.critic_targets_2
    ):
        assert str(clone_critic_target_2.state_dict()) == str(
            critic_target_2.state_dict()
        )

    for clone_actor_opt, actor_opt in zip(
        clone_agent.actor_optimizers, matd3.actor_optimizers
    ):
        assert str(clone_actor_opt) == str(actor_opt)
    for clone_critic_opt_1, critic_opt_1 in zip(
        clone_agent.critic_1_optimizers, matd3.critic_1_optimizers
    ):
        assert str(clone_critic_opt_1) == str(critic_opt_1)
    for clone_critic_opt_2, critic_opt_2 in zip(
        clone_agent.critic_2_optimizers, matd3.critic_2_optimizers
    ):
        assert str(clone_critic_opt_2) == str(critic_opt_2)


@pytest.mark.parametrize(
    "observation_spaces, encoder_cls",
    [
        (generate_multi_agent_box_spaces(1, (6,)), EvolvableMLP),
        (
            generate_multi_agent_box_spaces(1, (3, 32, 32), low=0, high=255),
            EvolvableCNN,
        ),
        (
            gen_multi_agent_dict_or_tuple_spaces(1, 2, 2, dict_space=True),
            EvolvableMultiInput,
        ),
        (
            gen_multi_agent_dict_or_tuple_spaces(1, 2, 2, dict_space=False),
            EvolvableMultiInput,
        ),
    ],
)
@pytest.mark.parametrize(
    "device", ["cpu", "cuda" if torch.cuda.is_available() else "cpu"]
)
@pytest.mark.parametrize("accelerator", [None, Accelerator()])
@pytest.mark.parametrize("compile_mode", [None, "default"])
def test_matd3_save_load_checkpoint_correct_data_and_format(
    tmpdir, device, accelerator, compile_mode, observation_spaces, encoder_cls
):
    # Initialize the matd3 agent
    matd3 = MATD3(
        observation_spaces=observation_spaces,
        action_spaces=generate_multi_agent_discrete_spaces(1, 2),
        agent_ids=["agent_0"],
        torch_compiler=compile_mode,
        device=device,
        accelerator=accelerator,
    )

    # Save the checkpoint to a file
    checkpoint_path = Path(tmpdir) / "checkpoint.pth"
    matd3.save_checkpoint(checkpoint_path)

    # Load the saved checkpoint file
    checkpoint = torch.load(checkpoint_path, pickle_module=dill)

    # Check if the loaded checkpoint has the correct keys
    assert "actors_init_dict" in checkpoint["network_info"]["modules"]
    assert "actors_state_dict" in checkpoint["network_info"]["modules"]
    assert "actor_targets_init_dict" in checkpoint["network_info"]["modules"]
    assert "actor_targets_state_dict" in checkpoint["network_info"]["modules"]
    assert "actor_optimizers_state_dict" in checkpoint["network_info"]["optimizers"]
    assert "critics_1_init_dict" in checkpoint["network_info"]["modules"]
    assert "critics_1_state_dict" in checkpoint["network_info"]["modules"]
    assert "critic_targets_1_init_dict" in checkpoint["network_info"]["modules"]
    assert "critic_targets_1_state_dict" in checkpoint["network_info"]["modules"]
    assert "critic_2_optimizers_state_dict" in checkpoint["network_info"]["optimizers"]
    assert "critics_2_init_dict" in checkpoint["network_info"]["modules"]
    assert "critics_2_state_dict" in checkpoint["network_info"]["modules"]
    assert "critic_targets_2_init_dict" in checkpoint["network_info"]["modules"]
    assert "critic_targets_2_state_dict" in checkpoint["network_info"]["modules"]
    assert "critic_2_optimizers_state_dict" in checkpoint["network_info"]["optimizers"]
    assert "policy_freq" in checkpoint
    assert "batch_size" in checkpoint
    assert "lr_actor" in checkpoint
    assert "lr_critic" in checkpoint
    assert "learn_step" in checkpoint
    assert "gamma" in checkpoint
    assert "tau" in checkpoint
    assert "mut" in checkpoint
    assert "index" in checkpoint
    assert "scores" in checkpoint
    assert "fitness" in checkpoint
    assert "steps" in checkpoint

    # Load checkpoint
    loaded_matd3 = MATD3(
        observation_spaces=observation_spaces,
        action_spaces=generate_multi_agent_discrete_spaces(1, 2),
        agent_ids=["agent_0"],
        torch_compiler=compile_mode,
        device=device,
        accelerator=accelerator,
    )
    loaded_matd3.load_checkpoint(checkpoint_path)

    # Check if properties and weights are loaded correctly
    if compile_mode is not None and accelerator is None:
        assert all(isinstance(actor, OptimizedModule) for actor in loaded_matd3.actors)
        assert all(
            isinstance(actor_target, OptimizedModule)
            for actor_target in loaded_matd3.actor_targets
        )
        assert all(
            isinstance(critic, OptimizedModule) for critic in loaded_matd3.critics_1
        )
        assert all(
            isinstance(critic_target, OptimizedModule)
            for critic_target in loaded_matd3.critic_targets_1
        )
        assert all(
            isinstance(critic, OptimizedModule) for critic in loaded_matd3.critics_2
        )
        assert all(
            isinstance(critic_target, OptimizedModule)
            for critic_target in loaded_matd3.critic_targets_2
        )
    else:
        assert all(
            isinstance(actor.encoder, encoder_cls) for actor in loaded_matd3.actors
        )
        assert all(
            isinstance(actor.encoder, encoder_cls)
            for actor in loaded_matd3.actor_targets
        )
        assert all(
            isinstance(critic.encoder, encoder_cls) for critic in loaded_matd3.critics_1
        )
        assert all(
            isinstance(critic.encoder, encoder_cls)
            for critic in loaded_matd3.critic_targets_1
        )
        assert all(
            isinstance(critic.encoder, encoder_cls) for critic in loaded_matd3.critics_2
        )
        assert all(
            isinstance(critic.encoder, encoder_cls)
            for critic in loaded_matd3.critic_targets_2
        )

    assert matd3.lr_actor == 0.001
    assert matd3.lr_critic == 0.01

    for actor, actor_target in zip(loaded_matd3.actors, loaded_matd3.actor_targets):
        assert str(actor.state_dict()) == str(actor_target.state_dict())

    for critic_1, critic_target_1 in zip(
        loaded_matd3.critics_1, loaded_matd3.critic_targets_1
    ):
        assert str(critic_1.state_dict()) == str(critic_target_1.state_dict())

    for critic_2, critic_target_2 in zip(
        loaded_matd3.critics_2, loaded_matd3.critic_targets_2
    ):
        assert str(critic_2.state_dict()) == str(critic_target_2.state_dict())

    assert matd3.batch_size == 64
    assert matd3.learn_step == 5
    assert matd3.gamma == 0.95
    assert matd3.tau == 0.01
    assert matd3.mut is None
    assert matd3.index == 0
    assert matd3.scores == []
    assert matd3.fitness == []
    assert matd3.steps == [0]
    assert matd3.policy_freq == 2


# TODO: This will be deprecated in the future
@pytest.mark.parametrize(
    "device", ["cpu", "cuda" if torch.cuda.is_available() else "cpu"]
)
@pytest.mark.parametrize("accelerator", [None, Accelerator()])
@pytest.mark.parametrize("compile_mode", [None, "default"])
@pytest.mark.parametrize(
    "observation_spaces", [generate_multi_agent_box_spaces(1, (6,))]
)
@pytest.mark.parametrize("action_spaces", [generate_multi_agent_discrete_spaces(1, 2)])
def test_matd3_save_load_checkpoint_correct_data_and_format_make_evo(
    tmpdir,
    mlp_actor,
    mlp_critic,
    observation_spaces,
    action_spaces,
    device,
    compile_mode,
    accelerator,
):
    evo_actors = [
        MakeEvolvable(network=mlp_actor, input_tensor=torch.randn(1, 6), device=device)
        for _ in range(1)
    ]
    evo_critics_1 = [
        MakeEvolvable(network=mlp_critic, input_tensor=torch.randn(1, 8), device=device)
        for _ in range(1)
    ]
    evo_critics_2 = [
        MakeEvolvable(network=mlp_critic, input_tensor=torch.randn(1, 8), device=device)
        for _ in range(1)
    ]
    evo_critics = [evo_critics_1, evo_critics_2]
    matd3 = MATD3(
        observation_spaces=observation_spaces,
        action_spaces=action_spaces,
        agent_ids=["agent_0"],
        actor_networks=evo_actors,
        critic_networks=evo_critics,
        device=device,
        torch_compiler=compile_mode,
        accelerator=accelerator,
    )
    # Save the checkpoint to a file
    checkpoint_path = Path(tmpdir) / "checkpoint.pth"
    matd3.save_checkpoint(checkpoint_path)

    # Load the saved checkpoint file
    checkpoint = torch.load(checkpoint_path, pickle_module=dill)

    # Check if the loaded checkpoint has the correct keys
    assert "actors_init_dict" in checkpoint["network_info"]["modules"]
    assert "actors_state_dict" in checkpoint["network_info"]["modules"]
    assert "actor_targets_init_dict" in checkpoint["network_info"]["modules"]
    assert "actor_targets_state_dict" in checkpoint["network_info"]["modules"]
    assert "actor_optimizers_state_dict" in checkpoint["network_info"]["optimizers"]
    assert "critics_1_init_dict" in checkpoint["network_info"]["modules"]
    assert "critics_1_state_dict" in checkpoint["network_info"]["modules"]
    assert "critic_targets_1_init_dict" in checkpoint["network_info"]["modules"]
    assert "critic_targets_1_state_dict" in checkpoint["network_info"]["modules"]
    assert "critic_2_optimizers_state_dict" in checkpoint["network_info"]["optimizers"]
    assert "critics_2_init_dict" in checkpoint["network_info"]["modules"]
    assert "critics_2_state_dict" in checkpoint["network_info"]["modules"]
    assert "critic_targets_2_init_dict" in checkpoint["network_info"]["modules"]
    assert "critic_targets_2_state_dict" in checkpoint["network_info"]["modules"]
    assert "critic_2_optimizers_state_dict" in checkpoint["network_info"]["optimizers"]
    assert "batch_size" in checkpoint
    assert "lr_actor" in checkpoint
    assert "lr_critic" in checkpoint
    assert "learn_step" in checkpoint
    assert "gamma" in checkpoint
    assert "tau" in checkpoint
    assert "mut" in checkpoint
    assert "index" in checkpoint
    assert "scores" in checkpoint
    assert "fitness" in checkpoint
    assert "steps" in checkpoint
    assert "policy_freq" in checkpoint

    # Load checkpoint
    loaded_matd3 = MATD3(
        observation_spaces=generate_multi_agent_box_spaces(
            1, (3, 32, 32), low=0, high=255
        ),
        action_spaces=generate_multi_agent_discrete_spaces(1, 2),
        agent_ids=["agent_0"],
        device=device,
        torch_compiler=compile_mode,
        accelerator=accelerator,
    )
    loaded_matd3.load_checkpoint(checkpoint_path)

    # Check if properties and weights are loaded correctly
    expected_module_class = (
        OptimizedModule
        if compile_mode is not None and accelerator is None
        else MakeEvolvable
    )
    assert all(
        isinstance(actor, expected_module_class) for actor in loaded_matd3.actors
    )
    assert all(
        isinstance(actor_target, expected_module_class)
        for actor_target in loaded_matd3.actor_targets
    )
    assert all(
        isinstance(critic, expected_module_class) for critic in loaded_matd3.critics_1
    )
    assert all(
        isinstance(critic_target, expected_module_class)
        for critic_target in loaded_matd3.critic_targets_1
    )
    assert all(
        isinstance(critic, expected_module_class) for critic in loaded_matd3.critics_2
    )
    assert all(
        isinstance(critic_target, expected_module_class)
        for critic_target in loaded_matd3.critic_targets_2
    )
    assert matd3.lr_actor == 0.001
    assert matd3.lr_critic == 0.01

    for actor, actor_target in zip(loaded_matd3.actors, loaded_matd3.actor_targets):
        assert str(actor.state_dict()) == str(actor_target.state_dict())

    for critic_1, critic_target_1 in zip(
        loaded_matd3.critics_1, loaded_matd3.critic_targets_1
    ):
        assert str(critic_1.state_dict()) == str(critic_target_1.state_dict())

    for critic_2, critic_target_2 in zip(
        loaded_matd3.critics_2, loaded_matd3.critic_targets_2
    ):
        assert str(critic_2.state_dict()) == str(critic_target_2.state_dict())

    assert matd3.batch_size == 64
    assert matd3.learn_step == 5
    assert matd3.gamma == 0.95
    assert matd3.tau == 0.01
    assert matd3.mut is None
    assert matd3.index == 0
    assert matd3.scores == []
    assert matd3.fitness == []
    assert matd3.steps == [0]
    assert matd3.policy_freq == 2


@pytest.mark.parametrize("compile_mode", [None, "default"])
def test_matd3_unwrap_models(compile_mode):
    observation_spaces = generate_multi_agent_box_spaces(2, (6,))
    action_spaces = generate_multi_agent_discrete_spaces(2, 2)
    accelerator = Accelerator()
    matd3 = MATD3(
        observation_spaces,
        action_spaces,
        agent_ids=["agent_0", "other_agent_0"],
        accelerator=accelerator,
        torch_compiler=compile_mode,
    )
    matd3.unwrap_models()
    for (
        actor,
        critic_1,
        critic_2,
        actor_target,
        critic_target_1,
        critic_target_2,
    ) in zip(
        matd3.actors,
        matd3.critics_1,
        matd3.critics_2,
        matd3.actor_targets,
        matd3.critic_targets_1,
        matd3.critic_targets_2,
    ):
        assert isinstance(actor, nn.Module)
        assert isinstance(actor_target, nn.Module)
        assert isinstance(critic_1, nn.Module)
        assert isinstance(critic_target_1, nn.Module)
        assert isinstance(critic_2, nn.Module)
        assert isinstance(critic_target_2, nn.Module)


# The saved checkpoint file contains the correct data and format.
@pytest.mark.parametrize(
    "observation_spaces, encoder_cls",
    [
        (generate_multi_agent_box_spaces(2, (6,)), EvolvableMLP),
        (
            generate_multi_agent_box_spaces(2, (3, 32, 32), low=0, high=255),
            EvolvableCNN,
        ),
        (
            gen_multi_agent_dict_or_tuple_spaces(2, 2, 2, dict_space=True),
            EvolvableMultiInput,
        ),
        (
            gen_multi_agent_dict_or_tuple_spaces(2, 2, 2, dict_space=False),
            EvolvableMultiInput,
        ),
    ],
)
@pytest.mark.parametrize(
    "device", ["cpu", "cuda" if torch.cuda.is_available() else "cpu"]
)
@pytest.mark.parametrize("accelerator", [None, Accelerator()])
@pytest.mark.parametrize("compile_mode", [None, "default"])
def test_load_from_pretrained(
    device, accelerator, compile_mode, tmpdir, observation_spaces, encoder_cls
):
    # Initialize the matd3 agent
    matd3 = MATD3(
        observation_spaces=observation_spaces,
        action_spaces=generate_multi_agent_discrete_spaces(2, 2),
        agent_ids=["agent_0", "other_agent_0"],
        torch_compiler=compile_mode,
        accelerator=accelerator,
        device=device,
    )

    # Save the checkpoint to a file
    checkpoint_path = Path(tmpdir) / "checkpoint.pth"
    matd3.save_checkpoint(checkpoint_path)

    # Create new agent object
    new_matd3 = MATD3.load(checkpoint_path, device=device, accelerator=accelerator)

    # Check if properties and weights are loaded correctly
    assert new_matd3.observation_spaces == matd3.observation_spaces
    assert new_matd3.action_spaces == matd3.action_spaces
    assert new_matd3.n_agents == matd3.n_agents
    assert new_matd3.agent_ids == matd3.agent_ids
    assert new_matd3.min_action == matd3.min_action
    assert new_matd3.max_action == matd3.max_action
    assert new_matd3.lr_actor == matd3.lr_actor
    assert new_matd3.lr_critic == matd3.lr_critic
    for (
        new_actor,
        new_actor_target,
        new_critic_1,
        new_critic_target_1,
        new_critic_2,
        new_critic_target_2,
        actor,
        actor_target,
        critic_1,
        critic_target_1,
        critic_2,
        critic_target_2,
    ) in zip(
        new_matd3.actors,
        new_matd3.actor_targets,
        new_matd3.critics_1,
        new_matd3.critic_targets_1,
        new_matd3.critics_2,
        new_matd3.critic_targets_2,
        matd3.actors,
        matd3.actor_targets,
        matd3.critics_1,
        matd3.critic_targets_1,
        matd3.critics_2,
        matd3.critic_targets_2,
    ):
        if compile_mode is not None and accelerator is None:
            assert isinstance(new_actor, OptimizedModule)
            assert isinstance(new_actor_target, OptimizedModule)
            assert isinstance(new_critic_1, OptimizedModule)
            assert isinstance(new_critic_target_1, OptimizedModule)
            assert isinstance(new_critic_2, OptimizedModule)
            assert isinstance(new_critic_target_2, OptimizedModule)
        else:
            assert isinstance(new_actor.encoder, encoder_cls)
            assert isinstance(new_actor_target.encoder, encoder_cls)
            assert isinstance(new_critic_1.encoder, encoder_cls)
            assert isinstance(new_critic_target_1.encoder, encoder_cls)
            assert isinstance(new_critic_2.encoder, encoder_cls)
            assert isinstance(new_critic_target_2.encoder, encoder_cls)

        new_actor_sd = str(new_actor.state_dict())
        new_actor_target_sd = str(new_actor_target.state_dict())
        new_critic_1_sd = str(new_critic_1.state_dict())
        new_critic_target_1_sd = str(new_critic_target_1.state_dict())
        new_critic_2_sd = str(new_critic_2.state_dict())
        new_critic_target_2_sd = str(new_critic_target_2.state_dict())

        assert new_actor_sd == str(actor.state_dict())
        assert new_actor_target_sd == str(actor_target.state_dict())
        assert new_critic_1_sd == str(critic_1.state_dict())
        assert new_critic_target_1_sd == str(critic_target_1.state_dict())
        assert new_critic_2_sd == str(critic_2.state_dict())
        assert new_critic_target_2_sd == str(critic_target_2.state_dict())

    assert new_matd3.batch_size == matd3.batch_size
    assert new_matd3.learn_step == matd3.learn_step
    assert new_matd3.gamma == matd3.gamma
    assert new_matd3.tau == matd3.tau
    assert new_matd3.mut == matd3.mut
    assert new_matd3.index == matd3.index
    assert new_matd3.scores == matd3.scores
    assert new_matd3.fitness == matd3.fitness
    assert new_matd3.steps == matd3.steps


# The saved checkpoint file contains the correct data and format.
# TODO: This will be deprecated in the future
@pytest.mark.parametrize(
    "device", ["cpu", "cuda" if torch.cuda.is_available() else "cpu"]
)
@pytest.mark.parametrize("action_spaces", [generate_multi_agent_discrete_spaces(2, 2)])
@pytest.mark.parametrize("compile_mode", [None, "default"])
@pytest.mark.parametrize(
    "observation_spaces, arch, input_tensor, critic_input_tensor, secondary_input_tensor",
    [
        (
            generate_multi_agent_box_spaces(2, (4,)),
            "mlp",
            torch.randn(1, 4),
            torch.randn(1, 6),
            None,
        ),
        (
            generate_multi_agent_box_spaces(2, (4, 210, 160), low=0, high=255),
            "cnn",
            torch.randn(1, 4, 2, 210, 160),
            torch.randn(1, 4, 2, 210, 160),
            torch.randn(1, 2),
        ),
        (
            generate_multi_agent_box_spaces(2, (4,)),
            "mlp",
            torch.randn(1, 4),
            torch.randn(1, 6),
            None,
        ),
        (
            generate_multi_agent_box_spaces(2, (4, 210, 160), low=0, high=255),
            "cnn",
            torch.randn(1, 4, 2, 210, 160),
            torch.randn(1, 4, 2, 210, 160),
            torch.randn(1, 2),
        ),
    ],
)
def test_load_from_pretrained_make_evo(
    mlp_actor,
    mlp_critic,
    cnn_actor,
    cnn_critic,
    observation_spaces,
    action_spaces,
    arch,
    input_tensor,
    critic_input_tensor,
    secondary_input_tensor,
    tmpdir,
    compile_mode,
    device,
):
    if arch == "mlp":
        actor_network = mlp_actor
        critic_network = mlp_critic
    elif arch == "cnn":
        actor_network = cnn_actor
        critic_network = cnn_critic

    actor_network = MakeEvolvable(actor_network, input_tensor)
    critic_network = MakeEvolvable(
        critic_network,
        critic_input_tensor,
        secondary_input_tensor=secondary_input_tensor,
    )
=======
    assert clone_agent.torch_compiler == compile_mode
    assert matd3.torch_compiler == compile_mode

    for agent_id in clone_agent.agent_ids:
        assert torch.equal(clone_agent.expl_noise[agent_id], matd3.expl_noise[agent_id])

        clone_actor = clone_agent.actors[agent_id]
        actor = matd3.actors[agent_id]
        assert_state_dicts_equal(clone_actor.state_dict(), actor.state_dict())

        clone_actor_target = clone_agent.actor_targets[agent_id]
        actor_target = matd3.actor_targets[agent_id]
        assert_state_dicts_equal(
            clone_actor_target.state_dict(), actor_target.state_dict()
        )

        clone_critic_1 = clone_agent.critics_1[agent_id]
        critic_1 = matd3.critics_1[agent_id]
        assert_state_dicts_equal(clone_critic_1.state_dict(), critic_1.state_dict())

        clone_critic_target_1 = clone_agent.critic_targets_1[agent_id]
        critic_target_1 = matd3.critic_targets_1[agent_id]
        assert_state_dicts_equal(
            clone_critic_target_1.state_dict(), critic_target_1.state_dict()
        )

        clone_critic_2 = clone_agent.critics_2[agent_id]
        critic_2 = matd3.critics_2[agent_id]
        assert_state_dicts_equal(clone_critic_2.state_dict(), critic_2.state_dict())
>>>>>>> a136ceaf

        clone_critic_target_2 = clone_agent.critic_targets_2[agent_id]
        critic_target_2 = matd3.critic_targets_2[agent_id]
        assert_state_dicts_equal(
            clone_critic_target_2.state_dict(), critic_target_2.state_dict()
        )<|MERGE_RESOLUTION|>--- conflicted
+++ resolved
@@ -1,9 +1,4 @@
 import copy
-<<<<<<< HEAD
-import gc
-from pathlib import Path
-=======
->>>>>>> a136ceaf
 
 import numpy as np
 import pytest
@@ -17,11 +12,7 @@
 from torch._dynamo import OptimizedModule
 
 from agilerl.algorithms.matd3 import MATD3
-<<<<<<< HEAD
-from agilerl.modules import EvolvableCNN, EvolvableMLP, EvolvableMultiInput
-=======
 from agilerl.modules import EvolvableCNN, EvolvableMLP, EvolvableMultiInput, ModuleDict
->>>>>>> a136ceaf
 from agilerl.modules.custom_components import GumbelSoftmax
 from agilerl.networks.actors import DeterministicActor
 from agilerl.networks.q_networks import ContinuousQNetwork
@@ -29,16 +20,7 @@
 from agilerl.utils.evolvable_networks import get_default_encoder_config
 from agilerl.utils.utils import make_multi_agent_vect_envs
 from agilerl.wrappers.make_evolvable import MakeEvolvable
-<<<<<<< HEAD
-from tests.helper_functions import (
-    gen_multi_agent_dict_or_tuple_spaces,
-    generate_multi_agent_box_spaces,
-    generate_multi_agent_discrete_spaces,
-    generate_multi_agent_multidiscrete_spaces,
-)
-=======
 from tests.helper_functions import assert_not_equal_state_dict, assert_state_dicts_equal
->>>>>>> a136ceaf
 from tests.test_algorithms.test_maddpg import DummyMultiEnv
 
 
@@ -138,13 +120,6 @@
         nn.Linear(64, action_spaces[0].n),
         GumbelSoftmax(),
     )
-<<<<<<< HEAD
-    yield net
-    del net
-    gc.collect()
-    torch.cuda.empty_cache()
-=======
->>>>>>> a136ceaf
 
 
 @pytest.fixture(scope="function")
@@ -156,54 +131,24 @@
         nn.ReLU(),
         nn.Linear(64, 1),
     )
-<<<<<<< HEAD
-    yield net
-    del net
-    gc.collect()
-    torch.cuda.empty_cache()
-=======
->>>>>>> a136ceaf
 
 
 @pytest.fixture(scope="function")
 def cnn_actor():
-<<<<<<< HEAD
-    net = MultiAgentCNNActor()
-    yield net
-    del net
-    gc.collect()
-    torch.cuda.empty_cache()
-=======
     return MultiAgentCNNActor()
->>>>>>> a136ceaf
 
 
 @pytest.fixture(scope="function")
 def cnn_critic():
-<<<<<<< HEAD
-    net = MultiAgentCNNCritic()
-    yield net
-    del net
-    gc.collect()
-    torch.cuda.empty_cache()
-
-=======
     return MultiAgentCNNCritic()
->>>>>>> a136ceaf
-
-
-<<<<<<< HEAD
-
-@pytest.fixture
-def accelerated_experiences(batch_size, observation_spaces, action_spaces, agent_ids):
-=======
+
+
 @pytest.fixture(scope="function")
 def accelerated_experiences(
     batch_size, observation_spaces, action_spaces, agent_ids, request
 ):
     observation_spaces = request.getfixturevalue(observation_spaces)
     action_spaces = request.getfixturevalue(action_spaces)
->>>>>>> a136ceaf
     one_hot = all(isinstance(space, Discrete) for space in observation_spaces)
     discrete_actions = all(isinstance(space, Discrete) for space in action_spaces)
     state_size = (
@@ -281,42 +226,24 @@
 @pytest.mark.parametrize(
     "observation_spaces",
     [
-<<<<<<< HEAD
-        generate_multi_agent_box_spaces(2, (4,)),
-        generate_multi_agent_box_spaces(2, (3, 32, 32), low=0, high=255),
-        gen_multi_agent_dict_or_tuple_spaces(2, 2, 2, dict_space=True),
-        gen_multi_agent_dict_or_tuple_spaces(2, 2, 2, dict_space=False),
-        generate_multi_agent_multidiscrete_spaces(2, 2),
-=======
         "ma_vector_space",
         "ma_image_space",
         "ma_discrete_space",
         "ma_multidiscrete_space",
         "ma_dict_space",
->>>>>>> a136ceaf
     ],
 )
 @pytest.mark.parametrize("accelerator_flag", [False, True])
 @pytest.mark.parametrize("compile_mode", [None, "default"])
 def test_initialize_matd3_with_net_config(
-<<<<<<< HEAD
-    observation_spaces, accelerator_flag, device, compile_mode
-):
-=======
     observation_spaces, ma_vector_space, accelerator_flag, device, compile_mode, request
 ):
     observation_spaces = request.getfixturevalue(observation_spaces)
->>>>>>> a136ceaf
     net_config = {
         "encoder_config": get_default_encoder_config(observation_spaces[0]),
         "head_config": {"hidden_size": [16]},
     }
-<<<<<<< HEAD
-    action_spaces = generate_multi_agent_box_spaces(2, (2,))
-    agent_ids = ["agent_0", "other_agent_0"]
-=======
-    agent_ids = ["agent_0", "agent_1", "other_agent_0"]
->>>>>>> a136ceaf
+    agent_ids = ["agent_0", "agent_1", "other_agent_0"]
     expl_noise = 0.1
     batch_size = 64
     policy_freq = 2
@@ -340,11 +267,6 @@
         assert torch.all(noise_vec == expl_noise)
 
     assert matd3.batch_size == batch_size
-<<<<<<< HEAD
-    # assert matd3.total_state_dims == sum(state.shape[0] for state in observation_spaces)
-    assert matd3.total_actions == sum(space.shape[0] for space in action_spaces)
-=======
->>>>>>> a136ceaf
     assert matd3.scores == []
     assert matd3.fitness == []
     assert matd3.steps == [0]
@@ -384,25 +306,15 @@
     assert isinstance(matd3.criterion, nn.MSELoss)
 
 
-<<<<<<< HEAD
-@pytest.mark.parametrize(
-    "observation_spaces", [generate_multi_agent_box_spaces(2, (6,))]
-)
-@pytest.mark.parametrize("action_spaces", [generate_multi_agent_discrete_spaces(2, 2)])
-=======
 @pytest.mark.parametrize("observation_spaces", ["ma_vector_space"])
 @pytest.mark.parametrize("action_spaces", ["ma_discrete_space"])
->>>>>>> a136ceaf
 def test_initialize_matd3_with_mlp_networks_gumbel_softmax(
     mlp_actor,
     mlp_critic,
     observation_spaces,
     action_spaces,
     device,
-<<<<<<< HEAD
-=======
     request,
->>>>>>> a136ceaf
 ):
     compile_mode = "reduce-overhead"
     net_config = {
@@ -445,20 +357,6 @@
     request,
 ):
     accelerator = Accelerator() if accelerator_flag else None
-<<<<<<< HEAD
-    evo_actors = [
-        MakeEvolvable(network=mlp_actor, input_tensor=torch.randn(1, 6), device=device)
-        for _ in range(2)
-    ]
-    evo_critics_1 = [
-        MakeEvolvable(network=mlp_critic, input_tensor=torch.randn(1, 8), device=device)
-        for _ in range(2)
-    ]
-    evo_critics_2 = [
-        MakeEvolvable(network=mlp_critic, input_tensor=torch.randn(1, 8), device=device)
-        for _ in range(2)
-    ]
-=======
     agent_ids = ["agent_0", "agent_1", "other_agent_0"]
     observation_spaces = request.getfixturevalue(observation_spaces)
     action_spaces = request.getfixturevalue(action_spaces)
@@ -496,7 +394,6 @@
             for agent_id in agent_ids
         }
     )
->>>>>>> a136ceaf
     evo_critics = [evo_critics_1, evo_critics_2]
     matd3 = MATD3(
         observation_spaces=observation_spaces,
@@ -534,20 +431,6 @@
     assert matd3.steps == [0]
 
     expected_optimizer_cls = optim.Adam if accelerator is None else AcceleratedOptimizer
-<<<<<<< HEAD
-    assert all(
-        isinstance(actor_optimizer, expected_optimizer_cls)
-        for actor_optimizer in matd3.actor_optimizers
-    )
-    assert all(
-        isinstance(critic_1_optimizer, expected_optimizer_cls)
-        for critic_1_optimizer in matd3.critic_1_optimizers
-    )
-    assert all(
-        isinstance(critic_2_optimizer, expected_optimizer_cls)
-        for critic_2_optimizer in matd3.critic_2_optimizers
-    )
-=======
     for agent_id in matd3.agent_ids:
         actor_optimizer = matd3.actor_optimizers[agent_id]
         critic_1_optimizer = matd3.critic_1_optimizers[agent_id]
@@ -556,7 +439,6 @@
         assert isinstance(critic_1_optimizer, expected_optimizer_cls)
         assert isinstance(critic_2_optimizer, expected_optimizer_cls)
 
->>>>>>> a136ceaf
     assert isinstance(matd3.criterion, nn.MSELoss)
 
 
@@ -566,48 +448,12 @@
 def test_initialize_matd3_with_cnn_networks(
     cnn_actor,
     cnn_critic,
-<<<<<<< HEAD
-=======
     ma_image_space,
     ma_discrete_space,
->>>>>>> a136ceaf
     accelerator_flag,
     device,
     compile_mode,
 ):
-<<<<<<< HEAD
-    observation_spaces = generate_multi_agent_box_spaces(
-        2, (4, 210, 160), low=0, high=255
-    )
-    action_spaces = generate_multi_agent_discrete_spaces(2, 2)
-    accelerator = Accelerator() if accelerator_flag else None
-    evo_actors = [
-        MakeEvolvable(
-            network=cnn_actor,
-            input_tensor=torch.randn(1, 4, 2, 210, 160),
-            device=device,
-        )
-        for _ in range(2)
-    ]
-    evo_critics_1 = [
-        MakeEvolvable(
-            network=cnn_critic,
-            input_tensor=torch.randn(1, 4, 2, 210, 160),
-            secondary_input_tensor=torch.randn(1, 2),
-            device=device,
-        )
-        for _ in range(2)
-    ]
-    evo_critics_2 = [
-        MakeEvolvable(
-            network=cnn_critic,
-            input_tensor=torch.randn(1, 4, 2, 210, 160),
-            secondary_input_tensor=torch.randn(1, 2),
-            device=device,
-        )
-        for _ in range(2)
-    ]
-=======
     accelerator = Accelerator() if accelerator_flag else None
     agent_ids = ["agent_0", "agent_1", "other_agent_0"]
     evo_actors = ModuleDict(
@@ -642,7 +488,6 @@
             for agent_id in agent_ids
         }
     )
->>>>>>> a136ceaf
     evo_critics = [evo_critics_1, evo_critics_2]
     matd3 = MATD3(
         observation_spaces=ma_image_space,
@@ -660,12 +505,6 @@
         if compile_mode is not None and accelerator is None
         else MakeEvolvable
     )
-<<<<<<< HEAD
-    assert all(isinstance(actor, expected_module_cls) for actor in matd3.actors)
-    assert all(isinstance(critic, expected_module_cls) for critic in matd3.critics_1)
-    assert all(isinstance(critic, expected_module_cls) for critic in matd3.critics_2)
-    assert matd3.observation_spaces == observation_spaces
-=======
     assert all(
         isinstance(actor, expected_module_cls) for actor in matd3.actors.values()
     )
@@ -676,7 +515,6 @@
         isinstance(critic, expected_module_cls) for critic in matd3.critics_2.values()
     )
     assert matd3.observation_spaces == ma_image_space
->>>>>>> a136ceaf
     assert matd3.policy_freq == 2
     assert matd3.action_spaces == ma_discrete_space
     assert matd3.n_agents == len(agent_ids)
@@ -686,20 +524,6 @@
     assert matd3.steps == [0]
 
     expected_optimizer_cls = optim.Adam if accelerator is None else AcceleratedOptimizer
-<<<<<<< HEAD
-    assert all(
-        isinstance(actor_optimizer, expected_optimizer_cls)
-        for actor_optimizer in matd3.actor_optimizers
-    )
-    assert all(
-        isinstance(critic_1_optimizer, expected_optimizer_cls)
-        for critic_1_optimizer in matd3.critic_1_optimizers
-    )
-    assert all(
-        isinstance(critic_2_optimizer, expected_optimizer_cls)
-        for critic_2_optimizer in matd3.critic_2_optimizers
-    )
-=======
     for agent_id in matd3.agent_ids:
         actor_optimizer = matd3.actor_optimizers[agent_id]
         critic_1_optimizer = matd3.critic_1_optimizers[agent_id]
@@ -708,7 +532,6 @@
         assert isinstance(critic_1_optimizer, expected_optimizer_cls)
         assert isinstance(critic_2_optimizer, expected_optimizer_cls)
 
->>>>>>> a136ceaf
     assert isinstance(matd3.criterion, nn.MSELoss)
 
 
@@ -717,50 +540,6 @@
 @pytest.mark.parametrize(
     "observation_spaces, encoder_cls",
     [
-<<<<<<< HEAD
-        (generate_multi_agent_box_spaces(2, (4,)), EvolvableMLP),
-        (
-            generate_multi_agent_box_spaces(2, (4, 210, 160), low=0, high=255),
-            EvolvableCNN,
-        ),
-    ],
-)
-def test_initialize_matd3_with_evo_networks(
-    observation_spaces, encoder_cls, device, compile_mode, accelerator
-):
-    action_spaces = generate_multi_agent_discrete_spaces(2, 2)
-    net_config = get_default_encoder_config(observation_spaces[0])
-
-    # For image spaces we need to give a sample input tensor to build networks
-    critic_net_config = copy.deepcopy(net_config)
-    if len(observation_spaces[0].shape) == 3:
-        net_config["sample_input"] = torch.zeros(
-            (1, *observation_spaces[0].shape), dtype=torch.float32, device=device
-        ).unsqueeze(2)
-
-        critic_net_config["sample_input"] = (
-            torch.zeros(
-                (1, *observation_spaces[0].shape), dtype=torch.float32, device=device
-            )
-            .unsqueeze(2)
-            .repeat(1, 1, 2, 1, 1)
-        )
-
-    head_config = {
-        "output_activation": "Tanh",
-        "activation": "ReLU",
-        "hidden_size": [64, 64],
-    }
-
-    critic_head_config = copy.deepcopy(head_config)
-    critic_head_config.update({"output_activation": None})
-
-    net_config = {"encoder_config": net_config, "head_config": head_config}
-    critic_net_config = {
-        "encoder_config": critic_net_config,
-        "head_config": critic_head_config,
-    }
-=======
         ("ma_vector_space", EvolvableMLP),
         ("ma_image_space", EvolvableCNN),
     ],
@@ -779,7 +558,6 @@
     observation_space = spaces.Dict(
         {agent_id: observation_spaces[idx] for idx, agent_id in enumerate(agent_ids)}
     )
->>>>>>> a136ceaf
 
     evo_actors = ModuleDict(
         {
@@ -821,30 +599,6 @@
         accelerator=accelerator,
     )
     if compile_mode is not None and accelerator is None:
-<<<<<<< HEAD
-        assert all(isinstance(actor, OptimizedModule) for actor in matd3.actors)
-        assert all(isinstance(critic, OptimizedModule) for critic in matd3.critics_1)
-        assert all(isinstance(critic, OptimizedModule) for critic in matd3.critics_2)
-    else:
-        assert all(isinstance(actor.encoder, encoder_cls) for actor in matd3.actors)
-        assert all(
-            isinstance(critic.encoder, encoder_cls) for critic in matd3.critics_1
-        )
-        assert all(
-            isinstance(critic.encoder, encoder_cls) for critic in matd3.critics_2
-        )
-    assert matd3.observation_spaces == observation_spaces
-    assert matd3.policy_freq == 2
-    assert matd3.action_spaces == action_spaces
-    assert matd3.n_agents == 2
-    assert matd3.agent_ids == ["agent_0", "other_agent_0"]
-    assert matd3.discrete_actions is True
-    # assert matd3.total_state_dims == sum(state.shape[0] for state in observation_spaces)
-    assert matd3.total_actions == sum(space.n for space in action_spaces)
-    assert matd3.scores == []
-    assert matd3.fitness == []
-    assert matd3.steps == [0]
-=======
         assert all(
             isinstance(actor, OptimizedModule) for actor in matd3.actors.values()
         )
@@ -883,37 +637,11 @@
         assert isinstance(actor_optimizer, expected_optimizer_cls)
         assert isinstance(critic_1_optimizer, expected_optimizer_cls)
         assert isinstance(critic_2_optimizer, expected_optimizer_cls)
->>>>>>> a136ceaf
-
-    expected_optimizer_cls = optim.Adam if accelerator is None else AcceleratedOptimizer
-    assert all(
-        isinstance(actor_optimizer, expected_optimizer_cls)
-        for actor_optimizer in matd3.actor_optimizers
-    )
-    assert all(
-        isinstance(critic_optimizer, expected_optimizer_cls)
-        for critic_optimizer in matd3.critic_1_optimizers
-    )
-    assert all(
-        isinstance(critic_optimizer, expected_optimizer_cls)
-        for critic_optimizer in matd3.critic_2_optimizers
-    )
+
     assert isinstance(matd3.criterion, nn.MSELoss)
 
 
 @pytest.mark.parametrize("compile_mode", [None, "default"])
-<<<<<<< HEAD
-def test_initialize_matd3_with_incorrect_evo_networks(compile_mode):
-    evo_actors = []
-    evo_critics = []
-    observation_spaces = generate_multi_agent_box_spaces(2, (4,))
-    action_spaces = generate_multi_agent_discrete_spaces(2, 2)
-    with pytest.raises(AssertionError):
-        _ = MATD3(
-            observation_spaces=observation_spaces,
-            action_spaces=action_spaces,
-            agent_ids=["agent_0", "other_agent_0"],
-=======
 def test_initialize_matd3_with_incorrect_evo_networks(
     compile_mode, ma_vector_space, ma_discrete_space
 ):
@@ -924,7 +652,6 @@
             observation_spaces=ma_vector_space,
             action_spaces=ma_discrete_space,
             agent_ids=["agent_0", "agent_1", "other_agent_0"],
->>>>>>> a136ceaf
             actor_networks=evo_actors,
             critic_networks=evo_critics,
             torch_compiler=compile_mode,
@@ -932,19 +659,10 @@
 
 
 @pytest.mark.parametrize("compile_mode", [None, "default"])
-<<<<<<< HEAD
-@pytest.mark.parametrize(
-    "observation_spaces", [generate_multi_agent_box_spaces(2, (6,))]
-)
-@pytest.mark.parametrize("action_spaces", [generate_multi_agent_discrete_spaces(2, 2)])
-def test_matd3_init_warning(
-    mlp_actor, device, compile_mode, observation_spaces, action_spaces
-=======
 @pytest.mark.parametrize("observation_spaces", ["ma_vector_space"])
 @pytest.mark.parametrize("action_spaces", ["ma_discrete_space"])
 def test_matd3_init_warning(
     mlp_actor, device, compile_mode, observation_spaces, action_spaces, request
->>>>>>> a136ceaf
 ):
     warning_string = "Actor and critic network must both be supplied to use custom networks. Defaulting to net config."
     agent_ids = ["agent_0", "agent_1", "other_agent_0"]
@@ -1015,26 +733,6 @@
 
 
 @pytest.mark.parametrize(
-<<<<<<< HEAD
-    "observation_spaces",
-    [
-        generate_multi_agent_box_spaces(2, (6,)),
-        generate_multi_agent_discrete_spaces(2, 6),
-        generate_multi_agent_box_spaces(2, (4, 210, 160), low=0, high=255),
-    ],
-)
-@pytest.mark.parametrize(
-    "action_spaces",
-    [
-        generate_multi_agent_box_spaces(2, (2,), low=-1, high=1),
-        generate_multi_agent_discrete_spaces(2, 2),
-    ],
-)
-@pytest.mark.parametrize("training", [0, 1])
-@pytest.mark.parametrize("compile_mode", [None, "default"])
-def test_matd3_get_action(
-    training, observation_spaces, action_spaces, device, compile_mode
-=======
     "observation_spaces", ["ma_vector_space", "ma_discrete_space", "ma_image_space"]
 )
 @pytest.mark.parametrize("action_spaces", ["ma_vector_space", "ma_discrete_space"])
@@ -1042,7 +740,6 @@
 @pytest.mark.parametrize("compile_mode", [None, "default"])
 def test_matd3_get_action(
     training, observation_spaces, action_spaces, device, compile_mode, request
->>>>>>> a136ceaf
 ):
     agent_ids = ["agent_0", "agent_1", "other_agent_0"]
     observation_spaces = request.getfixturevalue(observation_spaces)
@@ -1095,29 +792,6 @@
     matd3 = None
 
 
-<<<<<<< HEAD
-@pytest.mark.parametrize(
-    "observation_spaces",
-    [
-        generate_multi_agent_box_spaces(2, (6,)),
-        generate_multi_agent_box_spaces(2, (4, 210, 160), low=0, high=255),
-    ],
-)
-@pytest.mark.parametrize(
-    "action_spaces",
-    [
-        generate_multi_agent_discrete_spaces(2, 2),
-        generate_multi_agent_box_spaces(2, (2,)),
-    ],
-)
-@pytest.mark.parametrize("training", [0, 1])
-@pytest.mark.parametrize("compile_mode", [None, "default"])
-def test_matd3_get_action_distributed(
-    training, observation_spaces, action_spaces, compile_mode
-):
-    accelerator = Accelerator()
-    agent_ids = ["agent_0", "other_agent_0"]
-=======
 @pytest.mark.parametrize("observation_spaces", ["ma_vector_space", "ma_image_space"])
 @pytest.mark.parametrize("action_spaces", ["ma_discrete_space", "ma_vector_space"])
 @pytest.mark.parametrize("training", [0, 1])
@@ -1129,7 +803,6 @@
     agent_ids = ["agent_0", "agent_1", "other_agent_0"]
     observation_spaces = request.getfixturevalue(observation_spaces)
     action_spaces = request.getfixturevalue(action_spaces)
->>>>>>> a136ceaf
     state = {
         agent: np.random.randn(*observation_spaces[idx].shape)
         for idx, agent in enumerate(agent_ids)
@@ -1141,21 +814,6 @@
         accelerator=accelerator,
         torch_compiler=compile_mode,
     )
-<<<<<<< HEAD
-    new_actors = [
-        DummyDeterministicActor(
-            observation_space=actor.observation_space,
-            action_space=actor.action_space,
-            encoder_config=actor.encoder.net_config,
-            head_config=actor.head_net.net_config,
-            n_agents=actor.n_agents,
-            device=actor.device,
-        )
-        for actor in matd3.actors
-    ]
-    matd3.actors = new_actors
-    cont_actions, discrete_action = matd3.get_action(state, training)
-=======
     new_actors = ModuleDict(
         {
             agent_id: DummyDeterministicActor(
@@ -1171,7 +829,6 @@
     matd3.actors = new_actors
     matd3.set_training_mode(bool(training))
     processed_action, raw_action = matd3.get_action(state)
->>>>>>> a136ceaf
     discrete_actions = all(
         isinstance(space, spaces.Discrete) for space in action_spaces
     )
@@ -1204,27 +861,6 @@
                 assert action <= action_dim - 1
 
 
-<<<<<<< HEAD
-@pytest.mark.parametrize(
-    "observation_spaces",
-    [
-        generate_multi_agent_box_spaces(2, (6,)),
-    ],
-)
-@pytest.mark.parametrize(
-    "action_spaces",
-    [
-        generate_multi_agent_box_spaces(2, (2,)),
-        generate_multi_agent_discrete_spaces(2, 2),
-    ],
-)
-@pytest.mark.parametrize("training", [0, 1])
-@pytest.mark.parametrize("compile_mode", [None, "default"])
-def test_matd3_get_action_agent_masking(
-    training, observation_spaces, action_spaces, device, compile_mode
-):
-    agent_ids = ["agent_0", "other_agent_0"]
-=======
 @pytest.mark.parametrize("observation_spaces", ["ma_vector_space"])
 @pytest.mark.parametrize("action_spaces", ["ma_discrete_space", "ma_vector_space"])
 @pytest.mark.parametrize("training", [False, True])
@@ -1235,7 +871,6 @@
     agent_ids = ["agent_0", "agent_1", "other_agent_0"]
     observation_spaces = request.getfixturevalue(observation_spaces)
     action_spaces = request.getfixturevalue(action_spaces)
->>>>>>> a136ceaf
     state = {
         agent: np.random.randn(*observation_spaces[0].shape) for agent in agent_ids
     }
@@ -1245,20 +880,13 @@
     if discrete_actions:
         info = {
             "agent_0": {"env_defined_actions": 1},
-<<<<<<< HEAD
-=======
             "agent_1": {"env_defined_actions": 1},
->>>>>>> a136ceaf
             "other_agent_0": {"env_defined_actions": None},
         }
     else:
         info = {
-<<<<<<< HEAD
-            "agent_0": {"env_defined_actions": np.array([0, 1])},
-=======
             "agent_0": {"env_defined_actions": np.array([0, 1, 0, 1, 0, 1])},
             "agent_1": {"env_defined_actions": np.array([0, 1, 0, 1, 0, 1])},
->>>>>>> a136ceaf
             "other_agent_0": {"env_defined_actions": None},
         }
     matd3 = MATD3(
@@ -1278,23 +906,9 @@
         ), action["agent_0"]
 
 
-<<<<<<< HEAD
-@pytest.mark.parametrize(
-    "observation_spaces", [generate_multi_agent_box_spaces(2, (6,))]
-)
-@pytest.mark.parametrize(
-    "action_spaces",
-    [
-        generate_multi_agent_box_spaces(2, (6,)),
-        generate_multi_agent_discrete_spaces(2, 6),
-    ],
-)
-@pytest.mark.parametrize("training", [0, 1])
-=======
 @pytest.mark.parametrize("observation_spaces", ["ma_vector_space"])
 @pytest.mark.parametrize("action_spaces", ["ma_discrete_space", "ma_vector_space"])
 @pytest.mark.parametrize("training", [False, True])
->>>>>>> a136ceaf
 @pytest.mark.parametrize("compile_mode", [None, "default"])
 def test_matd3_get_action_vectorized_agent_masking(
     training, observation_spaces, action_spaces, device, compile_mode, request
@@ -1362,13 +976,8 @@
         for idx, agent in enumerate(agent_ids)
     }
     matd3 = MATD3(
-<<<<<<< HEAD
-        observation_spaces,
-        action_spaces,
-=======
         ma_vector_space,
         ma_discrete_space,
->>>>>>> a136ceaf
         agent_ids=agent_ids,
         device=device,
     )
@@ -1377,19 +986,11 @@
         _, raw_action = matd3.get_action(state)
 
 
-<<<<<<< HEAD
-@pytest.mark.parametrize("training", [0, 1])
-def test_matd3_get_action_action_masking(training, device):
-    observation_spaces = generate_multi_agent_box_spaces(2, (6,))
-    action_spaces = generate_multi_agent_discrete_spaces(2, 4)
-    agent_ids = ["agent_0", "other_agent_0"]
-=======
 @pytest.mark.parametrize("training", [False, True])
 def test_matd3_get_action_action_masking(
     training, ma_vector_space, ma_discrete_space, device
 ):
     agent_ids = ["agent_0", "agent_1", "other_agent_0"]
->>>>>>> a136ceaf
     state = {
         agent: np.random.randn(*ma_vector_space[idx].shape)
         for idx, agent in enumerate(agent_ids)
@@ -1401,13 +1002,8 @@
         for idx, agent in enumerate(agent_ids)
     }
     matd3 = MATD3(
-<<<<<<< HEAD
-        observation_spaces,
-        action_spaces,
-=======
         ma_vector_space,
         ma_discrete_space,
->>>>>>> a136ceaf
         agent_ids=agent_ids,
         device=device,
     )
@@ -1417,33 +1013,12 @@
 
 
 @pytest.mark.parametrize(
-<<<<<<< HEAD
-    "observation_spaces",
-    [
-        generate_multi_agent_box_spaces(2, (6,)),
-        generate_multi_agent_discrete_spaces(2, 6),
-        generate_multi_agent_box_spaces(2, (3, 32, 32), low=0, high=255),
-    ],
-)
-@pytest.mark.parametrize(
-    "action_spaces",
-    [
-        generate_multi_agent_box_spaces(2, (2,)),
-        generate_multi_agent_discrete_spaces(2, 2),
-    ],
-=======
     "observation_spaces", ["ma_discrete_space", "ma_vector_space", "ma_image_space"]
->>>>>>> a136ceaf
 )
 @pytest.mark.parametrize("action_spaces", ["ma_discrete_space", "ma_vector_space"])
 @pytest.mark.parametrize("batch_size", [64])
-<<<<<<< HEAD
-@pytest.mark.parametrize("agent_ids", [["agent_0", "other_agent_0"]])
-@pytest.mark.parametrize("compile_mode", [None, "default"])
-=======
 @pytest.mark.parametrize("agent_ids", [["agent_0", "agent_1", "other_agent_0"]])
 @pytest.mark.parametrize("compile_mode", [None])
->>>>>>> a136ceaf
 def test_matd3_learns_from_experiences(
     observation_spaces,
     experiences,
@@ -1525,33 +1100,12 @@
 
 
 @pytest.mark.parametrize(
-<<<<<<< HEAD
-    "observation_spaces",
-    [
-        generate_multi_agent_box_spaces(2, (6,)),
-        generate_multi_agent_discrete_spaces(2, 6),
-        generate_multi_agent_box_spaces(2, (3, 32, 32), low=0, high=255),
-    ],
-)
-@pytest.mark.parametrize(
-    "action_spaces",
-    [
-        generate_multi_agent_box_spaces(2, (2,)),
-        generate_multi_agent_discrete_spaces(2, 2),
-    ],
-=======
     "observation_spaces", ["ma_vector_space", "ma_discrete_space", "ma_image_space"]
->>>>>>> a136ceaf
 )
 @pytest.mark.parametrize("action_spaces", ["ma_discrete_space", "ma_vector_space"])
 @pytest.mark.parametrize("batch_size", [64])
-<<<<<<< HEAD
-@pytest.mark.parametrize("agent_ids", [["agent_0", "other_agent_0"]])
-@pytest.mark.parametrize("compile_mode", [None, "default"])
-=======
 @pytest.mark.parametrize("agent_ids", [["agent_0", "agent_1", "other_agent_0"]])
 @pytest.mark.parametrize("compile_mode", [None])
->>>>>>> a136ceaf
 def test_matd3_learns_from_experiences_distributed(
     observation_spaces,
     accelerated_experiences,
@@ -1589,23 +1143,6 @@
         critic_target_1.no_sync = no_sync.__get__(critic_target_1)
         critic_target_2.no_sync = no_sync.__get__(critic_target_2)
 
-<<<<<<< HEAD
-    actors = matd3.actors
-    actor_targets = matd3.actor_targets
-    actors_pre_learn_sd = [copy.deepcopy(actor.state_dict()) for actor in matd3.actors]
-    critics_1 = matd3.critics_1
-    critic_targets_1 = matd3.critic_targets_1
-    critics_2 = matd3.critics_2
-    critic_targets_2 = matd3.critic_targets_2
-    critics_1_pre_learn_sd = [
-        str(copy.deepcopy(critic_1.state_dict())) for critic_1 in matd3.critics_1
-    ]
-    critics_2_pre_learn_sd = [
-        str(copy.deepcopy(critic_2.state_dict())) for critic_2 in matd3.critics_2
-    ]
-
-    for _ in range(4 * policy_freq):
-=======
     actors_pre_learn_sd = {
         agent_id: copy.deepcopy(actor.state_dict())
         for agent_id, actor in matd3.actors.items()
@@ -1620,75 +1157,12 @@
     }
 
     for _ in range(2 * policy_freq):
->>>>>>> a136ceaf
         matd3.scores.append(0)
         loss = matd3.learn(accelerated_experiences)
 
     assert isinstance(loss, dict)
     for agent_id in matd3.agent_ids:
         assert loss[agent_id][-1] >= 0.0
-<<<<<<< HEAD
-    for old_actor, updated_actor in zip(actors, matd3.actors):
-        assert old_actor == updated_actor
-    for old_actor_target, updated_actor_target in zip(
-        actor_targets, matd3.actor_targets
-    ):
-        assert old_actor_target == updated_actor_target
-    for old_actor_state_dict, updated_actor in zip(actors_pre_learn_sd, matd3.actors):
-        assert old_actor_state_dict != str(updated_actor.state_dict())
-    for old_critic_1, updated_critic_1 in zip(critics_1, matd3.critics_1):
-        assert old_critic_1 == updated_critic_1
-    for old_critic_target_1, updated_critic_target_1 in zip(
-        critic_targets_1, matd3.critic_targets_1
-    ):
-        assert old_critic_target_1 == updated_critic_target_1
-    for old_critic_1_state_dict, updated_critic_1 in zip(
-        critics_1_pre_learn_sd, matd3.critics_1
-    ):
-        assert old_critic_1_state_dict != str(updated_critic_1.state_dict())
-    for old_critic_2, updated_critic_2 in zip(critics_2, matd3.critics_2):
-        assert old_critic_2 == updated_critic_2
-    for old_critic_target_2, updated_critic_target_2 in zip(
-        critic_targets_2, matd3.critic_targets_2
-    ):
-        assert old_critic_target_2 == updated_critic_target_2
-    for old_critic_2_state_dict, updated_critic_2 in zip(
-        critics_2_pre_learn_sd, matd3.critics_2
-    ):
-        assert old_critic_2_state_dict != str(updated_critic_2.state_dict())
-
-
-@pytest.mark.parametrize("compile_mode", [None, "default"])
-def test_matd3_soft_update(device, compile_mode):
-    observation_spaces = generate_multi_agent_box_spaces(2, (6,))
-    action_spaces = generate_multi_agent_box_spaces(2, (2,))
-    accelerator = None
-
-    matd3 = MATD3(
-        observation_spaces,
-        action_spaces,
-        agent_ids=["agent_0", "other_agent_0"],
-        accelerator=accelerator,
-        device=device,
-        torch_compiler=compile_mode,
-    )
-
-    for (
-        actor,
-        actor_target,
-        critic_1,
-        critic_target_1,
-        critic_2,
-        critic_target_2,
-    ) in zip(
-        matd3.actors,
-        matd3.actor_targets,
-        matd3.critics_1,
-        matd3.critic_targets_1,
-        matd3.critics_2,
-        matd3.critic_targets_2,
-    ):
-=======
 
     for agent_id, old_actor_sd in actors_pre_learn_sd.items():
         updated_actor = matd3.actors[agent_id]
@@ -1736,7 +1210,6 @@
         critic_2 = matd3.critics_2[agent_id]
         critic_target_2 = matd3.critic_targets_2[agent_id]
 
->>>>>>> a136ceaf
         # Check actors
         matd3.soft_update(actor, actor_target)
         eval_params = list(actor.parameters())
@@ -1775,22 +1248,6 @@
         )
 
 
-<<<<<<< HEAD
-@pytest.mark.parametrize(
-    "observation_spaces",
-    [
-        generate_multi_agent_box_spaces(2, (6,)),
-        generate_multi_agent_box_spaces(2, (3, 32, 32), low=0, high=255),
-    ],
-)
-@pytest.mark.parametrize("sum_score", [True, False])
-@pytest.mark.parametrize("compile_mode", [None, "default"])
-@pytest.mark.parametrize("vectorized", [True, False])
-def test_matd3_algorithm_test_loop(
-    observation_spaces, device, compile_mode, sum_score, vectorized
-):
-    action_spaces = generate_multi_agent_discrete_spaces(2, 2)
-=======
 @pytest.mark.parametrize("observation_spaces", ["ma_vector_space", "ma_image_space"])
 @pytest.mark.parametrize("sum_score", [True, False])
 @pytest.mark.parametrize("compile_mode", [None])
@@ -1805,7 +1262,6 @@
     request,
 ):
     observation_spaces = request.getfixturevalue(observation_spaces)
->>>>>>> a136ceaf
     accelerator = None
 
     # Define environment and algorithm
@@ -1814,20 +1270,12 @@
             DummyMultiEnv,
             2,
             **dict(
-<<<<<<< HEAD
-                observation_spaces=observation_spaces[0], action_spaces=action_spaces
-            )
-        )
-    else:
-        env = DummyMultiEnv(observation_spaces[0], action_spaces)
-=======
                 observation_spaces=observation_spaces[0],
                 action_spaces=ma_discrete_space,
             )
         )
     else:
         env = DummyMultiEnv(observation_spaces[0], ma_discrete_space)
->>>>>>> a136ceaf
 
     matd3 = MATD3(
         observation_spaces,
@@ -1842,43 +1290,19 @@
         assert isinstance(mean_score, float)
     else:
         assert isinstance(mean_score, np.ndarray)
-<<<<<<< HEAD
-        assert len(mean_score) == 2
-
-
-@pytest.mark.parametrize(
-    "observation_spaces",
-    [
-        generate_multi_agent_box_spaces(2, (4,)),
-        generate_multi_agent_box_spaces(2, (3, 32, 32), low=0, high=255),
-        generate_multi_agent_discrete_spaces(2, 2),
-        gen_multi_agent_dict_or_tuple_spaces(2, 2, 2, dict_space=True),
-        gen_multi_agent_dict_or_tuple_spaces(2, 2, 2, dict_space=False),
-    ],
-)
-=======
         assert len(mean_score) == 3
 
 
 @pytest.mark.parametrize("observation_spaces", ["ma_vector_space"])
->>>>>>> a136ceaf
 @pytest.mark.parametrize("compile_mode", [None, "default"])
 @pytest.mark.parametrize("accelerator_flag", [False, True])
 @pytest.mark.parametrize("wrap", [True, False])
 def test_matd3_clone_returns_identical_agent(
-<<<<<<< HEAD
-    accelerator_flag, wrap, compile_mode, observation_spaces
+    accelerator_flag, wrap, compile_mode, observation_spaces, ma_vector_space, request
 ):
     # Clones the agent and returns an identical copy.
-    action_spaces = generate_multi_agent_box_spaces(2, (2,), low=-1, high=1)
-    agent_ids = ["agent_0", "other_agent_0"]
-=======
-    accelerator_flag, wrap, compile_mode, observation_spaces, ma_vector_space, request
-):
-    # Clones the agent and returns an identical copy.
-    observation_spaces = request.getfixturevalue(observation_spaces)
-    agent_ids = ["agent_0", "agent_1", "other_agent_0"]
->>>>>>> a136ceaf
+    observation_spaces = request.getfixturevalue(observation_spaces)
+    agent_ids = ["agent_0", "agent_1", "other_agent_0"]
     expl_noise = 0.1
     index = 0
     batch_size = 64
@@ -2018,18 +1442,6 @@
     assert clone_agent.action_spaces == matd3.action_spaces
     assert clone_agent.n_agents == matd3.n_agents
     assert clone_agent.agent_ids == matd3.agent_ids
-<<<<<<< HEAD
-    assert np.all(np.stack(clone_agent.max_action) == np.stack(matd3.max_action))
-    assert np.all(np.stack(clone_agent.min_action) == np.stack(matd3.min_action))
-    assert all(
-        torch.equal(clone_expl_noise, expl_noise)
-        for clone_expl_noise, expl_noise in zip(
-            clone_agent.expl_noise, matd3.expl_noise
-        )
-    )
-    assert clone_agent.discrete_actions == matd3.discrete_actions
-=======
->>>>>>> a136ceaf
     assert clone_agent.index == matd3.index
     assert clone_agent.batch_size == matd3.batch_size
     assert clone_agent.lr_actor == matd3.lr_actor
@@ -2039,577 +1451,6 @@
     assert clone_agent.tau == matd3.tau
     assert clone_agent.device == matd3.device
     assert clone_agent.accelerator == matd3.accelerator
-<<<<<<< HEAD
-
-    assert clone_agent.torch_compiler == compile_mode
-    assert matd3.torch_compiler == compile_mode
-
-    for clone_actor, actor in zip(clone_agent.actors, matd3.actors):
-        assert str(clone_actor.state_dict()) == str(actor.state_dict())
-    for clone_critic_1, critic_1 in zip(clone_agent.critics_1, matd3.critics_1):
-        assert str(clone_critic_1.state_dict()) == str(critic_1.state_dict())
-    for clone_actor_target, actor_target in zip(
-        clone_agent.actor_targets, matd3.actor_targets
-    ):
-        assert str(clone_actor_target.state_dict()) == str(actor_target.state_dict())
-    for clone_critic_target_1, critic_target_1 in zip(
-        clone_agent.critic_targets_1, matd3.critic_targets_1
-    ):
-        assert str(clone_critic_target_1.state_dict()) == str(
-            critic_target_1.state_dict()
-        )
-
-    for clone_critic_2, critic_2 in zip(clone_agent.critics_2, matd3.critics_2):
-        assert str(clone_critic_2.state_dict()) == str(critic_2.state_dict())
-
-    for clone_critic_target_2, critic_target_2 in zip(
-        clone_agent.critic_targets_2, matd3.critic_targets_2
-    ):
-        assert str(clone_critic_target_2.state_dict()) == str(
-            critic_target_2.state_dict()
-        )
-
-    for clone_actor_opt, actor_opt in zip(
-        clone_agent.actor_optimizers, matd3.actor_optimizers
-    ):
-        assert str(clone_actor_opt) == str(actor_opt)
-    for clone_critic_opt_1, critic_opt_1 in zip(
-        clone_agent.critic_1_optimizers, matd3.critic_1_optimizers
-    ):
-        assert str(clone_critic_opt_1) == str(critic_opt_1)
-    for clone_critic_opt_2, critic_opt_2 in zip(
-        clone_agent.critic_2_optimizers, matd3.critic_2_optimizers
-    ):
-        assert str(clone_critic_opt_2) == str(critic_opt_2)
-
-
-@pytest.mark.parametrize(
-    "observation_spaces, encoder_cls",
-    [
-        (generate_multi_agent_box_spaces(1, (6,)), EvolvableMLP),
-        (
-            generate_multi_agent_box_spaces(1, (3, 32, 32), low=0, high=255),
-            EvolvableCNN,
-        ),
-        (
-            gen_multi_agent_dict_or_tuple_spaces(1, 2, 2, dict_space=True),
-            EvolvableMultiInput,
-        ),
-        (
-            gen_multi_agent_dict_or_tuple_spaces(1, 2, 2, dict_space=False),
-            EvolvableMultiInput,
-        ),
-    ],
-)
-@pytest.mark.parametrize(
-    "device", ["cpu", "cuda" if torch.cuda.is_available() else "cpu"]
-)
-@pytest.mark.parametrize("accelerator", [None, Accelerator()])
-@pytest.mark.parametrize("compile_mode", [None, "default"])
-def test_matd3_save_load_checkpoint_correct_data_and_format(
-    tmpdir, device, accelerator, compile_mode, observation_spaces, encoder_cls
-):
-    # Initialize the matd3 agent
-    matd3 = MATD3(
-        observation_spaces=observation_spaces,
-        action_spaces=generate_multi_agent_discrete_spaces(1, 2),
-        agent_ids=["agent_0"],
-        torch_compiler=compile_mode,
-        device=device,
-        accelerator=accelerator,
-    )
-
-    # Save the checkpoint to a file
-    checkpoint_path = Path(tmpdir) / "checkpoint.pth"
-    matd3.save_checkpoint(checkpoint_path)
-
-    # Load the saved checkpoint file
-    checkpoint = torch.load(checkpoint_path, pickle_module=dill)
-
-    # Check if the loaded checkpoint has the correct keys
-    assert "actors_init_dict" in checkpoint["network_info"]["modules"]
-    assert "actors_state_dict" in checkpoint["network_info"]["modules"]
-    assert "actor_targets_init_dict" in checkpoint["network_info"]["modules"]
-    assert "actor_targets_state_dict" in checkpoint["network_info"]["modules"]
-    assert "actor_optimizers_state_dict" in checkpoint["network_info"]["optimizers"]
-    assert "critics_1_init_dict" in checkpoint["network_info"]["modules"]
-    assert "critics_1_state_dict" in checkpoint["network_info"]["modules"]
-    assert "critic_targets_1_init_dict" in checkpoint["network_info"]["modules"]
-    assert "critic_targets_1_state_dict" in checkpoint["network_info"]["modules"]
-    assert "critic_2_optimizers_state_dict" in checkpoint["network_info"]["optimizers"]
-    assert "critics_2_init_dict" in checkpoint["network_info"]["modules"]
-    assert "critics_2_state_dict" in checkpoint["network_info"]["modules"]
-    assert "critic_targets_2_init_dict" in checkpoint["network_info"]["modules"]
-    assert "critic_targets_2_state_dict" in checkpoint["network_info"]["modules"]
-    assert "critic_2_optimizers_state_dict" in checkpoint["network_info"]["optimizers"]
-    assert "policy_freq" in checkpoint
-    assert "batch_size" in checkpoint
-    assert "lr_actor" in checkpoint
-    assert "lr_critic" in checkpoint
-    assert "learn_step" in checkpoint
-    assert "gamma" in checkpoint
-    assert "tau" in checkpoint
-    assert "mut" in checkpoint
-    assert "index" in checkpoint
-    assert "scores" in checkpoint
-    assert "fitness" in checkpoint
-    assert "steps" in checkpoint
-
-    # Load checkpoint
-    loaded_matd3 = MATD3(
-        observation_spaces=observation_spaces,
-        action_spaces=generate_multi_agent_discrete_spaces(1, 2),
-        agent_ids=["agent_0"],
-        torch_compiler=compile_mode,
-        device=device,
-        accelerator=accelerator,
-    )
-    loaded_matd3.load_checkpoint(checkpoint_path)
-
-    # Check if properties and weights are loaded correctly
-    if compile_mode is not None and accelerator is None:
-        assert all(isinstance(actor, OptimizedModule) for actor in loaded_matd3.actors)
-        assert all(
-            isinstance(actor_target, OptimizedModule)
-            for actor_target in loaded_matd3.actor_targets
-        )
-        assert all(
-            isinstance(critic, OptimizedModule) for critic in loaded_matd3.critics_1
-        )
-        assert all(
-            isinstance(critic_target, OptimizedModule)
-            for critic_target in loaded_matd3.critic_targets_1
-        )
-        assert all(
-            isinstance(critic, OptimizedModule) for critic in loaded_matd3.critics_2
-        )
-        assert all(
-            isinstance(critic_target, OptimizedModule)
-            for critic_target in loaded_matd3.critic_targets_2
-        )
-    else:
-        assert all(
-            isinstance(actor.encoder, encoder_cls) for actor in loaded_matd3.actors
-        )
-        assert all(
-            isinstance(actor.encoder, encoder_cls)
-            for actor in loaded_matd3.actor_targets
-        )
-        assert all(
-            isinstance(critic.encoder, encoder_cls) for critic in loaded_matd3.critics_1
-        )
-        assert all(
-            isinstance(critic.encoder, encoder_cls)
-            for critic in loaded_matd3.critic_targets_1
-        )
-        assert all(
-            isinstance(critic.encoder, encoder_cls) for critic in loaded_matd3.critics_2
-        )
-        assert all(
-            isinstance(critic.encoder, encoder_cls)
-            for critic in loaded_matd3.critic_targets_2
-        )
-
-    assert matd3.lr_actor == 0.001
-    assert matd3.lr_critic == 0.01
-
-    for actor, actor_target in zip(loaded_matd3.actors, loaded_matd3.actor_targets):
-        assert str(actor.state_dict()) == str(actor_target.state_dict())
-
-    for critic_1, critic_target_1 in zip(
-        loaded_matd3.critics_1, loaded_matd3.critic_targets_1
-    ):
-        assert str(critic_1.state_dict()) == str(critic_target_1.state_dict())
-
-    for critic_2, critic_target_2 in zip(
-        loaded_matd3.critics_2, loaded_matd3.critic_targets_2
-    ):
-        assert str(critic_2.state_dict()) == str(critic_target_2.state_dict())
-
-    assert matd3.batch_size == 64
-    assert matd3.learn_step == 5
-    assert matd3.gamma == 0.95
-    assert matd3.tau == 0.01
-    assert matd3.mut is None
-    assert matd3.index == 0
-    assert matd3.scores == []
-    assert matd3.fitness == []
-    assert matd3.steps == [0]
-    assert matd3.policy_freq == 2
-
-
-# TODO: This will be deprecated in the future
-@pytest.mark.parametrize(
-    "device", ["cpu", "cuda" if torch.cuda.is_available() else "cpu"]
-)
-@pytest.mark.parametrize("accelerator", [None, Accelerator()])
-@pytest.mark.parametrize("compile_mode", [None, "default"])
-@pytest.mark.parametrize(
-    "observation_spaces", [generate_multi_agent_box_spaces(1, (6,))]
-)
-@pytest.mark.parametrize("action_spaces", [generate_multi_agent_discrete_spaces(1, 2)])
-def test_matd3_save_load_checkpoint_correct_data_and_format_make_evo(
-    tmpdir,
-    mlp_actor,
-    mlp_critic,
-    observation_spaces,
-    action_spaces,
-    device,
-    compile_mode,
-    accelerator,
-):
-    evo_actors = [
-        MakeEvolvable(network=mlp_actor, input_tensor=torch.randn(1, 6), device=device)
-        for _ in range(1)
-    ]
-    evo_critics_1 = [
-        MakeEvolvable(network=mlp_critic, input_tensor=torch.randn(1, 8), device=device)
-        for _ in range(1)
-    ]
-    evo_critics_2 = [
-        MakeEvolvable(network=mlp_critic, input_tensor=torch.randn(1, 8), device=device)
-        for _ in range(1)
-    ]
-    evo_critics = [evo_critics_1, evo_critics_2]
-    matd3 = MATD3(
-        observation_spaces=observation_spaces,
-        action_spaces=action_spaces,
-        agent_ids=["agent_0"],
-        actor_networks=evo_actors,
-        critic_networks=evo_critics,
-        device=device,
-        torch_compiler=compile_mode,
-        accelerator=accelerator,
-    )
-    # Save the checkpoint to a file
-    checkpoint_path = Path(tmpdir) / "checkpoint.pth"
-    matd3.save_checkpoint(checkpoint_path)
-
-    # Load the saved checkpoint file
-    checkpoint = torch.load(checkpoint_path, pickle_module=dill)
-
-    # Check if the loaded checkpoint has the correct keys
-    assert "actors_init_dict" in checkpoint["network_info"]["modules"]
-    assert "actors_state_dict" in checkpoint["network_info"]["modules"]
-    assert "actor_targets_init_dict" in checkpoint["network_info"]["modules"]
-    assert "actor_targets_state_dict" in checkpoint["network_info"]["modules"]
-    assert "actor_optimizers_state_dict" in checkpoint["network_info"]["optimizers"]
-    assert "critics_1_init_dict" in checkpoint["network_info"]["modules"]
-    assert "critics_1_state_dict" in checkpoint["network_info"]["modules"]
-    assert "critic_targets_1_init_dict" in checkpoint["network_info"]["modules"]
-    assert "critic_targets_1_state_dict" in checkpoint["network_info"]["modules"]
-    assert "critic_2_optimizers_state_dict" in checkpoint["network_info"]["optimizers"]
-    assert "critics_2_init_dict" in checkpoint["network_info"]["modules"]
-    assert "critics_2_state_dict" in checkpoint["network_info"]["modules"]
-    assert "critic_targets_2_init_dict" in checkpoint["network_info"]["modules"]
-    assert "critic_targets_2_state_dict" in checkpoint["network_info"]["modules"]
-    assert "critic_2_optimizers_state_dict" in checkpoint["network_info"]["optimizers"]
-    assert "batch_size" in checkpoint
-    assert "lr_actor" in checkpoint
-    assert "lr_critic" in checkpoint
-    assert "learn_step" in checkpoint
-    assert "gamma" in checkpoint
-    assert "tau" in checkpoint
-    assert "mut" in checkpoint
-    assert "index" in checkpoint
-    assert "scores" in checkpoint
-    assert "fitness" in checkpoint
-    assert "steps" in checkpoint
-    assert "policy_freq" in checkpoint
-
-    # Load checkpoint
-    loaded_matd3 = MATD3(
-        observation_spaces=generate_multi_agent_box_spaces(
-            1, (3, 32, 32), low=0, high=255
-        ),
-        action_spaces=generate_multi_agent_discrete_spaces(1, 2),
-        agent_ids=["agent_0"],
-        device=device,
-        torch_compiler=compile_mode,
-        accelerator=accelerator,
-    )
-    loaded_matd3.load_checkpoint(checkpoint_path)
-
-    # Check if properties and weights are loaded correctly
-    expected_module_class = (
-        OptimizedModule
-        if compile_mode is not None and accelerator is None
-        else MakeEvolvable
-    )
-    assert all(
-        isinstance(actor, expected_module_class) for actor in loaded_matd3.actors
-    )
-    assert all(
-        isinstance(actor_target, expected_module_class)
-        for actor_target in loaded_matd3.actor_targets
-    )
-    assert all(
-        isinstance(critic, expected_module_class) for critic in loaded_matd3.critics_1
-    )
-    assert all(
-        isinstance(critic_target, expected_module_class)
-        for critic_target in loaded_matd3.critic_targets_1
-    )
-    assert all(
-        isinstance(critic, expected_module_class) for critic in loaded_matd3.critics_2
-    )
-    assert all(
-        isinstance(critic_target, expected_module_class)
-        for critic_target in loaded_matd3.critic_targets_2
-    )
-    assert matd3.lr_actor == 0.001
-    assert matd3.lr_critic == 0.01
-
-    for actor, actor_target in zip(loaded_matd3.actors, loaded_matd3.actor_targets):
-        assert str(actor.state_dict()) == str(actor_target.state_dict())
-
-    for critic_1, critic_target_1 in zip(
-        loaded_matd3.critics_1, loaded_matd3.critic_targets_1
-    ):
-        assert str(critic_1.state_dict()) == str(critic_target_1.state_dict())
-
-    for critic_2, critic_target_2 in zip(
-        loaded_matd3.critics_2, loaded_matd3.critic_targets_2
-    ):
-        assert str(critic_2.state_dict()) == str(critic_target_2.state_dict())
-
-    assert matd3.batch_size == 64
-    assert matd3.learn_step == 5
-    assert matd3.gamma == 0.95
-    assert matd3.tau == 0.01
-    assert matd3.mut is None
-    assert matd3.index == 0
-    assert matd3.scores == []
-    assert matd3.fitness == []
-    assert matd3.steps == [0]
-    assert matd3.policy_freq == 2
-
-
-@pytest.mark.parametrize("compile_mode", [None, "default"])
-def test_matd3_unwrap_models(compile_mode):
-    observation_spaces = generate_multi_agent_box_spaces(2, (6,))
-    action_spaces = generate_multi_agent_discrete_spaces(2, 2)
-    accelerator = Accelerator()
-    matd3 = MATD3(
-        observation_spaces,
-        action_spaces,
-        agent_ids=["agent_0", "other_agent_0"],
-        accelerator=accelerator,
-        torch_compiler=compile_mode,
-    )
-    matd3.unwrap_models()
-    for (
-        actor,
-        critic_1,
-        critic_2,
-        actor_target,
-        critic_target_1,
-        critic_target_2,
-    ) in zip(
-        matd3.actors,
-        matd3.critics_1,
-        matd3.critics_2,
-        matd3.actor_targets,
-        matd3.critic_targets_1,
-        matd3.critic_targets_2,
-    ):
-        assert isinstance(actor, nn.Module)
-        assert isinstance(actor_target, nn.Module)
-        assert isinstance(critic_1, nn.Module)
-        assert isinstance(critic_target_1, nn.Module)
-        assert isinstance(critic_2, nn.Module)
-        assert isinstance(critic_target_2, nn.Module)
-
-
-# The saved checkpoint file contains the correct data and format.
-@pytest.mark.parametrize(
-    "observation_spaces, encoder_cls",
-    [
-        (generate_multi_agent_box_spaces(2, (6,)), EvolvableMLP),
-        (
-            generate_multi_agent_box_spaces(2, (3, 32, 32), low=0, high=255),
-            EvolvableCNN,
-        ),
-        (
-            gen_multi_agent_dict_or_tuple_spaces(2, 2, 2, dict_space=True),
-            EvolvableMultiInput,
-        ),
-        (
-            gen_multi_agent_dict_or_tuple_spaces(2, 2, 2, dict_space=False),
-            EvolvableMultiInput,
-        ),
-    ],
-)
-@pytest.mark.parametrize(
-    "device", ["cpu", "cuda" if torch.cuda.is_available() else "cpu"]
-)
-@pytest.mark.parametrize("accelerator", [None, Accelerator()])
-@pytest.mark.parametrize("compile_mode", [None, "default"])
-def test_load_from_pretrained(
-    device, accelerator, compile_mode, tmpdir, observation_spaces, encoder_cls
-):
-    # Initialize the matd3 agent
-    matd3 = MATD3(
-        observation_spaces=observation_spaces,
-        action_spaces=generate_multi_agent_discrete_spaces(2, 2),
-        agent_ids=["agent_0", "other_agent_0"],
-        torch_compiler=compile_mode,
-        accelerator=accelerator,
-        device=device,
-    )
-
-    # Save the checkpoint to a file
-    checkpoint_path = Path(tmpdir) / "checkpoint.pth"
-    matd3.save_checkpoint(checkpoint_path)
-
-    # Create new agent object
-    new_matd3 = MATD3.load(checkpoint_path, device=device, accelerator=accelerator)
-
-    # Check if properties and weights are loaded correctly
-    assert new_matd3.observation_spaces == matd3.observation_spaces
-    assert new_matd3.action_spaces == matd3.action_spaces
-    assert new_matd3.n_agents == matd3.n_agents
-    assert new_matd3.agent_ids == matd3.agent_ids
-    assert new_matd3.min_action == matd3.min_action
-    assert new_matd3.max_action == matd3.max_action
-    assert new_matd3.lr_actor == matd3.lr_actor
-    assert new_matd3.lr_critic == matd3.lr_critic
-    for (
-        new_actor,
-        new_actor_target,
-        new_critic_1,
-        new_critic_target_1,
-        new_critic_2,
-        new_critic_target_2,
-        actor,
-        actor_target,
-        critic_1,
-        critic_target_1,
-        critic_2,
-        critic_target_2,
-    ) in zip(
-        new_matd3.actors,
-        new_matd3.actor_targets,
-        new_matd3.critics_1,
-        new_matd3.critic_targets_1,
-        new_matd3.critics_2,
-        new_matd3.critic_targets_2,
-        matd3.actors,
-        matd3.actor_targets,
-        matd3.critics_1,
-        matd3.critic_targets_1,
-        matd3.critics_2,
-        matd3.critic_targets_2,
-    ):
-        if compile_mode is not None and accelerator is None:
-            assert isinstance(new_actor, OptimizedModule)
-            assert isinstance(new_actor_target, OptimizedModule)
-            assert isinstance(new_critic_1, OptimizedModule)
-            assert isinstance(new_critic_target_1, OptimizedModule)
-            assert isinstance(new_critic_2, OptimizedModule)
-            assert isinstance(new_critic_target_2, OptimizedModule)
-        else:
-            assert isinstance(new_actor.encoder, encoder_cls)
-            assert isinstance(new_actor_target.encoder, encoder_cls)
-            assert isinstance(new_critic_1.encoder, encoder_cls)
-            assert isinstance(new_critic_target_1.encoder, encoder_cls)
-            assert isinstance(new_critic_2.encoder, encoder_cls)
-            assert isinstance(new_critic_target_2.encoder, encoder_cls)
-
-        new_actor_sd = str(new_actor.state_dict())
-        new_actor_target_sd = str(new_actor_target.state_dict())
-        new_critic_1_sd = str(new_critic_1.state_dict())
-        new_critic_target_1_sd = str(new_critic_target_1.state_dict())
-        new_critic_2_sd = str(new_critic_2.state_dict())
-        new_critic_target_2_sd = str(new_critic_target_2.state_dict())
-
-        assert new_actor_sd == str(actor.state_dict())
-        assert new_actor_target_sd == str(actor_target.state_dict())
-        assert new_critic_1_sd == str(critic_1.state_dict())
-        assert new_critic_target_1_sd == str(critic_target_1.state_dict())
-        assert new_critic_2_sd == str(critic_2.state_dict())
-        assert new_critic_target_2_sd == str(critic_target_2.state_dict())
-
-    assert new_matd3.batch_size == matd3.batch_size
-    assert new_matd3.learn_step == matd3.learn_step
-    assert new_matd3.gamma == matd3.gamma
-    assert new_matd3.tau == matd3.tau
-    assert new_matd3.mut == matd3.mut
-    assert new_matd3.index == matd3.index
-    assert new_matd3.scores == matd3.scores
-    assert new_matd3.fitness == matd3.fitness
-    assert new_matd3.steps == matd3.steps
-
-
-# The saved checkpoint file contains the correct data and format.
-# TODO: This will be deprecated in the future
-@pytest.mark.parametrize(
-    "device", ["cpu", "cuda" if torch.cuda.is_available() else "cpu"]
-)
-@pytest.mark.parametrize("action_spaces", [generate_multi_agent_discrete_spaces(2, 2)])
-@pytest.mark.parametrize("compile_mode", [None, "default"])
-@pytest.mark.parametrize(
-    "observation_spaces, arch, input_tensor, critic_input_tensor, secondary_input_tensor",
-    [
-        (
-            generate_multi_agent_box_spaces(2, (4,)),
-            "mlp",
-            torch.randn(1, 4),
-            torch.randn(1, 6),
-            None,
-        ),
-        (
-            generate_multi_agent_box_spaces(2, (4, 210, 160), low=0, high=255),
-            "cnn",
-            torch.randn(1, 4, 2, 210, 160),
-            torch.randn(1, 4, 2, 210, 160),
-            torch.randn(1, 2),
-        ),
-        (
-            generate_multi_agent_box_spaces(2, (4,)),
-            "mlp",
-            torch.randn(1, 4),
-            torch.randn(1, 6),
-            None,
-        ),
-        (
-            generate_multi_agent_box_spaces(2, (4, 210, 160), low=0, high=255),
-            "cnn",
-            torch.randn(1, 4, 2, 210, 160),
-            torch.randn(1, 4, 2, 210, 160),
-            torch.randn(1, 2),
-        ),
-    ],
-)
-def test_load_from_pretrained_make_evo(
-    mlp_actor,
-    mlp_critic,
-    cnn_actor,
-    cnn_critic,
-    observation_spaces,
-    action_spaces,
-    arch,
-    input_tensor,
-    critic_input_tensor,
-    secondary_input_tensor,
-    tmpdir,
-    compile_mode,
-    device,
-):
-    if arch == "mlp":
-        actor_network = mlp_actor
-        critic_network = mlp_critic
-    elif arch == "cnn":
-        actor_network = cnn_actor
-        critic_network = cnn_critic
-
-    actor_network = MakeEvolvable(actor_network, input_tensor)
-    critic_network = MakeEvolvable(
-        critic_network,
-        critic_input_tensor,
-        secondary_input_tensor=secondary_input_tensor,
-    )
-=======
     assert clone_agent.torch_compiler == compile_mode
     assert matd3.torch_compiler == compile_mode
 
@@ -2639,7 +1480,6 @@
         clone_critic_2 = clone_agent.critics_2[agent_id]
         critic_2 = matd3.critics_2[agent_id]
         assert_state_dicts_equal(clone_critic_2.state_dict(), critic_2.state_dict())
->>>>>>> a136ceaf
 
         clone_critic_target_2 = clone_agent.critic_targets_2[agent_id]
         critic_target_2 = matd3.critic_targets_2[agent_id]
