import copy

<<<<<<< HEAD
import dill
=======
>>>>>>> a136ceaf
import gymnasium
import numpy as np
import pytest
import torch
import torch.nn as nn
import torch.optim as optim
from accelerate import Accelerator
from accelerate.optimizer import AcceleratedOptimizer
from gymnasium import spaces

from agilerl.algorithms.ppo import PPO
from agilerl.components.rollout_buffer import RolloutBuffer
from agilerl.modules import EvolvableCNN, EvolvableMLP, EvolvableMultiInput
from agilerl.rollouts import collect_rollouts, collect_rollouts_recurrent
<<<<<<< HEAD
from agilerl.wrappers.make_evolvable import MakeEvolvable
from tests.helper_functions import (
    generate_dict_or_tuple_space,
    generate_discrete_space,
    generate_multidiscrete_space,
    generate_random_box_space,
)

=======
from agilerl.typing import BPTTSequenceType
from agilerl.wrappers.make_evolvable import MakeEvolvable
from tests.helper_functions import assert_not_equal_state_dict, assert_state_dicts_equal
>>>>>>> a136ceaf

# Cleanup fixture moved to conftest.py for better performance


class DummyPPO(PPO):
    def __init__(self, observation_space, action_space, *args, **kwargs):
        super().__init__(observation_space, action_space, *args, **kwargs)

        self.tensor_test = torch.randn(1)


class DummyEnv:
    def __init__(self, state_size, vect=True, num_envs=2):
        self.state_size = state_size
        self.vect = vect
        self.num_envs = num_envs
        if self.vect:
            self.state_size = (num_envs,) + self.state_size
            self.n_envs = num_envs
        else:
            self.n_envs = 1

    def reset(self):
        return np.random.rand(*self.state_size), {}

    def step(self, action):
        return (
            np.random.rand(*self.state_size),
            np.random.randint(0, 5, self.n_envs),
            np.random.randint(0, 2, self.n_envs),
            np.random.randint(0, 2, self.n_envs),
            {},
        )


class SimpleCNN(nn.Module):
    def __init__(self):
        super().__init__()

        self.conv1 = nn.Conv2d(
            3, 16, kernel_size=3, stride=1, padding=1
        )  # Input channels: 3 (for RGB images), Output channels: 16
        self.relu1 = nn.ReLU()
        self.mp1 = nn.MaxPool2d(kernel_size=2, stride=2)
        self.conv2 = nn.Conv2d(
            16, 32, kernel_size=3, stride=1, padding=1
        )  # Input channels: 16, Output channels: 32
        self.relu2 = nn.ReLU()
        self.mp2 = nn.MaxPool2d(kernel_size=2, stride=2)
        self.flat = nn.Flatten()  # Flatten the 2D feature map to a 1D vector
        self.linear1 = nn.Linear(
            32 * 16 * 16, 128
        )  # Fully connected layer with 128 output features
        self.relu3 = nn.ReLU()
        self.linear2 = nn.Linear(
            128, 128
        )  # Fully connected layer with 128 output features

    def forward(self, x, xc):
        x = self.mp1(self.relu1(self.conv1(x)))
        x = self.mp2(self.relu2(self.conv2(x)))
        x = self.flat(x)
        x = self.relu3(self.linear1(x))
        x = self.relu3(self.linear2(x))
        return x


<<<<<<< HEAD
=======
@pytest.fixture(scope="function")
def build_ppo(observation_space, action_space, accelerator, request):
    observation_space = request.getfixturevalue(observation_space)
    action_space = request.getfixturevalue(action_space)
    return PPO(observation_space, action_space, accelerator=accelerator)


>>>>>>> a136ceaf
# Initializes all necessary attributes with default values
@pytest.mark.parametrize(
    "observation_space, encoder_cls",
    [
<<<<<<< HEAD
        (generate_random_box_space(shape=(4,)), EvolvableMLP),
        (generate_random_box_space(shape=(3, 32, 32), low=0, high=255), EvolvableCNN),
        (generate_dict_or_tuple_space(2, 2, dict_space=True), EvolvableMultiInput),
        (generate_dict_or_tuple_space(2, 2, dict_space=False), EvolvableMultiInput),
=======
        ("vector_space", EvolvableMLP),
        ("image_space", EvolvableCNN),
        ("dict_space", EvolvableMultiInput),
>>>>>>> a136ceaf
    ],
)
@pytest.mark.parametrize(
    "action_space",
<<<<<<< HEAD
    [
        generate_random_box_space(shape=(2,), low=-1, high=1),
        generate_discrete_space(2),
        generate_multidiscrete_space(2, 3),
        spaces.MultiBinary(2),
    ],
)
@pytest.mark.parametrize("accelerator", [None, Accelerator()])
def test_initialize_ppo(observation_space, action_space, encoder_cls, accelerator):
=======
    ["vector_space", "discrete_space", "multidiscrete_space", "multibinary_space"],
)
@pytest.mark.parametrize("accelerator", [None, Accelerator()])
def test_initialize_ppo(
    observation_space, action_space, encoder_cls, accelerator, request
):
    observation_space = request.getfixturevalue(observation_space)
    action_space = request.getfixturevalue(action_space)
>>>>>>> a136ceaf
    ppo = PPO(observation_space, action_space, accelerator=accelerator)
    assert ppo.algo == "PPO"
    assert ppo.observation_space == observation_space
    assert ppo.action_space == action_space
    assert ppo.batch_size == 64
    assert ppo.lr == 1e-4
    assert ppo.gamma == 0.99
    assert ppo.gae_lambda == 0.95
    assert ppo.mut is None
    assert ppo.action_std_init == 0.0
    assert ppo.clip_coef == 0.2
    assert ppo.ent_coef == 0.01
    assert ppo.vf_coef == 0.5
    assert ppo.max_grad_norm == 0.5
    assert ppo.target_kl is None
    assert ppo.update_epochs == 4
    assert ppo.device == accelerator.device if accelerator else "cpu"
    assert ppo.accelerator == accelerator
    assert ppo.index == 0
    assert ppo.scores == []
    assert ppo.fitness == []
    assert ppo.steps == [0]
    assert isinstance(ppo.actor.encoder, encoder_cls)
    assert isinstance(ppo.critic.encoder, encoder_cls)
    expected_optimizer = AcceleratedOptimizer if accelerator else optim.Adam
    assert isinstance(ppo.optimizer.optimizer, expected_optimizer)


# Can initialize ppo with an actor network
# TODO: Will be deprecated in the future
@pytest.mark.parametrize(
    "obs_space, action_space, actor_network, critic_network, input_tensor, input_tensor_critic",
    [
        (
            "vector_space",
            "discrete_space",
            "simple_mlp",
            "simple_mlp_critic",
            torch.randn(1, 4),
            torch.randn(1, 6),
        ),
    ],
)
def test_initialize_ppo_with_make_evo(
    obs_space,
    action_space,
    actor_network,
    critic_network,
    input_tensor,
    input_tensor_critic,
    request,
):
    obs_space = request.getfixturevalue(obs_space)
    action_space = request.getfixturevalue(action_space)
    actor_network = request.getfixturevalue(actor_network)
    actor_network = MakeEvolvable(actor_network, input_tensor)
    critic_network = request.getfixturevalue(critic_network)
    critic_network = MakeEvolvable(critic_network, input_tensor_critic)

    ppo = PPO(
        obs_space,
        action_space,
        actor_network=actor_network,
        critic_network=critic_network,
    )

    assert ppo.observation_space == obs_space
    assert ppo.action_space == action_space
    assert ppo.batch_size == 64
    assert ppo.lr == 1e-4
    assert ppo.gamma == 0.99
    assert ppo.gae_lambda == 0.95
    assert ppo.mut is None
    assert ppo.action_std_init == 0.0
    assert ppo.clip_coef == 0.2
    assert ppo.ent_coef == 0.01
    assert ppo.vf_coef == 0.5
    assert ppo.max_grad_norm == 0.5
    assert ppo.target_kl is None
    assert ppo.update_epochs == 4
    assert ppo.device == "cpu"
    assert ppo.accelerator is None
    assert ppo.index == 0
    assert ppo.scores == []
    assert ppo.fitness == []
    assert ppo.steps == [0]
    assert isinstance(ppo.optimizer.optimizer, optim.Adam)
    assert ppo.num_envs == 1


<<<<<<< HEAD
def test_initialize_ppo_with_incorrect_actor_net():
    observation_space = generate_random_box_space(shape=(4,), low=0, high=1)
    action_space = generate_discrete_space(2)
=======
def test_initialize_ppo_with_incorrect_actor_net(vector_space, discrete_space):
>>>>>>> a136ceaf
    actor_network = "dummy"
    critic_network = "dummy"
    with pytest.raises(TypeError):
        ppo = PPO(
            vector_space,
            discrete_space,
            actor_network=actor_network,
            critic_network=critic_network,
        )
        assert ppo


# Can initialize ppo with an actor network but no critic - should trigger warning
@pytest.mark.parametrize(
    "observation_space, actor_network, critic_network, input_tensor, input_tensor_critic",
    [
        (
            "vector_space",
            "simple_mlp",
            "simple_mlp_critic",
            torch.randn(1, 4),
            torch.randn(1, 6),
        ),
    ],
)
def test_initialize_ppo_with_actor_network_no_critic(
    observation_space,
    discrete_space,
    actor_network,
    critic_network,
    input_tensor,
    input_tensor_critic,
    request,
):
    actor_network = request.getfixturevalue(actor_network)
    actor_network = MakeEvolvable(actor_network, input_tensor)
    observation_space = request.getfixturevalue(observation_space)
    with pytest.raises(TypeError):
        ppo = PPO(
            observation_space,
            discrete_space,
            actor_network=actor_network,
            critic_network=critic_network,
        )
        assert ppo


<<<<<<< HEAD
@pytest.fixture
def build_ppo(observation_space, action_space, accelerator):
    ppo = PPO(observation_space, action_space, accelerator=accelerator)
    yield ppo
    del ppo


@pytest.mark.parametrize(
    "observation_space",
    [
        generate_discrete_space(4),
        generate_random_box_space(shape=(4,), low=0, high=1),
        generate_random_box_space(shape=(3, 32, 32), low=0, high=1),
        generate_dict_or_tuple_space(2, 3, dict_space=False),
        generate_dict_or_tuple_space(2, 3, dict_space=True),
    ],
=======
@pytest.mark.parametrize(
    "observation_space", ["vector_space", "image_space", "dict_space"]
>>>>>>> a136ceaf
)
@pytest.mark.parametrize(
    "action_space",
    ["vector_space", "discrete_space", "multidiscrete_space", "multibinary_space"],
)
@pytest.mark.parametrize("accelerator", [None, Accelerator()])
# Returns the expected action when given a state observation.
def test_returns_expected_action(observation_space, action_space, build_ppo, request):
    observation_space = request.getfixturevalue(observation_space)
    action_space = request.getfixturevalue(action_space)
    state = observation_space.sample()

    # First with grad=False
    action, action_logprob, dist_entropy, state_values = build_ppo.get_action(state)

    assert isinstance(action, np.ndarray)
    assert isinstance(action_logprob, np.ndarray)
    assert isinstance(dist_entropy, np.ndarray)
    assert isinstance(state_values, np.ndarray)

    if isinstance(action_space, spaces.Discrete):
        for act in action:
            assert act.is_integer()
            assert act >= 0 and act < action_space.n
    elif isinstance(action_space, spaces.MultiDiscrete):
        assert len(action[0]) == len(action_space.nvec)
        for i, act in enumerate(action[0]):
            assert act.is_integer()
            assert act >= 0 and act < action_space.nvec[i]
    elif isinstance(action_space, spaces.MultiBinary):
        assert len(action[0]) == action_space.n
        for act in action[0]:
            assert isinstance(act, np.float32)
    else:
        print(action, action_space)
        assert isinstance(action, np.ndarray)
        assert action.shape == (1, *action_space.shape)

    # Now with grad=True, and eval_action
    eval_action = torch.Tensor([[0, 1, 0, 1]]).to(build_ppo.device)
    action_logprob, dist_entropy, state_values = build_ppo.evaluate_actions(
        state, actions=eval_action
    )

    assert isinstance(action_logprob, torch.Tensor)
    assert isinstance(dist_entropy, torch.Tensor)
    assert isinstance(state_values, torch.Tensor)


def test_ppo_optimizer_parameters(vector_space, discrete_space):
    ppo = PPO(vector_space, discrete_space)

    # Store initial parameters
    initial_params = {
        name: param.clone() for name, param in ppo.actor.named_parameters()
    }

    # Perform a dummy optimization step
    dummy_input = torch.randn(1, 4)
    dummy_action = torch.tensor([0])
    dummy_log_prob = torch.tensor([1.0])

    _, _, _ = ppo.actor(dummy_input)
    loss = (dummy_log_prob - ppo.actor.action_log_prob(dummy_action)) ** 2
    loss = loss.mean()
    ppo.optimizer.zero_grad()
    loss.backward()
    ppo.optimizer.step()

    # Check if parameters have changed
    not_updated = []
    for name, param in ppo.actor.named_parameters():
        if torch.equal(initial_params[name], param):
            not_updated.append(name)

    assert not not_updated, f"The following parameters weren't updated:\n{not_updated}"


<<<<<<< HEAD
@pytest.mark.parametrize(
    "observation_space", [generate_random_box_space(shape=(4,), low=0, high=1)]
)
@pytest.mark.parametrize("action_space", [generate_discrete_space(2)])
@pytest.mark.parametrize("accelerator", [None])
def test_returns_expected_action_mask_vectorized(build_ppo):
    state = np.array([[1, 2, 4, 5], [2, 3, 5, 1]])
    action_mask = np.array([[0, 1], [1, 0]])
=======
@pytest.mark.parametrize("observation_space", ["vector_space"])
@pytest.mark.parametrize("action_space", ["discrete_space"])
@pytest.mark.parametrize("accelerator", [None])
def test_returns_expected_action_mask_vectorized(
    build_ppo, observation_space, action_space, request
):
    observation_space = request.getfixturevalue(observation_space)
    action_space = request.getfixturevalue(action_space)
    state = np.stack([observation_space.sample(), observation_space.sample()])
    action_mask = np.stack([np.array([0, 1]), np.array([1, 0])])
>>>>>>> a136ceaf
    action, _, _, _ = build_ppo.get_action(state, action_mask=action_mask)
    assert np.array_equal(action, [1, 0]), action


@pytest.mark.parametrize(
    "observation_space", ["vector_space", "image_space", "dict_space"]
)
@pytest.mark.parametrize("accelerator", [None, Accelerator()])
<<<<<<< HEAD
def test_learns_from_experiences(observation_space, accelerator):
=======
def test_learns_from_experiences(
    observation_space, discrete_space, accelerator, request
):
>>>>>>> a136ceaf
    batch_size = 45
    observation_space = request.getfixturevalue(observation_space)
    ppo = PPO(
        observation_space=observation_space,
        action_space=discrete_space,
        batch_size=batch_size,
        accelerator=accelerator,
    )

    # Copy state dict before learning - should be different to after updating weights
    actor = ppo.actor
    actor_pre_learn_sd = copy.deepcopy(ppo.actor.state_dict())

    # Create batch size + 1 samples to ensure we can handle this
    num_steps = batch_size + 1

    # Create a batch of experiences
    if isinstance(observation_space, spaces.Discrete):
        states = torch.randint(0, observation_space.n, (num_steps,)).float()
        next_states = torch.randint(0, observation_space.n, (1,)).float()
    elif isinstance(observation_space, spaces.MultiDiscrete):
        states = torch.randint(0, observation_space.nvec, (num_steps,)).float()
        next_states = torch.randint(0, observation_space.nvec, (1,)).float()
    elif isinstance(observation_space, spaces.MultiBinary):
        states = torch.randint(0, 2, (num_steps,)).float()
        next_states = torch.randint(0, 2, (1,)).float()
    elif isinstance(observation_space, spaces.Box):
        states = torch.rand(num_steps, *observation_space.shape)
        next_states = torch.rand(1, *observation_space.shape)
    elif isinstance(observation_space, spaces.Dict):
        states = {
            key: torch.rand(num_steps, *space.shape)
            for key, space in observation_space.spaces.items()
        }
        next_states = {
            key: torch.rand(1, *space.shape)
            for key, space in observation_space.spaces.items()
        }
    elif isinstance(observation_space, spaces.Tuple):
        states = tuple(
            torch.rand(num_steps, *space.shape) for space in observation_space.spaces
        )
        next_states = tuple(
            torch.rand(1, *space.shape) for space in observation_space.spaces
        )

    # Create a batch of experiences
<<<<<<< HEAD
    actions = torch.randint(0, action_space.n, (num_steps,)).float()
=======
    actions = torch.randint(0, discrete_space.n, (num_steps,)).float()
>>>>>>> a136ceaf
    log_probs = torch.randn(num_steps)
    rewards = torch.randn(num_steps)
    dones = torch.randint(0, 2, (num_steps,))
    values = torch.randn(num_steps)
    next_done = torch.zeros(1)
    experiences = [
        [states],
        [actions],
        [log_probs],
        [rewards],
        [dones],
        [values],
        [next_states],
        [next_done],
    ]

    # Call the learn method
    loss = ppo.learn(experiences)

    assert isinstance(loss, float)
    assert loss >= 0.0
    assert actor == ppo.actor
<<<<<<< HEAD
    assert actor_pre_learn_sd != str(ppo.actor.state_dict())


# Runs algorithm test loop
@pytest.mark.parametrize(
    "observation_space",
    [
        generate_random_box_space(shape=(4,), low=0, high=1),
        generate_random_box_space(shape=(3, 32, 32), low=0, high=1),
    ],
)
@pytest.mark.parametrize("num_envs", [1, 3])
def test_algorithm_test_loop(observation_space, num_envs):
    action_space = generate_discrete_space(2)
=======
    assert_not_equal_state_dict(actor_pre_learn_sd, ppo.actor.state_dict())


# Runs algorithm test loop
@pytest.mark.parametrize("observation_space", ["vector_space", "image_space"])
@pytest.mark.parametrize("num_envs", [1, 3])
def test_algorithm_test_loop(observation_space, discrete_space, num_envs, request):
    observation_space = request.getfixturevalue(observation_space)
>>>>>>> a136ceaf

    # Create a vectorised environment & test loop
    vect = num_envs > 1
    env = DummyEnv(state_size=observation_space.shape, vect=vect, num_envs=num_envs)
<<<<<<< HEAD
    agent = PPO(observation_space=observation_space, action_space=action_space)
=======
    agent = PPO(observation_space=observation_space, action_space=discrete_space)
>>>>>>> a136ceaf
    mean_score = agent.test(env, max_steps=10)
    assert isinstance(mean_score, float)


# Clones the agent and returns an identical agent.
<<<<<<< HEAD
@pytest.mark.parametrize(
    "observation_space",
    [
        generate_random_box_space(shape=(4,), low=0, high=1),
        generate_random_box_space(shape=(3, 32, 32), low=0, high=1),
        generate_dict_or_tuple_space(2, 3, dict_space=False),
        generate_dict_or_tuple_space(2, 3, dict_space=True),
    ],
)
def test_clone_returns_identical_agent(observation_space):
    action_space = generate_discrete_space(2)

    ppo = DummyPPO(observation_space, action_space)
    ppo.num_envs = 1
=======
@pytest.mark.parametrize("observation_space", ["vector_space"])
def test_clone_returns_identical_agent(observation_space, discrete_space, request):
    observation_space = request.getfixturevalue(observation_space)
    ppo = DummyPPO(observation_space, discrete_space)
>>>>>>> a136ceaf
    ppo.fitness = [200, 200, 200]
    ppo.scores = [94, 94, 94]
    ppo.steps = [2500]
    ppo.tensor_attribute = torch.randn(1)
    clone_agent = ppo.clone()

    assert clone_agent.observation_space == ppo.observation_space
    assert clone_agent.action_space == ppo.action_space
    assert clone_agent.batch_size == ppo.batch_size
    assert clone_agent.lr == ppo.lr
    assert clone_agent.gamma == ppo.gamma
    assert clone_agent.gae_lambda == ppo.gae_lambda
    assert clone_agent.mut == ppo.mut
    assert clone_agent.action_std_init == ppo.action_std_init
    assert clone_agent.clip_coef == ppo.clip_coef
    assert clone_agent.ent_coef == ppo.ent_coef
    assert clone_agent.vf_coef == ppo.vf_coef
    assert clone_agent.max_grad_norm == ppo.max_grad_norm
    assert clone_agent.target_kl == ppo.target_kl
    assert clone_agent.update_epochs == ppo.update_epochs
    assert clone_agent.device == ppo.device
    assert clone_agent.accelerator == ppo.accelerator
    assert_state_dicts_equal(clone_agent.actor.state_dict(), ppo.actor.state_dict())
    assert_state_dicts_equal(clone_agent.critic.state_dict(), ppo.critic.state_dict())
    assert_state_dicts_equal(
        clone_agent.optimizer.state_dict(), ppo.optimizer.state_dict()
    )
    assert clone_agent.fitness == ppo.fitness
    assert clone_agent.steps == ppo.steps
    assert clone_agent.scores == ppo.scores
    assert clone_agent.tensor_attribute == ppo.tensor_attribute
    assert clone_agent.tensor_test == ppo.tensor_test
    assert clone_agent.num_envs == ppo.num_envs
    assert clone_agent.index == ppo.index

<<<<<<< HEAD
    accelerator = (
        Accelerator(cpu=True) if torch.backends.mps.is_available() else Accelerator()
    )
    ppo = PPO(observation_space, action_space, accelerator=accelerator)
=======
    accelerator = Accelerator()
    ppo = PPO(observation_space, discrete_space, accelerator=accelerator)
>>>>>>> a136ceaf
    clone_agent = ppo.clone()

    assert clone_agent.observation_space == ppo.observation_space
    assert clone_agent.action_space == ppo.action_space
    assert clone_agent.batch_size == ppo.batch_size
    assert clone_agent.lr == ppo.lr
    assert clone_agent.gamma == ppo.gamma
    assert clone_agent.gae_lambda == ppo.gae_lambda
    assert clone_agent.mut == ppo.mut
    assert clone_agent.action_std_init == ppo.action_std_init
    assert clone_agent.clip_coef == ppo.clip_coef
    assert clone_agent.ent_coef == ppo.ent_coef
    assert clone_agent.vf_coef == ppo.vf_coef
    assert clone_agent.max_grad_norm == ppo.max_grad_norm
    assert clone_agent.target_kl == ppo.target_kl
    assert clone_agent.update_epochs == ppo.update_epochs
    assert clone_agent.device == ppo.device
    assert clone_agent.accelerator == ppo.accelerator
    assert_state_dicts_equal(clone_agent.actor.state_dict(), ppo.actor.state_dict())
    assert_state_dicts_equal(clone_agent.critic.state_dict(), ppo.critic.state_dict())
    assert_state_dicts_equal(
        clone_agent.optimizer.state_dict(), ppo.optimizer.state_dict()
    )
    assert clone_agent.fitness == ppo.fitness
    assert clone_agent.steps == ppo.steps
    assert clone_agent.scores == ppo.scores
    assert clone_agent.num_envs == ppo.num_envs
    assert clone_agent.index == ppo.index

    accelerator = (
        Accelerator(cpu=True) if torch.backends.mps.is_available() else Accelerator()
    )
    ppo = PPO(
        observation_space,
        discrete_space,
        accelerator=accelerator,
        wrap=False,
    )
    clone_agent = ppo.clone(wrap=False)

    assert clone_agent.observation_space == ppo.observation_space
    assert clone_agent.action_space == ppo.action_space
    assert clone_agent.batch_size == ppo.batch_size
    assert clone_agent.lr == ppo.lr
    assert clone_agent.gamma == ppo.gamma
    assert clone_agent.gae_lambda == ppo.gae_lambda
    assert clone_agent.mut == ppo.mut
    assert clone_agent.action_std_init == ppo.action_std_init
    assert clone_agent.clip_coef == ppo.clip_coef
    assert clone_agent.ent_coef == ppo.ent_coef
    assert clone_agent.vf_coef == ppo.vf_coef
    assert clone_agent.max_grad_norm == ppo.max_grad_norm
    assert clone_agent.target_kl == ppo.target_kl
    assert clone_agent.update_epochs == ppo.update_epochs
    assert clone_agent.device == ppo.device
    assert clone_agent.accelerator == ppo.accelerator
    assert_state_dicts_equal(clone_agent.actor.state_dict(), ppo.actor.state_dict())
    assert_state_dicts_equal(clone_agent.critic.state_dict(), ppo.critic.state_dict())
    assert_state_dicts_equal(
        clone_agent.optimizer.state_dict(), ppo.optimizer.state_dict()
    )
    assert clone_agent.fitness == ppo.fitness
    assert clone_agent.steps == ppo.steps
    assert clone_agent.scores == ppo.scores
    assert clone_agent.num_envs == ppo.num_envs
<<<<<<< HEAD
    assert clone_agent.index == ppo.index
=======
>>>>>>> a136ceaf


def test_clone_new_index(vector_space, discrete_space):
    ppo = PPO(vector_space, discrete_space)
    clone_agent = ppo.clone(index=100)
    assert clone_agent.index == 100


@pytest.mark.parametrize("device", ["cpu", "cuda"], ids=lambda d: f"device={d}")
@pytest.mark.parametrize(
    "use_rollout_buffer", [True, False], ids=lambda b: f"use_rollout_buffer={b}"
)
@pytest.mark.parametrize("recurrent", [True, False], ids=lambda r: f"recurrent={r}")
@pytest.mark.parametrize(
    "share_encoders", [True, False], ids=lambda s: f"share_encoders={s}"
)
<<<<<<< HEAD
def test_clone_after_learning(device, use_rollout_buffer, recurrent, share_encoders):
=======
def test_clone_after_learning(
    device, use_rollout_buffer, recurrent, share_encoders, vector_space
):
>>>>>>> a136ceaf
    # accept if recurrent and no rollout buffer
    if recurrent and not use_rollout_buffer:
        return

    # check if device is available
    if device == "cuda" and not torch.cuda.is_available():
        pytest.skip("CUDA not available")

<<<<<<< HEAD
    observation_space = generate_random_box_space(shape=(4,), low=0, high=1)
    action_space = generate_random_box_space(shape=(2,), low=0, high=1)
=======
    observation_space = vector_space
    action_space = vector_space
>>>>>>> a136ceaf
    max_env_steps = 20
    num_vec_envs = 2

    if recurrent:
        net_config = {
            "encoder_config": {
                "hidden_state_size": 64,
                "max_seq_len": 10,
            }
        }
    else:
        net_config = {}

    ppo = PPO(
        observation_space,
        action_space,
        device=torch.device(device),
        use_rollout_buffer=use_rollout_buffer,
        recurrent=recurrent,
        net_config=net_config,
        num_envs=num_vec_envs,
        share_encoders=share_encoders,
    )

    if use_rollout_buffer:
        dummy_env = DummyEnv(observation_space.shape, vect=True, num_envs=num_vec_envs)
        # Use the correct rollout collection function based on whether the policy is recurrent
        if recurrent:
            collect_rollouts_recurrent(ppo, dummy_env)
        else:
            collect_rollouts(ppo, dummy_env)
        ppo.learn()
    else:
        states = np.random.randn(
            max_env_steps, num_vec_envs, observation_space.shape[0]
        )
        next_states = np.random.randn(num_vec_envs, observation_space.shape[0])
        actions = np.random.rand(max_env_steps, num_vec_envs, action_space.shape[0])
        log_probs = -np.random.rand(max_env_steps, num_vec_envs)
        rewards = np.random.randint(0, 100, (max_env_steps, num_vec_envs))
        dones = np.zeros((max_env_steps, num_vec_envs))
        values = np.random.randn(
            max_env_steps,
            num_vec_envs,
        )
        next_done = np.zeros((1, num_vec_envs))
        experiences = (
            states,
            actions,
            log_probs,
            rewards,
            dones,
            values,
            next_states,
            next_done,
        )

        ppo.learn(experiences)

    clone_agent = ppo.clone()

    assert clone_agent.observation_space == ppo.observation_space
    assert clone_agent.action_space == ppo.action_space
    assert clone_agent.batch_size == ppo.batch_size
    assert clone_agent.lr == ppo.lr
    assert clone_agent.gamma == ppo.gamma
    assert clone_agent.gae_lambda == ppo.gae_lambda
    assert clone_agent.mut == ppo.mut
    assert clone_agent.action_std_init == ppo.action_std_init
    assert clone_agent.clip_coef == ppo.clip_coef
    assert clone_agent.ent_coef == ppo.ent_coef
    assert clone_agent.vf_coef == ppo.vf_coef
    assert clone_agent.max_grad_norm == ppo.max_grad_norm
    assert clone_agent.target_kl == ppo.target_kl
    assert clone_agent.update_epochs == ppo.update_epochs
    assert clone_agent.device == ppo.device
    assert clone_agent.accelerator == ppo.accelerator
<<<<<<< HEAD
    assert str(clone_agent.actor.state_dict()) == str(ppo.actor.state_dict())
=======
    assert_state_dicts_equal(clone_agent.actor.state_dict(), ppo.actor.state_dict())
>>>>>>> a136ceaf

    if share_encoders and recurrent:
        # the critic might be different if share_encoders is True
        # (the encoder state might be different because of the logic in the share_encoder_parameters)
        # The important thing is that the head_net is the same as the encoder is neither ran during
        # the forward of the exploration, nor the learning step.
<<<<<<< HEAD

        assert str(clone_agent.critic.head_net.state_dict()) == str(
            ppo.critic.head_net.state_dict()
        )
    else:
        assert str(clone_agent.critic.state_dict()) == str(ppo.critic.state_dict())

    assert str(clone_agent.optimizer.state_dict()) == str(ppo.optimizer.state_dict())
=======
        assert_state_dicts_equal(
            clone_agent.critic.head_net.state_dict(), ppo.critic.head_net.state_dict()
        )
    else:
        assert_state_dicts_equal(
            clone_agent.critic.state_dict(), ppo.critic.state_dict()
        )

    assert_state_dicts_equal(
        clone_agent.optimizer.state_dict(), ppo.optimizer.state_dict()
    )
>>>>>>> a136ceaf
    assert clone_agent.fitness == ppo.fitness
    assert clone_agent.steps == ppo.steps
    assert clone_agent.scores == ppo.scores
    assert clone_agent.num_envs == ppo.num_envs
    assert clone_agent.index == ppo.index


<<<<<<< HEAD
# The saved checkpoint file contains the correct data and format.
@pytest.mark.parametrize(
    "observation_space, encoder_cls",
    [
        (generate_random_box_space(shape=(4,), low=0, high=1), EvolvableMLP),
        (generate_random_box_space(shape=(3, 32, 32), low=0, high=1), EvolvableCNN),
        (generate_dict_or_tuple_space(2, 3, dict_space=False), EvolvableMultiInput),
        (generate_dict_or_tuple_space(2, 3, dict_space=True), EvolvableMultiInput),
    ],
)
def test_save_load_checkpoint_correct_data_and_format(
    observation_space, encoder_cls, tmpdir
):
    # Initialize the ppo agent
    ppo = PPO(
        observation_space=observation_space,
        action_space=generate_random_box_space(shape=(2,)),
    )

    # Save the checkpoint to a file
    checkpoint_path = Path(tmpdir) / "checkpoint.pth"
    ppo.save_checkpoint(checkpoint_path)

    # Load the saved checkpoint file
    checkpoint = torch.load(checkpoint_path, pickle_module=dill)

    # Check if the loaded checkpoint has the correct keys
    assert "actor_init_dict" in checkpoint["network_info"]["modules"]
    assert "actor_state_dict" in checkpoint["network_info"]["modules"]
    assert "critic_init_dict" in checkpoint["network_info"]["modules"]
    assert "critic_state_dict" in checkpoint["network_info"]["modules"]
    assert "optimizer_state_dict" in checkpoint["network_info"]["optimizers"]
    assert "batch_size" in checkpoint
    assert "lr" in checkpoint
    assert "gamma" in checkpoint
    assert "gae_lambda" in checkpoint
    assert "mut" in checkpoint
    assert "action_std_init" in checkpoint
    assert "clip_coef" in checkpoint
    assert "ent_coef" in checkpoint
    assert "vf_coef" in checkpoint
    assert "max_grad_norm" in checkpoint
    assert "target_kl" in checkpoint
    assert "update_epochs" in checkpoint
    assert "mut" in checkpoint
    assert "index" in checkpoint
    assert "scores" in checkpoint
    assert "fitness" in checkpoint
    assert "steps" in checkpoint
    assert "num_envs" in checkpoint

    ppo = PPO(
        observation_space=observation_space,
        action_space=generate_random_box_space(shape=(2,), low=0, high=1),
    )
    # Load checkpoint
    ppo.load_checkpoint(checkpoint_path)

    # Check if properties and weights are loaded correctly
    assert isinstance(ppo.actor.encoder, encoder_cls)
    assert isinstance(ppo.critic.encoder, encoder_cls)
    assert ppo.lr == 1e-4
    assert ppo.num_envs == 1
    assert ppo.batch_size == 64
    assert ppo.gamma == 0.99
    assert ppo.mut is None
    assert ppo.action_std_init == 0.0
    assert ppo.clip_coef == 0.2
    assert ppo.ent_coef == 0.01
    assert ppo.vf_coef == 0.5
    assert ppo.max_grad_norm == 0.5
    assert ppo.target_kl is None
    assert ppo.update_epochs == 4
    assert ppo.index == 0
    assert ppo.scores == []
    assert ppo.fitness == []
    assert ppo.steps == [0]
=======
# Test the RolloutBuffer implementation
def test_rollout_buffer_initialization(vector_space, discrete_space):
    observation_space = vector_space
    action_space = discrete_space

    buffer = RolloutBuffer(
        capacity=100,
        num_envs=1,
        observation_space=observation_space,
        action_space=action_space,
        device="cpu",
        gae_lambda=0.95,
        gamma=0.99,
    )

    assert buffer.capacity == 100
    assert buffer.observation_space == observation_space
    assert buffer.action_space == action_space
    assert buffer.gamma == 0.99
    assert buffer.gae_lambda == 0.95
    assert buffer.recurrent is False
    assert buffer.hidden_state_architecture is None
    assert buffer.device == "cpu"
    assert buffer.pos == 0
    assert buffer.full is False

    # Test with hidden states
    buffer = RolloutBuffer(
        capacity=100,
        num_envs=1,
        observation_space=observation_space,
        action_space=action_space,
        device="cpu",
        gae_lambda=0.95,
        gamma=0.99,
        recurrent=False,
    )

    assert buffer.recurrent is False
    assert buffer.hidden_state_architecture is None
    assert buffer.buffer.get("hidden_states") is None


# Test the RolloutBuffer implementation
def test_rollout_buffer_initialization_recurrent(vector_space, discrete_space):
    observation_space = vector_space
    action_space = discrete_space

    buffer = RolloutBuffer(
        capacity=100,
        num_envs=1,
        observation_space=observation_space,
        action_space=action_space,
        device="cpu",
        gae_lambda=0.95,
        gamma=0.99,
    )

    assert buffer.capacity == 100
    assert buffer.observation_space == observation_space
    assert buffer.action_space == action_space
    assert buffer.gamma == 0.99
    assert buffer.gae_lambda == 0.95
    assert buffer.recurrent is False
    assert buffer.hidden_state_architecture is None
    assert buffer.device == "cpu"
    assert buffer.pos == 0
    assert buffer.full is False

    # Test with hidden states
    buffer = RolloutBuffer(
        capacity=100,
        num_envs=1,
        observation_space=observation_space,
        action_space=action_space,
        device="cpu",
        gae_lambda=0.95,
        gamma=0.99,
        recurrent=True,
        # (num_layers * directions, num_envs, hidden_size)
        hidden_state_architecture={
            "shared_encoder_h": (1, 1, 64),
            "shared_encoder_c": (1, 1, 64),
        },
    )

    assert buffer.recurrent is True
    assert buffer.hidden_state_architecture is not None
    assert buffer.buffer.get("hidden_states") is not None

    # Test with hidden states
    buffer = RolloutBuffer(
        capacity=100,
        num_envs=8,
        observation_space=observation_space,
        action_space=action_space,
        device="cpu",
        gae_lambda=0.95,
        gamma=0.99,
        recurrent=True,
        # (num_layers * directions, num_envs, hidden_size)
        hidden_state_architecture={
            "shared_encoder_h": (1, 8, 64),
            "shared_encoder_c": (1, 8, 64),
        },
    )

    assert buffer.recurrent is True
    assert buffer.hidden_state_architecture is not None
    assert buffer.buffer.get("hidden_states") is not None


# Test adding samples to the buffer
def test_rollout_buffer_add(vector_space, discrete_space):
    observation_space = vector_space
    action_space = discrete_space
    device = "cpu"

    buffer = RolloutBuffer(
        capacity=100,
        num_envs=1,
        observation_space=observation_space,
        action_space=action_space,
        device=device,
    )

    # Add a single sample
    obs = np.random.rand(*observation_space.shape).astype(observation_space.dtype)
    action = np.array([action_space.sample()])  # Ensure action is within space
    reward = 1.0
    done = False
    value = 0.5
    log_prob = -0.5
    next_obs = np.random.rand(*observation_space.shape).astype(observation_space.dtype)

    buffer.add(obs, action, reward, done, value, log_prob, next_obs)

    assert buffer.pos == 1
    assert not buffer.full
    # where X is the environment index, and Y is the position in the buffer (pos-1 for last added)
    # Data is stored at buffer.pos - 1
    current_pos_idx = buffer.pos - 1
    assert np.array_equal(
        buffer.buffer.get("observations")[current_pos_idx, 0].cpu().numpy(), obs
    )
    assert np.array_equal(
        buffer.buffer.get("actions")[current_pos_idx, 0].cpu().numpy(), action[0]
    )
    assert buffer.buffer.get("rewards")[current_pos_idx, 0].item() == reward
    assert buffer.buffer.get("dones")[current_pos_idx, 0].item() == float(done)
    assert buffer.buffer.get("values")[current_pos_idx, 0].item() == value
    assert buffer.buffer.get("log_probs")[current_pos_idx, 0].item() == log_prob
    assert np.array_equal(
        buffer.buffer.get("next_observations")[current_pos_idx, 0].cpu().numpy(),
        next_obs,
    )

    # Add samples until buffer is full
    for i in range(buffer.capacity - 1):  # Already added one sample
        buffer.add(obs, action, reward, done, value, log_prob, next_obs)

    assert buffer.pos == buffer.capacity  # pos is next insertion point
    assert buffer.full is True  # Buffer is full when pos reaches capacity

    buffer.reset()

    assert buffer.pos == 0
    assert buffer.full is False


# Test computing returns and advantages
def test_rollout_buffer_compute_returns_and_advantages(vector_space, discrete_space):
    observation_space = vector_space
    action_space = discrete_space
    device = "cpu"
    capacity = 5

    buffer = RolloutBuffer(
        capacity=capacity,
        num_envs=1,
        observation_space=observation_space,
        action_space=action_space,
        gamma=0.99,
        gae_lambda=0.95,
        device=device,
    )

    # Add samples
    for i in range(capacity):
        obs = np.random.rand(*observation_space.shape).astype(observation_space.dtype)
        action = np.array([action_space.sample()])
        reward = 1.0
        done = i == (capacity - 1)  # Last step is done
        value = 0.5
        log_prob = -0.5
        next_obs = np.random.rand(*observation_space.shape).astype(
            observation_space.dtype
        )

        buffer.add(obs, action, reward, done, value, log_prob, next_obs)

    # Compute returns and advantages
    last_value = torch.tensor([[0.0]], device=device)  # Shape (num_envs, 1)
    last_done = torch.tensor([[0.0]], device=device)  # Shape (num_envs, 1)
    buffer.compute_returns_and_advantages(last_value, last_done)

    # Check that returns and advantages are computed
    # Slicing [:, 0] gets data for the first (and only) environment
    assert not np.array_equal(
        buffer.buffer.get("returns")[:, 0].cpu().numpy(), np.zeros((capacity, 1))
    )
    assert not np.array_equal(
        buffer.buffer.get("advantages")[:, 0].cpu().numpy(), np.zeros((capacity, 1))
    )

    # Check that returns are higher for earlier steps (due to discounting)
    assert (
        buffer.buffer.get("returns")[0, 0].item()
        > buffer.buffer.get("returns")[capacity - 1, 0].item()
    )


# Test getting batch from buffer
def test_rollout_buffer_get_batch(vector_space, discrete_space):
    observation_space = vector_space
    action_space = discrete_space
    device = "cpu"
    num_samples = 10

    buffer = RolloutBuffer(
        capacity=100,
        num_envs=1,
        observation_space=observation_space,
        action_space=action_space,
        device=device,
    )

    # Add samples
    for i in range(num_samples):
        obs = np.random.rand(*observation_space.shape).astype(observation_space.dtype)
        action = np.array([action_space.sample()])
        reward = 1.0
        done = i == (num_samples - 1)  # Last step is done
        value = 0.5
        log_prob = -0.5
        next_obs = np.random.rand(*observation_space.shape).astype(
            observation_space.dtype
        )

        buffer.add(obs, action, reward, done, value, log_prob, next_obs)

    # Compute returns and advantages
    last_value = torch.tensor([[0.0]], device=device)
    last_done = torch.tensor([[0.0]], device=device)
    buffer.compute_returns_and_advantages(last_value, last_done)

    # Get all data (up to current pos)
    batch = buffer.get()  # Gets all data up to buffer.pos

    assert len(batch["observations"]) == num_samples
    assert len(batch["actions"]) == num_samples
    # Rewards, dones, values, log_probs are (num_samples, 1) after get() flattens num_envs
    assert len(batch["rewards"]) == num_samples
    assert len(batch["dones"]) == num_samples
    assert len(batch["values"]) == num_samples
    assert len(batch["log_probs"]) == num_samples
    assert len(batch["advantages"]) == num_samples
    assert len(batch["returns"]) == num_samples

    # Get batch of specific size
    batch_size = 5
    batch = buffer.get(batch_size=batch_size)

    assert len(batch["observations"]) == batch_size
    assert len(batch["actions"]) == batch_size

    # Get tensor batch
    tensor_batch = buffer.get_tensor_batch(batch_size=batch_size)

    assert isinstance(tensor_batch["observations"], torch.Tensor)
    assert isinstance(tensor_batch["actions"], torch.Tensor)
    assert isinstance(tensor_batch["advantages"], torch.Tensor)
    assert tensor_batch["observations"].shape[0] == batch_size


# Test PPO initialization with rollout buffer
@pytest.mark.parametrize("observation_space", ["vector_space", "image_space"])
@pytest.mark.parametrize("action_space", ["discrete_space", "vector_space"])
def test_ppo_with_rollout_buffer(observation_space, action_space, request):
    observation_space = request.getfixturevalue(observation_space)
    action_space = request.getfixturevalue(action_space)

    ppo = PPO(
        observation_space=observation_space,
        action_space=action_space,
        use_rollout_buffer=True,
        learn_step=100,
    )

    assert ppo.use_rollout_buffer
    assert hasattr(ppo, "rollout_buffer")
    assert isinstance(ppo.rollout_buffer, RolloutBuffer)
    assert ppo.rollout_buffer.capacity == ppo.learn_step
    assert not ppo.rollout_buffer.recurrent

    # Build an encoder configuration that matches the observation space type
    if len(observation_space.shape) == 3:  # Image observations – use CNN
        base_net_config = {
            "encoder_config": {
                "channel_size": [16, 32],
                "kernel_size": [3, 3],
                "stride_size": [1, 1],
            }
        }
        expected_shared = {}
        expected_separate = {}
    else:  # Vector observations – use LSTM
        base_net_config = {
            "encoder_config": {
                "hidden_state_size": 64,
                "max_seq_len": 10,
            }
        }
        expected_shared = {
            "shared_encoder_h": (1, 1, 64),
            "shared_encoder_c": (1, 1, 64),
        }
        expected_separate = {
            "actor_encoder_h": (1, 1, 64),
            "actor_encoder_c": (1, 1, 64),
            "critic_encoder_h": (1, 1, 64),
            "critic_encoder_c": (1, 1, 64),
        }

    # Recurrent only when hidden states are expected (vector observations)
    recurrent_flag = len(expected_shared) > 0
    ppo = PPO(
        observation_space=observation_space,
        action_space=action_space,
        recurrent=recurrent_flag,
        use_rollout_buffer=True,
        net_config=base_net_config,
    )

    if recurrent_flag:
        assert ppo.recurrent
        assert ppo.rollout_buffer.recurrent
        assert ppo.rollout_buffer.hidden_state_architecture == expected_shared
>>>>>>> a136ceaf

        # Test with separated encoders when hidden states exist
        base_net_config_share = base_net_config.copy()
        ppo = PPO(
            observation_space=observation_space,
            action_space=action_space,
            recurrent=True,
            use_rollout_buffer=True,
            share_encoders=False,
            net_config=base_net_config_share,
        )

<<<<<<< HEAD
# The saved checkpoint file contains the correct data and format.
# TODO: This will be deprecated in the future
=======
        assert ppo.rollout_buffer.hidden_state_architecture == expected_separate
        assert not ppo.share_encoders

    # Test with hidden states / separated encoders
    if expected_separate:
        base_net_config_share = base_net_config.copy()
        ppo = PPO(
            observation_space=observation_space,
            action_space=action_space,
            recurrent=True,
            use_rollout_buffer=True,
            share_encoders=False,
            net_config=base_net_config_share,
        )

        assert ppo.recurrent
        assert ppo.rollout_buffer.hidden_state_architecture == expected_separate
        assert ppo.rollout_buffer.recurrent
        assert not ppo.share_encoders


# Test PPO learning with rollout buffer
@pytest.mark.parametrize("observation_space", ["vector_space"])
@pytest.mark.parametrize("action_space", ["discrete_space", "vector_space"])
@pytest.mark.parametrize("recurrent", [True, False])
>>>>>>> a136ceaf
@pytest.mark.parametrize(
    "bptt_sequence_type",
    [
        BPTTSequenceType.CHUNKED,
        BPTTSequenceType.MAXIMUM,
        BPTTSequenceType.FIFTY_PERCENT_OVERLAP,
    ],
)
def test_ppo_learn_with_rollout_buffer(
    observation_space, action_space, bptt_sequence_type, recurrent, request
):
    observation_space = request.getfixturevalue(observation_space)
    action_space = request.getfixturevalue(action_space)

    batch_size = 32
    learn_step = 64

    if recurrent:
        net_config = {
            "encoder_config": {
                "hidden_state_size": 64,
                "max_seq_len": 10,
            }
        }
    else:
        net_config = {}

    ppo = PPO(
        observation_space=observation_space,
        action_space=action_space,
        use_rollout_buffer=True,
        learn_step=learn_step,
        batch_size=batch_size,
        bptt_sequence_type=bptt_sequence_type,
        recurrent=recurrent,
        net_config=net_config,
    )

    # Fill the buffer manually
    for i in range(learn_step):
        obs = np.random.rand(*observation_space.shape).astype(observation_space.dtype)
        action = np.array([action_space.sample()])
        reward = 1.0
        done = i == (learn_step - 1)  # Last step is done
        value = 0.5
        log_prob = -0.5
        next_obs = np.random.rand(*observation_space.shape).astype(
            observation_space.dtype
        )
        if recurrent:
            hidden_state = ppo.get_initial_hidden_state()
            ppo.rollout_buffer.add(
                obs, action, reward, done, value, log_prob, next_obs, hidden_state
            )
        else:
            ppo.rollout_buffer.add(obs, action, reward, done, value, log_prob, next_obs)

    # Compute returns and advantages (normally called by collect_rollouts)
    # For manual filling, we might need to call it if not implicitly handled by learn()
    # However, PPO.learn() calls buffer.compute_returns_and_advantages if experiences are None
    # So, this explicit call might not be strictly necessary if learn() is called without experiences.
    # For clarity in testing buffer functionality, it's fine.
    last_value = torch.zeros((ppo.num_envs, 1), device=ppo.device)
    last_done = torch.zeros((ppo.num_envs, 1), device=ppo.device)
    ppo.rollout_buffer.compute_returns_and_advantages(last_value, last_done)

    # Learn from rollout buffer
    loss = ppo.learn()

    assert isinstance(loss, float)
    assert loss >= 0.0


# Test PPO with hidden states
@pytest.mark.parametrize("use_rollout_buffer", [True, False])
@pytest.mark.parametrize("max_seq_len", [None, 10])
def test_ppo_with_hidden_states(
    vector_space, discrete_space, use_rollout_buffer, max_seq_len
):
    observation_space = vector_space
    action_space = discrete_space

    net_config = {
        "encoder_config": {
            "hidden_state_size": 64,
            "max_seq_len": max_seq_len,
        }
    }

    def make_ppo():
        return PPO(
            observation_space=observation_space,
            action_space=action_space,
            use_rollout_buffer=use_rollout_buffer,
            recurrent=True,
            net_config=net_config,
        )

    if use_rollout_buffer:
        if max_seq_len is None:
            with pytest.raises(ValueError):
                ppo = make_ppo()
            return
        else:
            ppo = make_ppo()
    else:
        with pytest.raises(ValueError):
            ppo = make_ppo()
        return

    # Get action with hidden state
    obs = np.random.rand(1, *observation_space.shape).astype(
        observation_space.dtype
    )  # Add batch dim for num_envs=1
    hidden_state = ppo.get_initial_hidden_state()

    action, log_prob, entropy, value, next_hidden = ppo.get_action(
        obs, hidden_state=hidden_state
    )

    assert action.shape[0] == 1
    assert isinstance(log_prob, np.ndarray)
    assert isinstance(entropy, np.ndarray)
    assert isinstance(value, np.ndarray)
    assert next_hidden is not None
    assert next_hidden.get("shared_encoder_h", None).shape == (
        1,
        1,
        64,
    )  # (directions, num_envs, hidden_size)
    assert next_hidden.get("shared_encoder_c", None).shape == (1, 1, 64)


# Test PPO with hidden states
def test_ppo_with_hidden_states_multiple_obs(vector_space, discrete_space):
    observation_space = vector_space
    action_space = discrete_space
    num_envs = 2

    ppo = PPO(
        observation_space=observation_space,
        action_space=action_space,
        use_rollout_buffer=True,
        recurrent=True,
        num_envs=num_envs,
        net_config={
            "encoder_config": {
                "hidden_state_size": 64,
                "max_seq_len": 10,
            }
        },
    )

<<<<<<< HEAD
    # Save the checkpoint to a file
    checkpoint_path = Path(tmpdir) / "checkpoint.pth"
    ppo.save_checkpoint(checkpoint_path)

    # Load the saved checkpoint file
    checkpoint = torch.load(checkpoint_path, pickle_module=dill)

    # Check if the loaded checkpoint has the correct keys
    assert "actor_init_dict" in checkpoint["network_info"]["modules"]
    assert "actor_state_dict" in checkpoint["network_info"]["modules"]
    assert "critic_init_dict" in checkpoint["network_info"]["modules"]
    assert "critic_state_dict" in checkpoint["network_info"]["modules"]
    assert "optimizer_state_dict" in checkpoint["network_info"]["optimizers"]
    assert "batch_size" in checkpoint
    assert "lr" in checkpoint
    assert "gamma" in checkpoint
    assert "gae_lambda" in checkpoint
    assert "mut" in checkpoint
    assert "action_std_init" in checkpoint
    assert "clip_coef" in checkpoint
    assert "ent_coef" in checkpoint
    assert "vf_coef" in checkpoint
    assert "max_grad_norm" in checkpoint
    assert "target_kl" in checkpoint
    assert "update_epochs" in checkpoint
    assert "mut" in checkpoint
    assert "index" in checkpoint
    assert "scores" in checkpoint
    assert "fitness" in checkpoint
    assert "steps" in checkpoint
    assert "num_envs" in checkpoint
=======
    # Get action with hidden state (multiple observations)
    obs = np.zeros((num_envs, *observation_space.shape), dtype=observation_space.dtype)
    hidden_state = ppo.get_initial_hidden_state(num_envs=num_envs)

    action, log_prob, entropy, value, next_hidden = ppo.get_action(
        obs, hidden_state=hidden_state
    )

    assert action.shape[0] == num_envs
    assert isinstance(log_prob, np.ndarray)
    assert isinstance(entropy, np.ndarray)
    assert isinstance(value, np.ndarray)
    assert next_hidden is not None
    assert next_hidden.get("shared_encoder_h", None).shape == (1, num_envs, 64)
    assert next_hidden.get("shared_encoder_c", None).shape == (1, num_envs, 64)


# Test PPO with hidden states
def test_ppo_with_hidden_states_multiple_envs():
    num_envs = 2
    env = gymnasium.vector.SyncVectorEnv(
        [lambda: gymnasium.make("CartPole-v1")] * num_envs
    )

    observation_space = env.single_observation_space  # Use single env space
    action_space = env.single_action_space  # Use single env space
>>>>>>> a136ceaf

    ppo = PPO(
        observation_space=observation_space,
        action_space=action_space,
        use_rollout_buffer=True,
        recurrent=True,
        num_envs=num_envs,
        net_config={
            "encoder_config": {
                "hidden_state_size": 64,
                "max_seq_len": 10,
            }
        },
    )

<<<<<<< HEAD
    # Check if properties and weights are loaded correctly
    assert isinstance(ppo.actor, nn.Module)
    assert isinstance(ppo.critic, nn.Module)
    assert ppo.lr == 1e-4
    assert ppo.num_envs == 1
    assert ppo.batch_size == 64
    assert ppo.gamma == 0.99
    assert ppo.mut is None
    assert ppo.action_std_init == 0.0
    assert ppo.clip_coef == 0.2
    assert ppo.ent_coef == 0.01
    assert ppo.vf_coef == 0.5
    assert ppo.max_grad_norm == 0.5
    assert ppo.target_kl is None
    assert ppo.update_epochs == 4
    assert ppo.index == 0
    assert ppo.scores == []
    assert ppo.fitness == []
    assert ppo.steps == [0]
=======
    # Get action with hidden state (multiple observations)
    obs, _ = env.reset()
    hidden_state = ppo.get_initial_hidden_state(num_envs=num_envs)
>>>>>>> a136ceaf

    action, log_prob, entropy, value, next_hidden = ppo.get_action(
        obs, hidden_state=hidden_state
    )

    assert action.shape[0] == num_envs
    assert isinstance(log_prob, np.ndarray)
    assert isinstance(entropy, np.ndarray)
    assert isinstance(value, np.ndarray)
    assert next_hidden is not None
    assert next_hidden.get("shared_encoder_h", None).shape == (1, num_envs, 64)
    assert next_hidden.get("shared_encoder_c", None).shape == (1, num_envs, 64)
    env.close()


# Test PPO with hidden states and collect_rollouts
def test_ppo_with_hidden_states_multiple_envs_collect_rollouts():
    num_envs = 2
    env = gymnasium.vector.SyncVectorEnv(
        [lambda: gymnasium.make("CartPole-v1")] * num_envs
    )

    observation_space = env.single_observation_space  # Use single env space
    action_space = env.single_action_space  # Use single env space

<<<<<<< HEAD
# The saved checkpoint file contains the correct data and format.]
@pytest.mark.parametrize(
    "observation_space, encoder_cls",
    [
        (generate_random_box_space(shape=(4,), low=0, high=1), EvolvableMLP),
        (generate_random_box_space(shape=(3, 32, 32), low=0, high=1), EvolvableCNN),
        (generate_dict_or_tuple_space(2, 3, dict_space=False), EvolvableMultiInput),
        (generate_dict_or_tuple_space(2, 3, dict_space=True), EvolvableMultiInput),
    ],
)
@pytest.mark.parametrize("accelerator", [None, Accelerator()])
def test_load_from_pretrained(observation_space, encoder_cls, accelerator, tmpdir):
    # Initialize the ppo agent
    ppo = PPO(
        observation_space=observation_space,
        action_space=generate_random_box_space(shape=(2,), low=0, high=1),
        accelerator=accelerator,
=======
    ppo = PPO(
        observation_space=observation_space,
        action_space=action_space,
        use_rollout_buffer=True,
        recurrent=True,
        num_envs=num_envs,
        learn_step=5,
        net_config={
            "encoder_config": {
                "hidden_state_size": 64,
                "max_seq_len": 5,
            }
        },
    )

    # Collect rollouts with recurrent network
    collect_rollouts_recurrent(ppo, env)

    # Check buffer contents
    assert ppo.rollout_buffer.pos == -(ppo.learn_step // -ppo.num_envs)
    assert ppo.rollout_buffer.recurrent is True
    # Check observation for the first env at the first timestep
    assert not np.array_equal(
        ppo.rollout_buffer.buffer.get("observations")[0, 0].cpu().numpy(),
        np.zeros(observation_space.shape, dtype=observation_space.dtype),
    )
    # Check actions for all envs at the first timestep
    assert ppo.rollout_buffer.buffer.get("actions") is not None

    hidden_states = ppo.rollout_buffer.buffer.get("hidden_states")
    assert hidden_states is not None
    assert hidden_states.get("shared_encoder_h") is not None
    assert hidden_states.get("shared_encoder_c") is not None

    # Verify hidden states were properly stored (first step's hidden state)
    assert hidden_states.get("shared_encoder_h")[0].shape == (
        num_envs,
        1,  # num_layers * directions
        64,  # hidden_size
    )
    assert hidden_states.get("shared_encoder_c")[0].shape == (
        num_envs,
        1,
        64,
    )

    # Learn from collected rollouts
    loss = ppo.learn()

    assert isinstance(loss, float)
    assert loss >= 0.0
    env.close()


# Test PPO with hidden states and collect_rollouts
def test_ppo_with_hidden_states_multiple_envs_collect_rollouts_and_test():
    num_envs = 8
    env = gymnasium.vector.SyncVectorEnv(
        [lambda: gymnasium.make("CartPole-v1")] * num_envs
    )
    num_test_envs = 2
    test_env = gymnasium.vector.SyncVectorEnv(
        [lambda: gymnasium.make("CartPole-v1")] * num_test_envs
    )

    observation_space = env.single_observation_space  # Use single env space
    action_space = env.single_action_space  # Use single env space

    ppo = PPO(
        observation_space=observation_space,
        action_space=action_space,
        use_rollout_buffer=True,
        recurrent=True,
        num_envs=num_envs,
        learn_step=5,
        net_config={
            "encoder_config": {
                "hidden_state_size": 64,
                "max_seq_len": 5,
            }
        },
>>>>>>> a136ceaf
    )

    # Collect rollouts with recurrent network
    collect_rollouts_recurrent(ppo, env)

<<<<<<< HEAD
    # Create new agent object
    new_ppo = PPO.load(checkpoint_path, accelerator=accelerator)

    # Check if properties and weights are loaded correctly
    assert new_ppo.observation_space == ppo.observation_space
    assert new_ppo.action_space == ppo.action_space
    assert new_ppo.discrete_actions == ppo.discrete_actions
    assert isinstance(new_ppo.actor.encoder, encoder_cls)
    assert isinstance(new_ppo.critic.encoder, encoder_cls)
    assert new_ppo.lr == ppo.lr
    assert str(new_ppo.actor.state_dict()) == str(ppo.actor.state_dict())
    assert str(new_ppo.critic.state_dict()) == str(ppo.critic.state_dict())
    assert new_ppo.batch_size == ppo.batch_size
    assert new_ppo.gamma == ppo.gamma
    assert new_ppo.mut == ppo.mut
    assert new_ppo.index == ppo.index
    assert new_ppo.scores == ppo.scores
    assert new_ppo.fitness == ppo.fitness
    assert new_ppo.steps == ppo.steps
    assert new_ppo.num_envs == ppo.num_envs
=======
    # Check buffer contents
    assert ppo.rollout_buffer.pos == -(ppo.learn_step // -ppo.num_envs)
    assert ppo.rollout_buffer.recurrent is True
    assert not np.array_equal(
        ppo.rollout_buffer.buffer.get("observations")[0, 0].cpu().numpy(),
        np.zeros(observation_space.shape, dtype=observation_space.dtype),
    )
    assert ppo.rollout_buffer.buffer.get("actions")[0].cpu().numpy() is not None

    assert ppo.rollout_buffer.buffer.get("hidden_states") is not None

    # Verify hidden states were properly stored
    assert ppo.rollout_buffer.buffer.get("hidden_states").get("shared_encoder_h")[
        0
    ].shape == (
        num_envs,
        1,
        64,
    )
    assert ppo.rollout_buffer.buffer.get("hidden_states").get("shared_encoder_c")[
        0
    ].shape == (
        num_envs,
        1,
        64,
    )

    # Learn from collected rollouts
    loss = ppo.learn()

    assert isinstance(loss, float)
    assert loss >= 0.0
>>>>>>> a136ceaf

    # Test test loop
    ppo.test(test_env)
    env.close()
    test_env.close()

<<<<<<< HEAD
# TODO: This will be deprecated in the future
=======

# Test PPO collect_rollouts method
>>>>>>> a136ceaf
@pytest.mark.parametrize(
    "observation_space",
    [
        "vector_space",
        "image_space",
        # "dict_space",
    ],
)
@pytest.mark.parametrize(
    "action_space",
    [
        "discrete_space",
        "vector_space",
        "multidiscrete_space",
        "multibinary_space",
    ],
)
@pytest.mark.parametrize(
    "bptt_sequence_type",
    [
        BPTTSequenceType.CHUNKED,
        BPTTSequenceType.MAXIMUM,
        BPTTSequenceType.FIFTY_PERCENT_OVERLAP,
    ],
)
def test_ppo_collect_rollouts(
    observation_space, action_space, bptt_sequence_type, request
):
    observation_space = request.getfixturevalue(observation_space)
    action_space = request.getfixturevalue(action_space)

    learn_step = 5

    ppo = PPO(
        observation_space=observation_space,
        action_space=action_space,
        use_rollout_buffer=True,
        learn_step=learn_step,
        num_envs=1,  # Explicitly set num_envs for clarity
        bptt_sequence_type=bptt_sequence_type,
    )

    env = DummyEnv(state_size=observation_space.shape, vect=True, num_envs=ppo.num_envs)

    # Collect rollouts
    collect_rollouts(ppo, env, n_steps=learn_step)

    # Check if properties and weights are loaded correctly
<<<<<<< HEAD
    assert new_ppo.observation_space == ppo.observation_space
    assert new_ppo.action_space == ppo.action_space
    assert new_ppo.discrete_actions == ppo.discrete_actions
    assert isinstance(new_ppo.actor, nn.Module)
    assert isinstance(new_ppo.critic, nn.Module)
    assert new_ppo.lr == ppo.lr
    assert str(new_ppo.actor.to("cpu").state_dict()) == str(ppo.actor.state_dict())
    assert str(new_ppo.critic.to("cpu").state_dict()) == str(ppo.critic.state_dict())
    assert new_ppo.batch_size == ppo.batch_size
    assert new_ppo.gamma == ppo.gamma
    assert new_ppo.mut == ppo.mut
    assert new_ppo.index == ppo.index
    assert new_ppo.scores == ppo.scores
    assert new_ppo.fitness == ppo.fitness
    assert new_ppo.steps == ppo.steps
    assert new_ppo.num_envs == ppo.num_envs


# Test the RolloutBuffer implementation
def test_rollout_buffer_initialization():
    observation_space = generate_random_box_space(shape=(4,), low=0, high=1)
    action_space = generate_discrete_space(2)

    buffer = RolloutBuffer(
        capacity=100,
        num_envs=1,
        observation_space=observation_space,
        action_space=action_space,
        device="cpu",
        gae_lambda=0.95,
        gamma=0.99,
    )

    assert buffer.capacity == 100
    assert buffer.observation_space == observation_space
    assert buffer.action_space == action_space
    assert buffer.gamma == 0.99
    assert buffer.gae_lambda == 0.95
    assert buffer.recurrent is False
    assert buffer.hidden_state_architecture is None
    assert buffer.device == "cpu"
    assert buffer.pos == 0
    assert buffer.full is False

    # Test with hidden states
    buffer = RolloutBuffer(
        capacity=100,
        num_envs=1,
        observation_space=observation_space,
        action_space=action_space,
        device="cpu",
        gae_lambda=0.95,
        gamma=0.99,
        recurrent=False,
    )

    assert buffer.recurrent is False
    assert buffer.hidden_state_architecture is None
    assert buffer.buffer.get("hidden_states") is None


# Test the RolloutBuffer implementation
def test_rollout_buffer_initialization_recurrent():
    observation_space = generate_random_box_space(shape=(4,), low=0, high=1)
    action_space = generate_discrete_space(2)

    buffer = RolloutBuffer(
        capacity=100,
        num_envs=1,
        observation_space=observation_space,
        action_space=action_space,
        device="cpu",
        gae_lambda=0.95,
        gamma=0.99,
    )

    assert buffer.capacity == 100
    assert buffer.observation_space == observation_space
    assert buffer.action_space == action_space
    assert buffer.gamma == 0.99
    assert buffer.gae_lambda == 0.95
    assert buffer.recurrent is False
    assert buffer.hidden_state_architecture is None
    assert buffer.device == "cpu"
    assert buffer.pos == 0
    assert buffer.full is False

    # Test with hidden states
    buffer = RolloutBuffer(
        capacity=100,
        num_envs=1,
        observation_space=observation_space,
        action_space=action_space,
        device="cpu",
        gae_lambda=0.95,
        gamma=0.99,
        recurrent=True,
        # (num_layers * directions, num_envs, hidden_size)
        hidden_state_architecture={
            "shared_encoder_h": (1, 1, 64),
            "shared_encoder_c": (1, 1, 64),
        },
    )

    assert buffer.recurrent is True
    assert buffer.hidden_state_architecture is not None
    assert buffer.buffer.get("hidden_states") is not None

    # Test with hidden states
    buffer = RolloutBuffer(
        capacity=100,
        num_envs=8,
        observation_space=observation_space,
        action_space=action_space,
        device="cpu",
        gae_lambda=0.95,
        gamma=0.99,
        recurrent=True,
        # (num_layers * directions, num_envs, hidden_size)
        hidden_state_architecture={
            "shared_encoder_h": (1, 8, 64),
            "shared_encoder_c": (1, 8, 64),
        },
    )

    assert buffer.recurrent is True
    assert buffer.hidden_state_architecture is not None
    assert buffer.buffer.get("hidden_states") is not None


# Test adding samples to the buffer
def test_rollout_buffer_add():
    observation_space = generate_random_box_space(shape=(4,), low=0, high=1)
    action_space = generate_discrete_space(2)
    device = "cpu"

    buffer = RolloutBuffer(
        capacity=100,
        num_envs=1,
        observation_space=observation_space,
        action_space=action_space,
        device=device,
    )

    # Add a single sample
    obs = np.random.rand(*observation_space.shape).astype(observation_space.dtype)
    action = np.array([action_space.sample()])  # Ensure action is within space
    reward = 1.0
    done = False
    value = 0.5
    log_prob = -0.5
    next_obs = np.random.rand(*observation_space.shape).astype(observation_space.dtype)

    buffer.add(obs, action, reward, done, value, log_prob, next_obs)

    assert buffer.pos == 1
    assert not buffer.full
    # where X is the environment index, and Y is the position in the buffer (pos-1 for last added)
    # Data is stored at buffer.pos - 1
    current_pos_idx = buffer.pos - 1
    assert np.array_equal(
        buffer.buffer.get("observations")[current_pos_idx, 0].cpu().numpy(), obs
    )
    print(buffer.buffer.get("actions")[current_pos_idx, 0].cpu().numpy(), action)
    assert np.array_equal(
        buffer.buffer.get("actions")[current_pos_idx, 0].cpu().numpy(), action[0]
    )
    assert buffer.buffer.get("rewards")[current_pos_idx, 0].item() == reward
    assert buffer.buffer.get("dones")[current_pos_idx, 0].item() == float(done)
    assert buffer.buffer.get("values")[current_pos_idx, 0].item() == value
    assert buffer.buffer.get("log_probs")[current_pos_idx, 0].item() == log_prob
    assert np.array_equal(
        buffer.buffer.get("next_observations")[current_pos_idx, 0].cpu().numpy(),
        next_obs,
    )

    # Add samples until buffer is full
    for i in range(buffer.capacity - 1):  # Already added one sample
        buffer.add(obs, action, reward, done, value, log_prob, next_obs)

    assert buffer.pos == buffer.capacity  # pos is next insertion point
    assert buffer.full is True  # Buffer is full when pos reaches capacity

    buffer.reset()

    assert buffer.pos == 0
    assert buffer.full is False


# Test computing returns and advantages
def test_rollout_buffer_compute_returns_and_advantages():
    observation_space = generate_random_box_space(shape=(4,), low=0, high=1)
    action_space = generate_discrete_space(2)
    device = "cpu"
    capacity = 5

    buffer = RolloutBuffer(
        capacity=capacity,
        num_envs=1,
        observation_space=observation_space,
        action_space=action_space,
        gamma=0.99,
        gae_lambda=0.95,
        device=device,
    )

    # Add samples
    for i in range(capacity):
        obs = np.random.rand(*observation_space.shape).astype(observation_space.dtype)
        action = np.array([action_space.sample()])
        reward = 1.0
        done = i == (capacity - 1)  # Last step is done
        value = 0.5
        log_prob = -0.5
        next_obs = np.random.rand(*observation_space.shape).astype(
            observation_space.dtype
        )

        buffer.add(obs, action, reward, done, value, log_prob, next_obs)

    # Compute returns and advantages
    last_value = torch.tensor([[0.0]], device=device)  # Shape (num_envs, 1)
    last_done = torch.tensor([[0.0]], device=device)  # Shape (num_envs, 1)
    buffer.compute_returns_and_advantages(last_value, last_done)

    # Check that returns and advantages are computed
    # Slicing [:, 0] gets data for the first (and only) environment
    assert not np.array_equal(
        buffer.buffer.get("returns")[:, 0].cpu().numpy(), np.zeros((capacity, 1))
    )
    assert not np.array_equal(
        buffer.buffer.get("advantages")[:, 0].cpu().numpy(), np.zeros((capacity, 1))
    )

    # Check that returns are higher for earlier steps (due to discounting)
    assert (
        buffer.buffer.get("returns")[0, 0].item()
        > buffer.buffer.get("returns")[capacity - 1, 0].item()
    )


# Test getting batch from buffer
def test_rollout_buffer_get_batch():
    observation_space = generate_random_box_space(shape=(4,), low=0, high=1)
    action_space = generate_discrete_space(2)
    device = "cpu"
    num_samples = 10

    buffer = RolloutBuffer(
        capacity=100,
        num_envs=1,
        observation_space=observation_space,
        action_space=action_space,
        device=device,
    )

    # Add samples
    for i in range(num_samples):
        obs = np.random.rand(*observation_space.shape).astype(observation_space.dtype)
        action = np.array([action_space.sample()])
        reward = 1.0
        done = i == (num_samples - 1)  # Last step is done
        value = 0.5
        log_prob = -0.5
        next_obs = np.random.rand(*observation_space.shape).astype(
            observation_space.dtype
        )

        buffer.add(obs, action, reward, done, value, log_prob, next_obs)

    # Compute returns and advantages
    last_value = torch.tensor([[0.0]], device=device)
    last_done = torch.tensor([[0.0]], device=device)
    buffer.compute_returns_and_advantages(last_value, last_done)

    # Get all data (up to current pos)
    batch = buffer.get()  # Gets all data up to buffer.pos

    assert len(batch["observations"]) == num_samples
    assert len(batch["actions"]) == num_samples
    # Rewards, dones, values, log_probs are (num_samples, 1) after get() flattens num_envs
    assert len(batch["rewards"]) == num_samples
    assert len(batch["dones"]) == num_samples
    assert len(batch["values"]) == num_samples
    assert len(batch["log_probs"]) == num_samples
    assert len(batch["advantages"]) == num_samples
    assert len(batch["returns"]) == num_samples

    # Get batch of specific size
    batch_size = 5
    batch = buffer.get(batch_size=batch_size)

    assert len(batch["observations"]) == batch_size
    assert len(batch["actions"]) == batch_size

    # Get tensor batch
    tensor_batch = buffer.get_tensor_batch(batch_size=batch_size)

    assert isinstance(tensor_batch["observations"], torch.Tensor)
    assert isinstance(tensor_batch["actions"], torch.Tensor)
    assert isinstance(tensor_batch["advantages"], torch.Tensor)
    assert tensor_batch["observations"].shape[0] == batch_size


# Test PPO initialization with rollout buffer
@pytest.mark.parametrize(
    "observation_space",
    [
        generate_random_box_space(shape=(4,), low=0, high=1),
        generate_random_box_space(shape=(3, 32, 32), low=0, high=1),
    ],
)
@pytest.mark.parametrize(
    "action_space",
    [
        generate_discrete_space(2),
        generate_random_box_space(shape=(2,), low=-1, high=1),
    ],
)
def test_ppo_with_rollout_buffer(observation_space, action_space):
    ppo = PPO(
        observation_space=observation_space,
        action_space=action_space,
        use_rollout_buffer=True,
        learn_step=100,
    )

    assert ppo.use_rollout_buffer
    assert hasattr(ppo, "rollout_buffer")
    assert isinstance(ppo.rollout_buffer, RolloutBuffer)
    assert ppo.rollout_buffer.capacity == ppo.learn_step
    assert not ppo.rollout_buffer.recurrent

    # Build an encoder configuration that matches the observation space type
    if len(observation_space.shape) == 3:  # Image observations – use CNN
        base_net_config = {
            "encoder_config": {
                "channel_size": [16, 32],
                "kernel_size": [3, 3],
                "stride_size": [1, 1],
            }
        }
        expected_shared = {}
        expected_separate = {}
    else:  # Vector observations – use LSTM
        base_net_config = {
            "encoder_config": {
                "hidden_state_size": 64,
                "max_seq_len": 10,
            }
        }
        expected_shared = {
            "shared_encoder_h": (1, 1, 64),
            "shared_encoder_c": (1, 1, 64),
        }
        expected_separate = {
            "actor_encoder_h": (1, 1, 64),
            "actor_encoder_c": (1, 1, 64),
            "critic_encoder_h": (1, 1, 64),
            "critic_encoder_c": (1, 1, 64),
        }

    # Recurrent only when hidden states are expected (vector observations)
    recurrent_flag = len(expected_shared) > 0

    ppo = PPO(
        observation_space=observation_space,
        action_space=action_space,
        recurrent=recurrent_flag,
        use_rollout_buffer=True,
        net_config=base_net_config,
    )

    if recurrent_flag:
        assert ppo.recurrent
        assert ppo.rollout_buffer.recurrent
        assert ppo.rollout_buffer.hidden_state_architecture == expected_shared

        # Test with separated encoders when hidden states exist
        base_net_config_share = base_net_config.copy()
        ppo = PPO(
            observation_space=observation_space,
            action_space=action_space,
            recurrent=True,
            use_rollout_buffer=True,
            share_encoders=False,
            net_config=base_net_config_share,
        )

        assert ppo.rollout_buffer.hidden_state_architecture == expected_separate
        assert not ppo.share_encoders

    # Test with hidden states / separated encoders
    if expected_separate:
        base_net_config_share = base_net_config.copy()
        ppo = PPO(
            observation_space=observation_space,
            action_space=action_space,
            recurrent=True,
            use_rollout_buffer=True,
            share_encoders=False,
            net_config=base_net_config_share,
        )

        assert ppo.recurrent
        assert ppo.rollout_buffer.hidden_state_architecture == expected_separate
        assert ppo.rollout_buffer.recurrent
        assert not ppo.share_encoders


# Test PPO learning with rollout buffer
@pytest.mark.parametrize(
    "observation_space",
    [
        generate_random_box_space(shape=(4,), low=0, high=1),
        generate_random_box_space(shape=(3, 32, 32), low=0, high=1),
    ],
)
@pytest.mark.parametrize(
    "action_space",
    [
        generate_discrete_space(2),
        generate_random_box_space(shape=(2,), low=-1, high=1),
    ],
)
def test_ppo_learn_with_rollout_buffer(observation_space, action_space):
    batch_size = 32
    learn_step = 64

    ppo = PPO(
        observation_space=observation_space,
        action_space=action_space,
        use_rollout_buffer=True,
        learn_step=learn_step,
        batch_size=batch_size,
    )

    # Fill the buffer manually
    for i in range(learn_step):
        obs = np.random.rand(*observation_space.shape).astype(observation_space.dtype)
        action = np.array([action_space.sample()])
        reward = 1.0
        done = i == (learn_step - 1)  # Last step is done
        value = 0.5
        log_prob = -0.5
        next_obs = np.random.rand(*observation_space.shape).astype(
            observation_space.dtype
        )

        ppo.rollout_buffer.add(obs, action, reward, done, value, log_prob, next_obs)

    # Compute returns and advantages (normally called by collect_rollouts)
    # For manual filling, we might need to call it if not implicitly handled by learn()
    # However, PPO.learn() calls buffer.compute_returns_and_advantages if experiences are None
    # So, this explicit call might not be strictly necessary if learn() is called without experiences.
    # For clarity in testing buffer functionality, it's fine.
    last_value = torch.zeros((ppo.num_envs, 1), device=ppo.device)
    last_done = torch.zeros((ppo.num_envs, 1), device=ppo.device)
    ppo.rollout_buffer.compute_returns_and_advantages(last_value, last_done)

    # Learn from rollout buffer
    loss = ppo.learn()

    assert isinstance(loss, float)
    assert loss >= 0.0


# Test PPO with hidden states
def test_ppo_with_hidden_states():
    observation_space = generate_random_box_space(shape=(4,), low=0, high=1)
    action_space = generate_discrete_space(2)

    ppo = PPO(
        observation_space=observation_space,
        action_space=action_space,
        use_rollout_buffer=True,
        recurrent=True,
        net_config={
            "encoder_config": {
                "hidden_state_size": 64,
                "max_seq_len": 10,
            }
        },
    )

    # Get action with hidden state
    obs = np.random.rand(1, *observation_space.shape).astype(
        observation_space.dtype
    )  # Add batch dim for num_envs=1
    hidden_state = ppo.get_initial_hidden_state()

    action, log_prob, entropy, value, next_hidden = ppo.get_action(
        obs, hidden_state=hidden_state
    )

    assert action.shape[0] == 1
    assert isinstance(log_prob, np.ndarray)
    assert isinstance(entropy, np.ndarray)
    assert isinstance(value, np.ndarray)
    assert next_hidden is not None
    assert next_hidden.get("shared_encoder_h", None).shape == (
        1,
        1,
        64,
    )  # (directions, num_envs, hidden_size)
    assert next_hidden.get("shared_encoder_c", None).shape == (1, 1, 64)


# Test PPO with hidden states
def test_ppo_with_hidden_states_multiple_obs():
    observation_space = generate_random_box_space(shape=(4,), low=0, high=1)
    action_space = generate_discrete_space(2)
    num_envs = 2

    ppo = PPO(
        observation_space=observation_space,
        action_space=action_space,
        use_rollout_buffer=True,
        recurrent=True,
        num_envs=num_envs,
        net_config={
            "encoder_config": {
                "hidden_state_size": 64,
                "max_seq_len": 10,
            }
        },
    )

    # Get action with hidden state (multiple observations)
    obs = np.zeros((num_envs, *observation_space.shape), dtype=observation_space.dtype)
    hidden_state = ppo.get_initial_hidden_state(num_envs=num_envs)

    action, log_prob, entropy, value, next_hidden = ppo.get_action(
        obs, hidden_state=hidden_state
    )

    assert action.shape[0] == num_envs
    assert isinstance(log_prob, np.ndarray)
    assert isinstance(entropy, np.ndarray)
    assert isinstance(value, np.ndarray)
    assert next_hidden is not None
    assert next_hidden.get("shared_encoder_h", None).shape == (1, num_envs, 64)
    assert next_hidden.get("shared_encoder_c", None).shape == (1, num_envs, 64)


# Test PPO with hidden states
def test_ppo_with_hidden_states_multiple_envs():
    num_envs = 2
    env = gymnasium.vector.SyncVectorEnv(
        [lambda: gymnasium.make("CartPole-v1")] * num_envs
    )

    observation_space = env.single_observation_space  # Use single env space
    action_space = env.single_action_space  # Use single env space

    ppo = PPO(
        observation_space=observation_space,
        action_space=action_space,
        use_rollout_buffer=True,
        recurrent=True,
        num_envs=num_envs,
        net_config={
            "encoder_config": {
                "hidden_state_size": 64,
                "max_seq_len": 10,
            }
        },
    )

    # Get action with hidden state (multiple observations)
    obs, _ = env.reset()
    hidden_state = ppo.get_initial_hidden_state(num_envs=num_envs)

    action, log_prob, entropy, value, next_hidden = ppo.get_action(
        obs, hidden_state=hidden_state
    )

    assert action.shape[0] == num_envs
    assert isinstance(log_prob, np.ndarray)
    assert isinstance(entropy, np.ndarray)
    assert isinstance(value, np.ndarray)
    assert next_hidden is not None
    assert next_hidden.get("shared_encoder_h", None).shape == (1, num_envs, 64)
    assert next_hidden.get("shared_encoder_c", None).shape == (1, num_envs, 64)
    env.close()


# Test PPO with hidden states and collect_rollouts
def test_ppo_with_hidden_states_multiple_envs_collect_rollouts():
    num_envs = 2
    env = gymnasium.vector.SyncVectorEnv(
        [lambda: gymnasium.make("CartPole-v1")] * num_envs
    )

    observation_space = env.single_observation_space  # Use single env space
    action_space = env.single_action_space  # Use single env space

    ppo = PPO(
        observation_space=observation_space,
        action_space=action_space,
        use_rollout_buffer=True,
        recurrent=True,
        num_envs=num_envs,
        learn_step=5,
        net_config={
            "encoder_config": {
                "hidden_state_size": 64,
                "max_seq_len": 5,
            }
        },
    )

    # Collect rollouts with recurrent network
    collect_rollouts_recurrent(ppo, env, n_steps=5)

    # Check buffer contents
    assert ppo.rollout_buffer.pos == 5
    assert ppo.rollout_buffer.recurrent is True
    # Check observation for the first env at the first timestep
    assert not np.array_equal(
        ppo.rollout_buffer.buffer.get("observations")[0, 0].cpu().numpy(),
        np.zeros(observation_space.shape, dtype=observation_space.dtype),
    )
    # Check actions for all envs at the first timestep
    assert ppo.rollout_buffer.buffer.get("actions") is not None

    hidden_states = ppo.rollout_buffer.buffer.get("hidden_states")
    assert hidden_states is not None
    assert hidden_states.get("shared_encoder_h") is not None
    assert hidden_states.get("shared_encoder_c") is not None

    # Verify hidden states were properly stored (first step's hidden state)
    assert hidden_states.get("shared_encoder_h")[0].shape == (
        num_envs,
        1,  # num_layers * directions
        64,  # hidden_size
    )
    assert hidden_states.get("shared_encoder_c")[0].shape == (
        num_envs,
        1,
        64,
    )

    # Learn from collected rollouts
    loss = ppo.learn()

    assert isinstance(loss, float)
    assert loss >= 0.0
    env.close()


# Test PPO with hidden states and collect_rollouts
def test_ppo_with_hidden_states_multiple_envs_collect_rollouts_and_test():
    num_envs = 8
    env = gymnasium.vector.SyncVectorEnv(
        [lambda: gymnasium.make("CartPole-v1")] * num_envs
    )
    num_test_envs = 2
    test_env = gymnasium.vector.SyncVectorEnv(
        [lambda: gymnasium.make("CartPole-v1")] * num_test_envs
    )

    observation_space = env.single_observation_space  # Use single env space
    action_space = env.single_action_space  # Use single env space

    ppo = PPO(
        observation_space=observation_space,
        action_space=action_space,
        use_rollout_buffer=True,
        recurrent=True,
        num_envs=num_envs,
        learn_step=5,
        net_config={
            "encoder_config": {
                "hidden_state_size": 64,
                "max_seq_len": 5,
            }
        },
    )

    # Collect rollouts with recurrent network
    collect_rollouts_recurrent(ppo, env, n_steps=5)

    # Check buffer contents
    assert ppo.rollout_buffer.pos == 5
    assert ppo.rollout_buffer.recurrent is True
    assert not np.array_equal(
        ppo.rollout_buffer.buffer.get("observations")[0, 0].cpu().numpy(),
        np.zeros(observation_space.shape, dtype=observation_space.dtype),
    )
    assert ppo.rollout_buffer.buffer.get("actions")[0].cpu().numpy() is not None

    assert ppo.rollout_buffer.buffer.get("hidden_states") is not None

    # Verify hidden states were properly stored
    assert ppo.rollout_buffer.buffer.get("hidden_states").get("shared_encoder_h")[
        0
    ].shape == (
        num_envs,
        1,
        64,
    )
    assert ppo.rollout_buffer.buffer.get("hidden_states").get("shared_encoder_c")[
        0
    ].shape == (
        num_envs,
        1,
        64,
    )

    # Learn from collected rollouts
    loss = ppo.learn()

    assert isinstance(loss, float)
    assert loss >= 0.0

    # Test test loop
    ppo.test(test_env)
    env.close()
    test_env.close()


# Test PPO collect_rollouts method
def test_ppo_collect_rollouts():
    observation_space = generate_random_box_space(shape=(4,), low=0, high=1)
    action_space = generate_discrete_space(2)
    learn_step = 5

    ppo = PPO(
        observation_space=observation_space,
        action_space=action_space,
        use_rollout_buffer=True,
        learn_step=learn_step,
        num_envs=1,  # Explicitly set num_envs for clarity
    )

    env = DummyEnv(state_size=observation_space.shape, vect=True, num_envs=ppo.num_envs)

    # Collect rollouts
    collect_rollouts(ppo, env, n_steps=learn_step)

    # Check buffer contents
    assert ppo.rollout_buffer.pos == learn_step
    assert not np.array_equal(
        ppo.rollout_buffer.buffer.get("observations")[0, 0].cpu().numpy(),
        np.zeros(observation_space.shape, dtype=observation_space.dtype),
    )
    # Check shape and dtype of the stored action tensor for the first timestep
    assert ppo.rollout_buffer.buffer.get("actions")[0].shape == (
        ppo.num_envs,
    )  # Shape should be (num_envs,)
    assert (
        ppo.rollout_buffer.buffer.get("actions").dtype == torch.int64
    )  # Dtype for Discrete action space

    # Compute returns and advantages should have been called by collect_rollouts
    assert not np.array_equal(
        ppo.rollout_buffer.buffer.get("returns")[:, 0].cpu().numpy(),
        np.zeros((learn_step, 1)),
    )

    # Learn from collected rollouts
    loss = ppo.learn()

    assert isinstance(loss, float)
    assert loss >= 0.0


def test_ppo_wrap_at_capacity():
    observation_space = generate_random_box_space(shape=(4,), low=0, high=1)
    action_space = generate_discrete_space(2)

    ppo = PPO(
        observation_space=observation_space,
        action_space=action_space,
        use_rollout_buffer=True,
        learn_step=10,  # This sets rollout_buffer.capacity
        num_envs=1,
        rollout_buffer_config={"wrap_at_capacity": True},
    )

    env = DummyEnv(state_size=observation_space.shape, vect=True, num_envs=ppo.num_envs)

    # collect_rollouts resets the buffer if wrap_at_capacity is True and buffer is full
    # or if n_steps > capacity.
    # Here, n_steps == capacity, so it fills up.
    collect_rollouts(ppo, env, n_steps=10)

    assert ppo.rollout_buffer.pos == 10  # pos is next insertion point, so it's capacity
    assert ppo.rollout_buffer.full is True

    # Collect 7 more steps. Since wrap_at_capacity is True, it will wrap around.
    # collect_rollouts will reset if full and wrap_at_capacity.
    # The behavior of collect_rollouts is to fill n_steps. If buffer was full, it resets.
    # So it will collect 7 fresh samples.
    collect_rollouts(ppo, env, n_steps=7)

    assert ppo.rollout_buffer.pos == 7
    assert ppo.rollout_buffer.full is False  # Not full yet, capacity is 10

    # Collect 14 steps. This is > capacity.
    # If wrap_at_capacity, it should reset and fill.
    # The buffer will contain the last 'capacity' (10) steps.
    # pos will be capacity % n_steps if n_steps > capacity, but collect_rollouts
    # will collect n_steps, and if wrap_at_capacity, it will fill the buffer
    # and pos will be n_steps % capacity.
    # More accurately, collect_rollouts with n_steps > capacity and wrap_at_capacity
    # will perform multiple "virtual" fills. The final state will be as if
    # n_steps were collected, and pos = n_steps % capacity.
    # However, the current implementation of collect_rollouts with wrap_at_capacity
    # will reset the buffer if it's full at the start of the call, or if n_steps > capacity.
    # Then it collects n_steps. If n_steps > capacity, it effectively collects 'capacity' steps
    # and pos becomes capacity.
    collect_rollouts(ppo, env, n_steps=14)

    # After collecting 14 steps into a buffer of capacity 10 with wrapping:
    # The buffer will contain the last 10 of these 14 steps.
    # The pos will be 14 % 10 = 4.
    assert ppo.rollout_buffer.pos == 4
    assert ppo.rollout_buffer.full is True


# Test compatibility with old format
def test_ppo_backward_compatibility():
    observation_space = generate_random_box_space(shape=(4,), low=0, high=1)
    action_space = generate_discrete_space(2)

    # Create PPO with rollout buffer
    ppo_new = PPO(
        observation_space=observation_space,
        action_space=action_space,
        use_rollout_buffer=True,
        num_envs=1,  # For consistency with how experiences are shaped
    )

    # Create PPO with old implementation
    ppo_old = PPO(
        observation_space=observation_space,
        action_space=action_space,
        use_rollout_buffer=False,
        num_envs=1,
    )

    # Prepare experiences in old format
    num_steps = 5
    states = torch.rand(num_steps, *observation_space.shape)
    actions = torch.randint(0, action_space.n, (num_steps,)).float()
    log_probs = torch.randn(num_steps)
    rewards = torch.randn(num_steps)
    dones = torch.randint(0, 2, (num_steps,))
    values = torch.randn(num_steps)
    next_state = torch.rand(1, *observation_space.shape)
    next_done = np.zeros(1)
    experiences = [
        [states],
        [actions],
        [log_probs],
        [rewards],
        [dones],
        [values],
        [next_state],
        [next_done],
    ]

    # Both should work with old format
    loss_old = ppo_old.learn(experiences)
    loss_new = ppo_new.learn(experiences)

    assert isinstance(loss_old, float)
    assert isinstance(loss_new, float)

    # Fill rollout buffer
    for i in range(ppo_new.learn_step):
        obs = np.random.rand(*observation_space.shape)
        action = np.array([1])
        reward = 1.0
        done = i == ppo_new.learn_step - 1
        value = 0.5
        log_prob = -0.5
        next_obs = np.random.rand(*observation_space.shape)

        ppo_new.rollout_buffer.add(obs, action, reward, done, value, log_prob, next_obs)

    ppo_new.rollout_buffer.compute_returns_and_advantages(
        last_value=0.0, last_done=np.zeros(1)
    )

    # New implementation should work without experiences (from buffer)
    loss_from_buffer = ppo_new.learn()
    assert isinstance(loss_from_buffer, float)

    # Old implementation should fail without experiences (no buffer)
    with pytest.raises(ValueError):
        ppo_old.learn()
=======
    assert ppo.observation_space == ppo.observation_space
    assert ppo.action_space == ppo.action_space
    assert isinstance(ppo.actor, nn.Module)
    assert isinstance(ppo.critic, nn.Module)
    assert ppo.lr == ppo.lr
    assert str(ppo.actor.to("cpu").state_dict()) == str(ppo.actor.state_dict())
    assert str(ppo.critic.to("cpu").state_dict()) == str(ppo.critic.state_dict())
    assert ppo.batch_size == ppo.batch_size
    assert ppo.gamma == ppo.gamma
    assert ppo.mut == ppo.mut
    assert ppo.index == ppo.index
    assert ppo.scores == ppo.scores
    assert ppo.fitness == ppo.fitness
    assert ppo.steps == ppo.steps
>>>>>>> a136ceaf
<|MERGE_RESOLUTION|>--- conflicted
+++ resolved
@@ -1,9 +1,5 @@
 import copy
 
-<<<<<<< HEAD
-import dill
-=======
->>>>>>> a136ceaf
 import gymnasium
 import numpy as np
 import pytest
@@ -18,20 +14,9 @@
 from agilerl.components.rollout_buffer import RolloutBuffer
 from agilerl.modules import EvolvableCNN, EvolvableMLP, EvolvableMultiInput
 from agilerl.rollouts import collect_rollouts, collect_rollouts_recurrent
-<<<<<<< HEAD
-from agilerl.wrappers.make_evolvable import MakeEvolvable
-from tests.helper_functions import (
-    generate_dict_or_tuple_space,
-    generate_discrete_space,
-    generate_multidiscrete_space,
-    generate_random_box_space,
-)
-
-=======
 from agilerl.typing import BPTTSequenceType
 from agilerl.wrappers.make_evolvable import MakeEvolvable
 from tests.helper_functions import assert_not_equal_state_dict, assert_state_dicts_equal
->>>>>>> a136ceaf
 
 # Cleanup fixture moved to conftest.py for better performance
 
@@ -99,8 +84,6 @@
         return x
 
 
-<<<<<<< HEAD
-=======
 @pytest.fixture(scope="function")
 def build_ppo(observation_space, action_space, accelerator, request):
     observation_space = request.getfixturevalue(observation_space)
@@ -108,36 +91,17 @@
     return PPO(observation_space, action_space, accelerator=accelerator)
 
 
->>>>>>> a136ceaf
 # Initializes all necessary attributes with default values
 @pytest.mark.parametrize(
     "observation_space, encoder_cls",
     [
-<<<<<<< HEAD
-        (generate_random_box_space(shape=(4,)), EvolvableMLP),
-        (generate_random_box_space(shape=(3, 32, 32), low=0, high=255), EvolvableCNN),
-        (generate_dict_or_tuple_space(2, 2, dict_space=True), EvolvableMultiInput),
-        (generate_dict_or_tuple_space(2, 2, dict_space=False), EvolvableMultiInput),
-=======
         ("vector_space", EvolvableMLP),
         ("image_space", EvolvableCNN),
         ("dict_space", EvolvableMultiInput),
->>>>>>> a136ceaf
     ],
 )
 @pytest.mark.parametrize(
     "action_space",
-<<<<<<< HEAD
-    [
-        generate_random_box_space(shape=(2,), low=-1, high=1),
-        generate_discrete_space(2),
-        generate_multidiscrete_space(2, 3),
-        spaces.MultiBinary(2),
-    ],
-)
-@pytest.mark.parametrize("accelerator", [None, Accelerator()])
-def test_initialize_ppo(observation_space, action_space, encoder_cls, accelerator):
-=======
     ["vector_space", "discrete_space", "multidiscrete_space", "multibinary_space"],
 )
 @pytest.mark.parametrize("accelerator", [None, Accelerator()])
@@ -146,7 +110,6 @@
 ):
     observation_space = request.getfixturevalue(observation_space)
     action_space = request.getfixturevalue(action_space)
->>>>>>> a136ceaf
     ppo = PPO(observation_space, action_space, accelerator=accelerator)
     assert ppo.algo == "PPO"
     assert ppo.observation_space == observation_space
@@ -237,13 +200,7 @@
     assert ppo.num_envs == 1
 
 
-<<<<<<< HEAD
-def test_initialize_ppo_with_incorrect_actor_net():
-    observation_space = generate_random_box_space(shape=(4,), low=0, high=1)
-    action_space = generate_discrete_space(2)
-=======
 def test_initialize_ppo_with_incorrect_actor_net(vector_space, discrete_space):
->>>>>>> a136ceaf
     actor_network = "dummy"
     critic_network = "dummy"
     with pytest.raises(TypeError):
@@ -291,27 +248,8 @@
         assert ppo
 
 
-<<<<<<< HEAD
-@pytest.fixture
-def build_ppo(observation_space, action_space, accelerator):
-    ppo = PPO(observation_space, action_space, accelerator=accelerator)
-    yield ppo
-    del ppo
-
-
-@pytest.mark.parametrize(
-    "observation_space",
-    [
-        generate_discrete_space(4),
-        generate_random_box_space(shape=(4,), low=0, high=1),
-        generate_random_box_space(shape=(3, 32, 32), low=0, high=1),
-        generate_dict_or_tuple_space(2, 3, dict_space=False),
-        generate_dict_or_tuple_space(2, 3, dict_space=True),
-    ],
-=======
 @pytest.mark.parametrize(
     "observation_space", ["vector_space", "image_space", "dict_space"]
->>>>>>> a136ceaf
 )
 @pytest.mark.parametrize(
     "action_space",
@@ -390,16 +328,6 @@
     assert not not_updated, f"The following parameters weren't updated:\n{not_updated}"
 
 
-<<<<<<< HEAD
-@pytest.mark.parametrize(
-    "observation_space", [generate_random_box_space(shape=(4,), low=0, high=1)]
-)
-@pytest.mark.parametrize("action_space", [generate_discrete_space(2)])
-@pytest.mark.parametrize("accelerator", [None])
-def test_returns_expected_action_mask_vectorized(build_ppo):
-    state = np.array([[1, 2, 4, 5], [2, 3, 5, 1]])
-    action_mask = np.array([[0, 1], [1, 0]])
-=======
 @pytest.mark.parametrize("observation_space", ["vector_space"])
 @pytest.mark.parametrize("action_space", ["discrete_space"])
 @pytest.mark.parametrize("accelerator", [None])
@@ -410,7 +338,6 @@
     action_space = request.getfixturevalue(action_space)
     state = np.stack([observation_space.sample(), observation_space.sample()])
     action_mask = np.stack([np.array([0, 1]), np.array([1, 0])])
->>>>>>> a136ceaf
     action, _, _, _ = build_ppo.get_action(state, action_mask=action_mask)
     assert np.array_equal(action, [1, 0]), action
 
@@ -419,13 +346,9 @@
     "observation_space", ["vector_space", "image_space", "dict_space"]
 )
 @pytest.mark.parametrize("accelerator", [None, Accelerator()])
-<<<<<<< HEAD
-def test_learns_from_experiences(observation_space, accelerator):
-=======
 def test_learns_from_experiences(
     observation_space, discrete_space, accelerator, request
 ):
->>>>>>> a136ceaf
     batch_size = 45
     observation_space = request.getfixturevalue(observation_space)
     ppo = PPO(
@@ -473,11 +396,7 @@
         )
 
     # Create a batch of experiences
-<<<<<<< HEAD
-    actions = torch.randint(0, action_space.n, (num_steps,)).float()
-=======
     actions = torch.randint(0, discrete_space.n, (num_steps,)).float()
->>>>>>> a136ceaf
     log_probs = torch.randn(num_steps)
     rewards = torch.randn(num_steps)
     dones = torch.randint(0, 2, (num_steps,))
@@ -500,22 +419,6 @@
     assert isinstance(loss, float)
     assert loss >= 0.0
     assert actor == ppo.actor
-<<<<<<< HEAD
-    assert actor_pre_learn_sd != str(ppo.actor.state_dict())
-
-
-# Runs algorithm test loop
-@pytest.mark.parametrize(
-    "observation_space",
-    [
-        generate_random_box_space(shape=(4,), low=0, high=1),
-        generate_random_box_space(shape=(3, 32, 32), low=0, high=1),
-    ],
-)
-@pytest.mark.parametrize("num_envs", [1, 3])
-def test_algorithm_test_loop(observation_space, num_envs):
-    action_space = generate_discrete_space(2)
-=======
     assert_not_equal_state_dict(actor_pre_learn_sd, ppo.actor.state_dict())
 
 
@@ -524,42 +427,20 @@
 @pytest.mark.parametrize("num_envs", [1, 3])
 def test_algorithm_test_loop(observation_space, discrete_space, num_envs, request):
     observation_space = request.getfixturevalue(observation_space)
->>>>>>> a136ceaf
 
     # Create a vectorised environment & test loop
     vect = num_envs > 1
     env = DummyEnv(state_size=observation_space.shape, vect=vect, num_envs=num_envs)
-<<<<<<< HEAD
-    agent = PPO(observation_space=observation_space, action_space=action_space)
-=======
     agent = PPO(observation_space=observation_space, action_space=discrete_space)
->>>>>>> a136ceaf
     mean_score = agent.test(env, max_steps=10)
     assert isinstance(mean_score, float)
 
 
 # Clones the agent and returns an identical agent.
-<<<<<<< HEAD
-@pytest.mark.parametrize(
-    "observation_space",
-    [
-        generate_random_box_space(shape=(4,), low=0, high=1),
-        generate_random_box_space(shape=(3, 32, 32), low=0, high=1),
-        generate_dict_or_tuple_space(2, 3, dict_space=False),
-        generate_dict_or_tuple_space(2, 3, dict_space=True),
-    ],
-)
-def test_clone_returns_identical_agent(observation_space):
-    action_space = generate_discrete_space(2)
-
-    ppo = DummyPPO(observation_space, action_space)
-    ppo.num_envs = 1
-=======
 @pytest.mark.parametrize("observation_space", ["vector_space"])
 def test_clone_returns_identical_agent(observation_space, discrete_space, request):
     observation_space = request.getfixturevalue(observation_space)
     ppo = DummyPPO(observation_space, discrete_space)
->>>>>>> a136ceaf
     ppo.fitness = [200, 200, 200]
     ppo.scores = [94, 94, 94]
     ppo.steps = [2500]
@@ -595,15 +476,8 @@
     assert clone_agent.num_envs == ppo.num_envs
     assert clone_agent.index == ppo.index
 
-<<<<<<< HEAD
-    accelerator = (
-        Accelerator(cpu=True) if torch.backends.mps.is_available() else Accelerator()
-    )
-    ppo = PPO(observation_space, action_space, accelerator=accelerator)
-=======
     accelerator = Accelerator()
     ppo = PPO(observation_space, discrete_space, accelerator=accelerator)
->>>>>>> a136ceaf
     clone_agent = ppo.clone()
 
     assert clone_agent.observation_space == ppo.observation_space
@@ -669,10 +543,6 @@
     assert clone_agent.steps == ppo.steps
     assert clone_agent.scores == ppo.scores
     assert clone_agent.num_envs == ppo.num_envs
-<<<<<<< HEAD
-    assert clone_agent.index == ppo.index
-=======
->>>>>>> a136ceaf
 
 
 def test_clone_new_index(vector_space, discrete_space):
@@ -689,13 +559,9 @@
 @pytest.mark.parametrize(
     "share_encoders", [True, False], ids=lambda s: f"share_encoders={s}"
 )
-<<<<<<< HEAD
-def test_clone_after_learning(device, use_rollout_buffer, recurrent, share_encoders):
-=======
 def test_clone_after_learning(
     device, use_rollout_buffer, recurrent, share_encoders, vector_space
 ):
->>>>>>> a136ceaf
     # accept if recurrent and no rollout buffer
     if recurrent and not use_rollout_buffer:
         return
@@ -704,13 +570,8 @@
     if device == "cuda" and not torch.cuda.is_available():
         pytest.skip("CUDA not available")
 
-<<<<<<< HEAD
-    observation_space = generate_random_box_space(shape=(4,), low=0, high=1)
-    action_space = generate_random_box_space(shape=(2,), low=0, high=1)
-=======
     observation_space = vector_space
     action_space = vector_space
->>>>>>> a136ceaf
     max_env_steps = 20
     num_vec_envs = 2
 
@@ -788,27 +649,13 @@
     assert clone_agent.update_epochs == ppo.update_epochs
     assert clone_agent.device == ppo.device
     assert clone_agent.accelerator == ppo.accelerator
-<<<<<<< HEAD
-    assert str(clone_agent.actor.state_dict()) == str(ppo.actor.state_dict())
-=======
     assert_state_dicts_equal(clone_agent.actor.state_dict(), ppo.actor.state_dict())
->>>>>>> a136ceaf
 
     if share_encoders and recurrent:
         # the critic might be different if share_encoders is True
         # (the encoder state might be different because of the logic in the share_encoder_parameters)
         # The important thing is that the head_net is the same as the encoder is neither ran during
         # the forward of the exploration, nor the learning step.
-<<<<<<< HEAD
-
-        assert str(clone_agent.critic.head_net.state_dict()) == str(
-            ppo.critic.head_net.state_dict()
-        )
-    else:
-        assert str(clone_agent.critic.state_dict()) == str(ppo.critic.state_dict())
-
-    assert str(clone_agent.optimizer.state_dict()) == str(ppo.optimizer.state_dict())
-=======
         assert_state_dicts_equal(
             clone_agent.critic.head_net.state_dict(), ppo.critic.head_net.state_dict()
         )
@@ -820,7 +667,6 @@
     assert_state_dicts_equal(
         clone_agent.optimizer.state_dict(), ppo.optimizer.state_dict()
     )
->>>>>>> a136ceaf
     assert clone_agent.fitness == ppo.fitness
     assert clone_agent.steps == ppo.steps
     assert clone_agent.scores == ppo.scores
@@ -828,85 +674,6 @@
     assert clone_agent.index == ppo.index
 
 
-<<<<<<< HEAD
-# The saved checkpoint file contains the correct data and format.
-@pytest.mark.parametrize(
-    "observation_space, encoder_cls",
-    [
-        (generate_random_box_space(shape=(4,), low=0, high=1), EvolvableMLP),
-        (generate_random_box_space(shape=(3, 32, 32), low=0, high=1), EvolvableCNN),
-        (generate_dict_or_tuple_space(2, 3, dict_space=False), EvolvableMultiInput),
-        (generate_dict_or_tuple_space(2, 3, dict_space=True), EvolvableMultiInput),
-    ],
-)
-def test_save_load_checkpoint_correct_data_and_format(
-    observation_space, encoder_cls, tmpdir
-):
-    # Initialize the ppo agent
-    ppo = PPO(
-        observation_space=observation_space,
-        action_space=generate_random_box_space(shape=(2,)),
-    )
-
-    # Save the checkpoint to a file
-    checkpoint_path = Path(tmpdir) / "checkpoint.pth"
-    ppo.save_checkpoint(checkpoint_path)
-
-    # Load the saved checkpoint file
-    checkpoint = torch.load(checkpoint_path, pickle_module=dill)
-
-    # Check if the loaded checkpoint has the correct keys
-    assert "actor_init_dict" in checkpoint["network_info"]["modules"]
-    assert "actor_state_dict" in checkpoint["network_info"]["modules"]
-    assert "critic_init_dict" in checkpoint["network_info"]["modules"]
-    assert "critic_state_dict" in checkpoint["network_info"]["modules"]
-    assert "optimizer_state_dict" in checkpoint["network_info"]["optimizers"]
-    assert "batch_size" in checkpoint
-    assert "lr" in checkpoint
-    assert "gamma" in checkpoint
-    assert "gae_lambda" in checkpoint
-    assert "mut" in checkpoint
-    assert "action_std_init" in checkpoint
-    assert "clip_coef" in checkpoint
-    assert "ent_coef" in checkpoint
-    assert "vf_coef" in checkpoint
-    assert "max_grad_norm" in checkpoint
-    assert "target_kl" in checkpoint
-    assert "update_epochs" in checkpoint
-    assert "mut" in checkpoint
-    assert "index" in checkpoint
-    assert "scores" in checkpoint
-    assert "fitness" in checkpoint
-    assert "steps" in checkpoint
-    assert "num_envs" in checkpoint
-
-    ppo = PPO(
-        observation_space=observation_space,
-        action_space=generate_random_box_space(shape=(2,), low=0, high=1),
-    )
-    # Load checkpoint
-    ppo.load_checkpoint(checkpoint_path)
-
-    # Check if properties and weights are loaded correctly
-    assert isinstance(ppo.actor.encoder, encoder_cls)
-    assert isinstance(ppo.critic.encoder, encoder_cls)
-    assert ppo.lr == 1e-4
-    assert ppo.num_envs == 1
-    assert ppo.batch_size == 64
-    assert ppo.gamma == 0.99
-    assert ppo.mut is None
-    assert ppo.action_std_init == 0.0
-    assert ppo.clip_coef == 0.2
-    assert ppo.ent_coef == 0.01
-    assert ppo.vf_coef == 0.5
-    assert ppo.max_grad_norm == 0.5
-    assert ppo.target_kl is None
-    assert ppo.update_epochs == 4
-    assert ppo.index == 0
-    assert ppo.scores == []
-    assert ppo.fitness == []
-    assert ppo.steps == [0]
-=======
 # Test the RolloutBuffer implementation
 def test_rollout_buffer_initialization(vector_space, discrete_space):
     observation_space = vector_space
@@ -1255,7 +1022,6 @@
         assert ppo.recurrent
         assert ppo.rollout_buffer.recurrent
         assert ppo.rollout_buffer.hidden_state_architecture == expected_shared
->>>>>>> a136ceaf
 
         # Test with separated encoders when hidden states exist
         base_net_config_share = base_net_config.copy()
@@ -1268,10 +1034,6 @@
             net_config=base_net_config_share,
         )
 
-<<<<<<< HEAD
-# The saved checkpoint file contains the correct data and format.
-# TODO: This will be deprecated in the future
-=======
         assert ppo.rollout_buffer.hidden_state_architecture == expected_separate
         assert not ppo.share_encoders
 
@@ -1297,7 +1059,6 @@
 @pytest.mark.parametrize("observation_space", ["vector_space"])
 @pytest.mark.parametrize("action_space", ["discrete_space", "vector_space"])
 @pytest.mark.parametrize("recurrent", [True, False])
->>>>>>> a136ceaf
 @pytest.mark.parametrize(
     "bptt_sequence_type",
     [
@@ -1451,39 +1212,6 @@
         },
     )
 
-<<<<<<< HEAD
-    # Save the checkpoint to a file
-    checkpoint_path = Path(tmpdir) / "checkpoint.pth"
-    ppo.save_checkpoint(checkpoint_path)
-
-    # Load the saved checkpoint file
-    checkpoint = torch.load(checkpoint_path, pickle_module=dill)
-
-    # Check if the loaded checkpoint has the correct keys
-    assert "actor_init_dict" in checkpoint["network_info"]["modules"]
-    assert "actor_state_dict" in checkpoint["network_info"]["modules"]
-    assert "critic_init_dict" in checkpoint["network_info"]["modules"]
-    assert "critic_state_dict" in checkpoint["network_info"]["modules"]
-    assert "optimizer_state_dict" in checkpoint["network_info"]["optimizers"]
-    assert "batch_size" in checkpoint
-    assert "lr" in checkpoint
-    assert "gamma" in checkpoint
-    assert "gae_lambda" in checkpoint
-    assert "mut" in checkpoint
-    assert "action_std_init" in checkpoint
-    assert "clip_coef" in checkpoint
-    assert "ent_coef" in checkpoint
-    assert "vf_coef" in checkpoint
-    assert "max_grad_norm" in checkpoint
-    assert "target_kl" in checkpoint
-    assert "update_epochs" in checkpoint
-    assert "mut" in checkpoint
-    assert "index" in checkpoint
-    assert "scores" in checkpoint
-    assert "fitness" in checkpoint
-    assert "steps" in checkpoint
-    assert "num_envs" in checkpoint
-=======
     # Get action with hidden state (multiple observations)
     obs = np.zeros((num_envs, *observation_space.shape), dtype=observation_space.dtype)
     hidden_state = ppo.get_initial_hidden_state(num_envs=num_envs)
@@ -1510,7 +1238,6 @@
 
     observation_space = env.single_observation_space  # Use single env space
     action_space = env.single_action_space  # Use single env space
->>>>>>> a136ceaf
 
     ppo = PPO(
         observation_space=observation_space,
@@ -1526,31 +1253,9 @@
         },
     )
 
-<<<<<<< HEAD
-    # Check if properties and weights are loaded correctly
-    assert isinstance(ppo.actor, nn.Module)
-    assert isinstance(ppo.critic, nn.Module)
-    assert ppo.lr == 1e-4
-    assert ppo.num_envs == 1
-    assert ppo.batch_size == 64
-    assert ppo.gamma == 0.99
-    assert ppo.mut is None
-    assert ppo.action_std_init == 0.0
-    assert ppo.clip_coef == 0.2
-    assert ppo.ent_coef == 0.01
-    assert ppo.vf_coef == 0.5
-    assert ppo.max_grad_norm == 0.5
-    assert ppo.target_kl is None
-    assert ppo.update_epochs == 4
-    assert ppo.index == 0
-    assert ppo.scores == []
-    assert ppo.fitness == []
-    assert ppo.steps == [0]
-=======
     # Get action with hidden state (multiple observations)
     obs, _ = env.reset()
     hidden_state = ppo.get_initial_hidden_state(num_envs=num_envs)
->>>>>>> a136ceaf
 
     action, log_prob, entropy, value, next_hidden = ppo.get_action(
         obs, hidden_state=hidden_state
@@ -1576,25 +1281,6 @@
     observation_space = env.single_observation_space  # Use single env space
     action_space = env.single_action_space  # Use single env space
 
-<<<<<<< HEAD
-# The saved checkpoint file contains the correct data and format.]
-@pytest.mark.parametrize(
-    "observation_space, encoder_cls",
-    [
-        (generate_random_box_space(shape=(4,), low=0, high=1), EvolvableMLP),
-        (generate_random_box_space(shape=(3, 32, 32), low=0, high=1), EvolvableCNN),
-        (generate_dict_or_tuple_space(2, 3, dict_space=False), EvolvableMultiInput),
-        (generate_dict_or_tuple_space(2, 3, dict_space=True), EvolvableMultiInput),
-    ],
-)
-@pytest.mark.parametrize("accelerator", [None, Accelerator()])
-def test_load_from_pretrained(observation_space, encoder_cls, accelerator, tmpdir):
-    # Initialize the ppo agent
-    ppo = PPO(
-        observation_space=observation_space,
-        action_space=generate_random_box_space(shape=(2,), low=0, high=1),
-        accelerator=accelerator,
-=======
     ppo = PPO(
         observation_space=observation_space,
         action_space=action_space,
@@ -1676,34 +1362,11 @@
                 "max_seq_len": 5,
             }
         },
->>>>>>> a136ceaf
     )
 
     # Collect rollouts with recurrent network
     collect_rollouts_recurrent(ppo, env)
 
-<<<<<<< HEAD
-    # Create new agent object
-    new_ppo = PPO.load(checkpoint_path, accelerator=accelerator)
-
-    # Check if properties and weights are loaded correctly
-    assert new_ppo.observation_space == ppo.observation_space
-    assert new_ppo.action_space == ppo.action_space
-    assert new_ppo.discrete_actions == ppo.discrete_actions
-    assert isinstance(new_ppo.actor.encoder, encoder_cls)
-    assert isinstance(new_ppo.critic.encoder, encoder_cls)
-    assert new_ppo.lr == ppo.lr
-    assert str(new_ppo.actor.state_dict()) == str(ppo.actor.state_dict())
-    assert str(new_ppo.critic.state_dict()) == str(ppo.critic.state_dict())
-    assert new_ppo.batch_size == ppo.batch_size
-    assert new_ppo.gamma == ppo.gamma
-    assert new_ppo.mut == ppo.mut
-    assert new_ppo.index == ppo.index
-    assert new_ppo.scores == ppo.scores
-    assert new_ppo.fitness == ppo.fitness
-    assert new_ppo.steps == ppo.steps
-    assert new_ppo.num_envs == ppo.num_envs
-=======
     # Check buffer contents
     assert ppo.rollout_buffer.pos == -(ppo.learn_step // -ppo.num_envs)
     assert ppo.rollout_buffer.recurrent is True
@@ -1736,19 +1399,14 @@
 
     assert isinstance(loss, float)
     assert loss >= 0.0
->>>>>>> a136ceaf
 
     # Test test loop
     ppo.test(test_env)
     env.close()
     test_env.close()
 
-<<<<<<< HEAD
-# TODO: This will be deprecated in the future
-=======
 
 # Test PPO collect_rollouts method
->>>>>>> a136ceaf
 @pytest.mark.parametrize(
     "observation_space",
     [
@@ -1797,902 +1455,6 @@
     collect_rollouts(ppo, env, n_steps=learn_step)
 
     # Check if properties and weights are loaded correctly
-<<<<<<< HEAD
-    assert new_ppo.observation_space == ppo.observation_space
-    assert new_ppo.action_space == ppo.action_space
-    assert new_ppo.discrete_actions == ppo.discrete_actions
-    assert isinstance(new_ppo.actor, nn.Module)
-    assert isinstance(new_ppo.critic, nn.Module)
-    assert new_ppo.lr == ppo.lr
-    assert str(new_ppo.actor.to("cpu").state_dict()) == str(ppo.actor.state_dict())
-    assert str(new_ppo.critic.to("cpu").state_dict()) == str(ppo.critic.state_dict())
-    assert new_ppo.batch_size == ppo.batch_size
-    assert new_ppo.gamma == ppo.gamma
-    assert new_ppo.mut == ppo.mut
-    assert new_ppo.index == ppo.index
-    assert new_ppo.scores == ppo.scores
-    assert new_ppo.fitness == ppo.fitness
-    assert new_ppo.steps == ppo.steps
-    assert new_ppo.num_envs == ppo.num_envs
-
-
-# Test the RolloutBuffer implementation
-def test_rollout_buffer_initialization():
-    observation_space = generate_random_box_space(shape=(4,), low=0, high=1)
-    action_space = generate_discrete_space(2)
-
-    buffer = RolloutBuffer(
-        capacity=100,
-        num_envs=1,
-        observation_space=observation_space,
-        action_space=action_space,
-        device="cpu",
-        gae_lambda=0.95,
-        gamma=0.99,
-    )
-
-    assert buffer.capacity == 100
-    assert buffer.observation_space == observation_space
-    assert buffer.action_space == action_space
-    assert buffer.gamma == 0.99
-    assert buffer.gae_lambda == 0.95
-    assert buffer.recurrent is False
-    assert buffer.hidden_state_architecture is None
-    assert buffer.device == "cpu"
-    assert buffer.pos == 0
-    assert buffer.full is False
-
-    # Test with hidden states
-    buffer = RolloutBuffer(
-        capacity=100,
-        num_envs=1,
-        observation_space=observation_space,
-        action_space=action_space,
-        device="cpu",
-        gae_lambda=0.95,
-        gamma=0.99,
-        recurrent=False,
-    )
-
-    assert buffer.recurrent is False
-    assert buffer.hidden_state_architecture is None
-    assert buffer.buffer.get("hidden_states") is None
-
-
-# Test the RolloutBuffer implementation
-def test_rollout_buffer_initialization_recurrent():
-    observation_space = generate_random_box_space(shape=(4,), low=0, high=1)
-    action_space = generate_discrete_space(2)
-
-    buffer = RolloutBuffer(
-        capacity=100,
-        num_envs=1,
-        observation_space=observation_space,
-        action_space=action_space,
-        device="cpu",
-        gae_lambda=0.95,
-        gamma=0.99,
-    )
-
-    assert buffer.capacity == 100
-    assert buffer.observation_space == observation_space
-    assert buffer.action_space == action_space
-    assert buffer.gamma == 0.99
-    assert buffer.gae_lambda == 0.95
-    assert buffer.recurrent is False
-    assert buffer.hidden_state_architecture is None
-    assert buffer.device == "cpu"
-    assert buffer.pos == 0
-    assert buffer.full is False
-
-    # Test with hidden states
-    buffer = RolloutBuffer(
-        capacity=100,
-        num_envs=1,
-        observation_space=observation_space,
-        action_space=action_space,
-        device="cpu",
-        gae_lambda=0.95,
-        gamma=0.99,
-        recurrent=True,
-        # (num_layers * directions, num_envs, hidden_size)
-        hidden_state_architecture={
-            "shared_encoder_h": (1, 1, 64),
-            "shared_encoder_c": (1, 1, 64),
-        },
-    )
-
-    assert buffer.recurrent is True
-    assert buffer.hidden_state_architecture is not None
-    assert buffer.buffer.get("hidden_states") is not None
-
-    # Test with hidden states
-    buffer = RolloutBuffer(
-        capacity=100,
-        num_envs=8,
-        observation_space=observation_space,
-        action_space=action_space,
-        device="cpu",
-        gae_lambda=0.95,
-        gamma=0.99,
-        recurrent=True,
-        # (num_layers * directions, num_envs, hidden_size)
-        hidden_state_architecture={
-            "shared_encoder_h": (1, 8, 64),
-            "shared_encoder_c": (1, 8, 64),
-        },
-    )
-
-    assert buffer.recurrent is True
-    assert buffer.hidden_state_architecture is not None
-    assert buffer.buffer.get("hidden_states") is not None
-
-
-# Test adding samples to the buffer
-def test_rollout_buffer_add():
-    observation_space = generate_random_box_space(shape=(4,), low=0, high=1)
-    action_space = generate_discrete_space(2)
-    device = "cpu"
-
-    buffer = RolloutBuffer(
-        capacity=100,
-        num_envs=1,
-        observation_space=observation_space,
-        action_space=action_space,
-        device=device,
-    )
-
-    # Add a single sample
-    obs = np.random.rand(*observation_space.shape).astype(observation_space.dtype)
-    action = np.array([action_space.sample()])  # Ensure action is within space
-    reward = 1.0
-    done = False
-    value = 0.5
-    log_prob = -0.5
-    next_obs = np.random.rand(*observation_space.shape).astype(observation_space.dtype)
-
-    buffer.add(obs, action, reward, done, value, log_prob, next_obs)
-
-    assert buffer.pos == 1
-    assert not buffer.full
-    # where X is the environment index, and Y is the position in the buffer (pos-1 for last added)
-    # Data is stored at buffer.pos - 1
-    current_pos_idx = buffer.pos - 1
-    assert np.array_equal(
-        buffer.buffer.get("observations")[current_pos_idx, 0].cpu().numpy(), obs
-    )
-    print(buffer.buffer.get("actions")[current_pos_idx, 0].cpu().numpy(), action)
-    assert np.array_equal(
-        buffer.buffer.get("actions")[current_pos_idx, 0].cpu().numpy(), action[0]
-    )
-    assert buffer.buffer.get("rewards")[current_pos_idx, 0].item() == reward
-    assert buffer.buffer.get("dones")[current_pos_idx, 0].item() == float(done)
-    assert buffer.buffer.get("values")[current_pos_idx, 0].item() == value
-    assert buffer.buffer.get("log_probs")[current_pos_idx, 0].item() == log_prob
-    assert np.array_equal(
-        buffer.buffer.get("next_observations")[current_pos_idx, 0].cpu().numpy(),
-        next_obs,
-    )
-
-    # Add samples until buffer is full
-    for i in range(buffer.capacity - 1):  # Already added one sample
-        buffer.add(obs, action, reward, done, value, log_prob, next_obs)
-
-    assert buffer.pos == buffer.capacity  # pos is next insertion point
-    assert buffer.full is True  # Buffer is full when pos reaches capacity
-
-    buffer.reset()
-
-    assert buffer.pos == 0
-    assert buffer.full is False
-
-
-# Test computing returns and advantages
-def test_rollout_buffer_compute_returns_and_advantages():
-    observation_space = generate_random_box_space(shape=(4,), low=0, high=1)
-    action_space = generate_discrete_space(2)
-    device = "cpu"
-    capacity = 5
-
-    buffer = RolloutBuffer(
-        capacity=capacity,
-        num_envs=1,
-        observation_space=observation_space,
-        action_space=action_space,
-        gamma=0.99,
-        gae_lambda=0.95,
-        device=device,
-    )
-
-    # Add samples
-    for i in range(capacity):
-        obs = np.random.rand(*observation_space.shape).astype(observation_space.dtype)
-        action = np.array([action_space.sample()])
-        reward = 1.0
-        done = i == (capacity - 1)  # Last step is done
-        value = 0.5
-        log_prob = -0.5
-        next_obs = np.random.rand(*observation_space.shape).astype(
-            observation_space.dtype
-        )
-
-        buffer.add(obs, action, reward, done, value, log_prob, next_obs)
-
-    # Compute returns and advantages
-    last_value = torch.tensor([[0.0]], device=device)  # Shape (num_envs, 1)
-    last_done = torch.tensor([[0.0]], device=device)  # Shape (num_envs, 1)
-    buffer.compute_returns_and_advantages(last_value, last_done)
-
-    # Check that returns and advantages are computed
-    # Slicing [:, 0] gets data for the first (and only) environment
-    assert not np.array_equal(
-        buffer.buffer.get("returns")[:, 0].cpu().numpy(), np.zeros((capacity, 1))
-    )
-    assert not np.array_equal(
-        buffer.buffer.get("advantages")[:, 0].cpu().numpy(), np.zeros((capacity, 1))
-    )
-
-    # Check that returns are higher for earlier steps (due to discounting)
-    assert (
-        buffer.buffer.get("returns")[0, 0].item()
-        > buffer.buffer.get("returns")[capacity - 1, 0].item()
-    )
-
-
-# Test getting batch from buffer
-def test_rollout_buffer_get_batch():
-    observation_space = generate_random_box_space(shape=(4,), low=0, high=1)
-    action_space = generate_discrete_space(2)
-    device = "cpu"
-    num_samples = 10
-
-    buffer = RolloutBuffer(
-        capacity=100,
-        num_envs=1,
-        observation_space=observation_space,
-        action_space=action_space,
-        device=device,
-    )
-
-    # Add samples
-    for i in range(num_samples):
-        obs = np.random.rand(*observation_space.shape).astype(observation_space.dtype)
-        action = np.array([action_space.sample()])
-        reward = 1.0
-        done = i == (num_samples - 1)  # Last step is done
-        value = 0.5
-        log_prob = -0.5
-        next_obs = np.random.rand(*observation_space.shape).astype(
-            observation_space.dtype
-        )
-
-        buffer.add(obs, action, reward, done, value, log_prob, next_obs)
-
-    # Compute returns and advantages
-    last_value = torch.tensor([[0.0]], device=device)
-    last_done = torch.tensor([[0.0]], device=device)
-    buffer.compute_returns_and_advantages(last_value, last_done)
-
-    # Get all data (up to current pos)
-    batch = buffer.get()  # Gets all data up to buffer.pos
-
-    assert len(batch["observations"]) == num_samples
-    assert len(batch["actions"]) == num_samples
-    # Rewards, dones, values, log_probs are (num_samples, 1) after get() flattens num_envs
-    assert len(batch["rewards"]) == num_samples
-    assert len(batch["dones"]) == num_samples
-    assert len(batch["values"]) == num_samples
-    assert len(batch["log_probs"]) == num_samples
-    assert len(batch["advantages"]) == num_samples
-    assert len(batch["returns"]) == num_samples
-
-    # Get batch of specific size
-    batch_size = 5
-    batch = buffer.get(batch_size=batch_size)
-
-    assert len(batch["observations"]) == batch_size
-    assert len(batch["actions"]) == batch_size
-
-    # Get tensor batch
-    tensor_batch = buffer.get_tensor_batch(batch_size=batch_size)
-
-    assert isinstance(tensor_batch["observations"], torch.Tensor)
-    assert isinstance(tensor_batch["actions"], torch.Tensor)
-    assert isinstance(tensor_batch["advantages"], torch.Tensor)
-    assert tensor_batch["observations"].shape[0] == batch_size
-
-
-# Test PPO initialization with rollout buffer
-@pytest.mark.parametrize(
-    "observation_space",
-    [
-        generate_random_box_space(shape=(4,), low=0, high=1),
-        generate_random_box_space(shape=(3, 32, 32), low=0, high=1),
-    ],
-)
-@pytest.mark.parametrize(
-    "action_space",
-    [
-        generate_discrete_space(2),
-        generate_random_box_space(shape=(2,), low=-1, high=1),
-    ],
-)
-def test_ppo_with_rollout_buffer(observation_space, action_space):
-    ppo = PPO(
-        observation_space=observation_space,
-        action_space=action_space,
-        use_rollout_buffer=True,
-        learn_step=100,
-    )
-
-    assert ppo.use_rollout_buffer
-    assert hasattr(ppo, "rollout_buffer")
-    assert isinstance(ppo.rollout_buffer, RolloutBuffer)
-    assert ppo.rollout_buffer.capacity == ppo.learn_step
-    assert not ppo.rollout_buffer.recurrent
-
-    # Build an encoder configuration that matches the observation space type
-    if len(observation_space.shape) == 3:  # Image observations – use CNN
-        base_net_config = {
-            "encoder_config": {
-                "channel_size": [16, 32],
-                "kernel_size": [3, 3],
-                "stride_size": [1, 1],
-            }
-        }
-        expected_shared = {}
-        expected_separate = {}
-    else:  # Vector observations – use LSTM
-        base_net_config = {
-            "encoder_config": {
-                "hidden_state_size": 64,
-                "max_seq_len": 10,
-            }
-        }
-        expected_shared = {
-            "shared_encoder_h": (1, 1, 64),
-            "shared_encoder_c": (1, 1, 64),
-        }
-        expected_separate = {
-            "actor_encoder_h": (1, 1, 64),
-            "actor_encoder_c": (1, 1, 64),
-            "critic_encoder_h": (1, 1, 64),
-            "critic_encoder_c": (1, 1, 64),
-        }
-
-    # Recurrent only when hidden states are expected (vector observations)
-    recurrent_flag = len(expected_shared) > 0
-
-    ppo = PPO(
-        observation_space=observation_space,
-        action_space=action_space,
-        recurrent=recurrent_flag,
-        use_rollout_buffer=True,
-        net_config=base_net_config,
-    )
-
-    if recurrent_flag:
-        assert ppo.recurrent
-        assert ppo.rollout_buffer.recurrent
-        assert ppo.rollout_buffer.hidden_state_architecture == expected_shared
-
-        # Test with separated encoders when hidden states exist
-        base_net_config_share = base_net_config.copy()
-        ppo = PPO(
-            observation_space=observation_space,
-            action_space=action_space,
-            recurrent=True,
-            use_rollout_buffer=True,
-            share_encoders=False,
-            net_config=base_net_config_share,
-        )
-
-        assert ppo.rollout_buffer.hidden_state_architecture == expected_separate
-        assert not ppo.share_encoders
-
-    # Test with hidden states / separated encoders
-    if expected_separate:
-        base_net_config_share = base_net_config.copy()
-        ppo = PPO(
-            observation_space=observation_space,
-            action_space=action_space,
-            recurrent=True,
-            use_rollout_buffer=True,
-            share_encoders=False,
-            net_config=base_net_config_share,
-        )
-
-        assert ppo.recurrent
-        assert ppo.rollout_buffer.hidden_state_architecture == expected_separate
-        assert ppo.rollout_buffer.recurrent
-        assert not ppo.share_encoders
-
-
-# Test PPO learning with rollout buffer
-@pytest.mark.parametrize(
-    "observation_space",
-    [
-        generate_random_box_space(shape=(4,), low=0, high=1),
-        generate_random_box_space(shape=(3, 32, 32), low=0, high=1),
-    ],
-)
-@pytest.mark.parametrize(
-    "action_space",
-    [
-        generate_discrete_space(2),
-        generate_random_box_space(shape=(2,), low=-1, high=1),
-    ],
-)
-def test_ppo_learn_with_rollout_buffer(observation_space, action_space):
-    batch_size = 32
-    learn_step = 64
-
-    ppo = PPO(
-        observation_space=observation_space,
-        action_space=action_space,
-        use_rollout_buffer=True,
-        learn_step=learn_step,
-        batch_size=batch_size,
-    )
-
-    # Fill the buffer manually
-    for i in range(learn_step):
-        obs = np.random.rand(*observation_space.shape).astype(observation_space.dtype)
-        action = np.array([action_space.sample()])
-        reward = 1.0
-        done = i == (learn_step - 1)  # Last step is done
-        value = 0.5
-        log_prob = -0.5
-        next_obs = np.random.rand(*observation_space.shape).astype(
-            observation_space.dtype
-        )
-
-        ppo.rollout_buffer.add(obs, action, reward, done, value, log_prob, next_obs)
-
-    # Compute returns and advantages (normally called by collect_rollouts)
-    # For manual filling, we might need to call it if not implicitly handled by learn()
-    # However, PPO.learn() calls buffer.compute_returns_and_advantages if experiences are None
-    # So, this explicit call might not be strictly necessary if learn() is called without experiences.
-    # For clarity in testing buffer functionality, it's fine.
-    last_value = torch.zeros((ppo.num_envs, 1), device=ppo.device)
-    last_done = torch.zeros((ppo.num_envs, 1), device=ppo.device)
-    ppo.rollout_buffer.compute_returns_and_advantages(last_value, last_done)
-
-    # Learn from rollout buffer
-    loss = ppo.learn()
-
-    assert isinstance(loss, float)
-    assert loss >= 0.0
-
-
-# Test PPO with hidden states
-def test_ppo_with_hidden_states():
-    observation_space = generate_random_box_space(shape=(4,), low=0, high=1)
-    action_space = generate_discrete_space(2)
-
-    ppo = PPO(
-        observation_space=observation_space,
-        action_space=action_space,
-        use_rollout_buffer=True,
-        recurrent=True,
-        net_config={
-            "encoder_config": {
-                "hidden_state_size": 64,
-                "max_seq_len": 10,
-            }
-        },
-    )
-
-    # Get action with hidden state
-    obs = np.random.rand(1, *observation_space.shape).astype(
-        observation_space.dtype
-    )  # Add batch dim for num_envs=1
-    hidden_state = ppo.get_initial_hidden_state()
-
-    action, log_prob, entropy, value, next_hidden = ppo.get_action(
-        obs, hidden_state=hidden_state
-    )
-
-    assert action.shape[0] == 1
-    assert isinstance(log_prob, np.ndarray)
-    assert isinstance(entropy, np.ndarray)
-    assert isinstance(value, np.ndarray)
-    assert next_hidden is not None
-    assert next_hidden.get("shared_encoder_h", None).shape == (
-        1,
-        1,
-        64,
-    )  # (directions, num_envs, hidden_size)
-    assert next_hidden.get("shared_encoder_c", None).shape == (1, 1, 64)
-
-
-# Test PPO with hidden states
-def test_ppo_with_hidden_states_multiple_obs():
-    observation_space = generate_random_box_space(shape=(4,), low=0, high=1)
-    action_space = generate_discrete_space(2)
-    num_envs = 2
-
-    ppo = PPO(
-        observation_space=observation_space,
-        action_space=action_space,
-        use_rollout_buffer=True,
-        recurrent=True,
-        num_envs=num_envs,
-        net_config={
-            "encoder_config": {
-                "hidden_state_size": 64,
-                "max_seq_len": 10,
-            }
-        },
-    )
-
-    # Get action with hidden state (multiple observations)
-    obs = np.zeros((num_envs, *observation_space.shape), dtype=observation_space.dtype)
-    hidden_state = ppo.get_initial_hidden_state(num_envs=num_envs)
-
-    action, log_prob, entropy, value, next_hidden = ppo.get_action(
-        obs, hidden_state=hidden_state
-    )
-
-    assert action.shape[0] == num_envs
-    assert isinstance(log_prob, np.ndarray)
-    assert isinstance(entropy, np.ndarray)
-    assert isinstance(value, np.ndarray)
-    assert next_hidden is not None
-    assert next_hidden.get("shared_encoder_h", None).shape == (1, num_envs, 64)
-    assert next_hidden.get("shared_encoder_c", None).shape == (1, num_envs, 64)
-
-
-# Test PPO with hidden states
-def test_ppo_with_hidden_states_multiple_envs():
-    num_envs = 2
-    env = gymnasium.vector.SyncVectorEnv(
-        [lambda: gymnasium.make("CartPole-v1")] * num_envs
-    )
-
-    observation_space = env.single_observation_space  # Use single env space
-    action_space = env.single_action_space  # Use single env space
-
-    ppo = PPO(
-        observation_space=observation_space,
-        action_space=action_space,
-        use_rollout_buffer=True,
-        recurrent=True,
-        num_envs=num_envs,
-        net_config={
-            "encoder_config": {
-                "hidden_state_size": 64,
-                "max_seq_len": 10,
-            }
-        },
-    )
-
-    # Get action with hidden state (multiple observations)
-    obs, _ = env.reset()
-    hidden_state = ppo.get_initial_hidden_state(num_envs=num_envs)
-
-    action, log_prob, entropy, value, next_hidden = ppo.get_action(
-        obs, hidden_state=hidden_state
-    )
-
-    assert action.shape[0] == num_envs
-    assert isinstance(log_prob, np.ndarray)
-    assert isinstance(entropy, np.ndarray)
-    assert isinstance(value, np.ndarray)
-    assert next_hidden is not None
-    assert next_hidden.get("shared_encoder_h", None).shape == (1, num_envs, 64)
-    assert next_hidden.get("shared_encoder_c", None).shape == (1, num_envs, 64)
-    env.close()
-
-
-# Test PPO with hidden states and collect_rollouts
-def test_ppo_with_hidden_states_multiple_envs_collect_rollouts():
-    num_envs = 2
-    env = gymnasium.vector.SyncVectorEnv(
-        [lambda: gymnasium.make("CartPole-v1")] * num_envs
-    )
-
-    observation_space = env.single_observation_space  # Use single env space
-    action_space = env.single_action_space  # Use single env space
-
-    ppo = PPO(
-        observation_space=observation_space,
-        action_space=action_space,
-        use_rollout_buffer=True,
-        recurrent=True,
-        num_envs=num_envs,
-        learn_step=5,
-        net_config={
-            "encoder_config": {
-                "hidden_state_size": 64,
-                "max_seq_len": 5,
-            }
-        },
-    )
-
-    # Collect rollouts with recurrent network
-    collect_rollouts_recurrent(ppo, env, n_steps=5)
-
-    # Check buffer contents
-    assert ppo.rollout_buffer.pos == 5
-    assert ppo.rollout_buffer.recurrent is True
-    # Check observation for the first env at the first timestep
-    assert not np.array_equal(
-        ppo.rollout_buffer.buffer.get("observations")[0, 0].cpu().numpy(),
-        np.zeros(observation_space.shape, dtype=observation_space.dtype),
-    )
-    # Check actions for all envs at the first timestep
-    assert ppo.rollout_buffer.buffer.get("actions") is not None
-
-    hidden_states = ppo.rollout_buffer.buffer.get("hidden_states")
-    assert hidden_states is not None
-    assert hidden_states.get("shared_encoder_h") is not None
-    assert hidden_states.get("shared_encoder_c") is not None
-
-    # Verify hidden states were properly stored (first step's hidden state)
-    assert hidden_states.get("shared_encoder_h")[0].shape == (
-        num_envs,
-        1,  # num_layers * directions
-        64,  # hidden_size
-    )
-    assert hidden_states.get("shared_encoder_c")[0].shape == (
-        num_envs,
-        1,
-        64,
-    )
-
-    # Learn from collected rollouts
-    loss = ppo.learn()
-
-    assert isinstance(loss, float)
-    assert loss >= 0.0
-    env.close()
-
-
-# Test PPO with hidden states and collect_rollouts
-def test_ppo_with_hidden_states_multiple_envs_collect_rollouts_and_test():
-    num_envs = 8
-    env = gymnasium.vector.SyncVectorEnv(
-        [lambda: gymnasium.make("CartPole-v1")] * num_envs
-    )
-    num_test_envs = 2
-    test_env = gymnasium.vector.SyncVectorEnv(
-        [lambda: gymnasium.make("CartPole-v1")] * num_test_envs
-    )
-
-    observation_space = env.single_observation_space  # Use single env space
-    action_space = env.single_action_space  # Use single env space
-
-    ppo = PPO(
-        observation_space=observation_space,
-        action_space=action_space,
-        use_rollout_buffer=True,
-        recurrent=True,
-        num_envs=num_envs,
-        learn_step=5,
-        net_config={
-            "encoder_config": {
-                "hidden_state_size": 64,
-                "max_seq_len": 5,
-            }
-        },
-    )
-
-    # Collect rollouts with recurrent network
-    collect_rollouts_recurrent(ppo, env, n_steps=5)
-
-    # Check buffer contents
-    assert ppo.rollout_buffer.pos == 5
-    assert ppo.rollout_buffer.recurrent is True
-    assert not np.array_equal(
-        ppo.rollout_buffer.buffer.get("observations")[0, 0].cpu().numpy(),
-        np.zeros(observation_space.shape, dtype=observation_space.dtype),
-    )
-    assert ppo.rollout_buffer.buffer.get("actions")[0].cpu().numpy() is not None
-
-    assert ppo.rollout_buffer.buffer.get("hidden_states") is not None
-
-    # Verify hidden states were properly stored
-    assert ppo.rollout_buffer.buffer.get("hidden_states").get("shared_encoder_h")[
-        0
-    ].shape == (
-        num_envs,
-        1,
-        64,
-    )
-    assert ppo.rollout_buffer.buffer.get("hidden_states").get("shared_encoder_c")[
-        0
-    ].shape == (
-        num_envs,
-        1,
-        64,
-    )
-
-    # Learn from collected rollouts
-    loss = ppo.learn()
-
-    assert isinstance(loss, float)
-    assert loss >= 0.0
-
-    # Test test loop
-    ppo.test(test_env)
-    env.close()
-    test_env.close()
-
-
-# Test PPO collect_rollouts method
-def test_ppo_collect_rollouts():
-    observation_space = generate_random_box_space(shape=(4,), low=0, high=1)
-    action_space = generate_discrete_space(2)
-    learn_step = 5
-
-    ppo = PPO(
-        observation_space=observation_space,
-        action_space=action_space,
-        use_rollout_buffer=True,
-        learn_step=learn_step,
-        num_envs=1,  # Explicitly set num_envs for clarity
-    )
-
-    env = DummyEnv(state_size=observation_space.shape, vect=True, num_envs=ppo.num_envs)
-
-    # Collect rollouts
-    collect_rollouts(ppo, env, n_steps=learn_step)
-
-    # Check buffer contents
-    assert ppo.rollout_buffer.pos == learn_step
-    assert not np.array_equal(
-        ppo.rollout_buffer.buffer.get("observations")[0, 0].cpu().numpy(),
-        np.zeros(observation_space.shape, dtype=observation_space.dtype),
-    )
-    # Check shape and dtype of the stored action tensor for the first timestep
-    assert ppo.rollout_buffer.buffer.get("actions")[0].shape == (
-        ppo.num_envs,
-    )  # Shape should be (num_envs,)
-    assert (
-        ppo.rollout_buffer.buffer.get("actions").dtype == torch.int64
-    )  # Dtype for Discrete action space
-
-    # Compute returns and advantages should have been called by collect_rollouts
-    assert not np.array_equal(
-        ppo.rollout_buffer.buffer.get("returns")[:, 0].cpu().numpy(),
-        np.zeros((learn_step, 1)),
-    )
-
-    # Learn from collected rollouts
-    loss = ppo.learn()
-
-    assert isinstance(loss, float)
-    assert loss >= 0.0
-
-
-def test_ppo_wrap_at_capacity():
-    observation_space = generate_random_box_space(shape=(4,), low=0, high=1)
-    action_space = generate_discrete_space(2)
-
-    ppo = PPO(
-        observation_space=observation_space,
-        action_space=action_space,
-        use_rollout_buffer=True,
-        learn_step=10,  # This sets rollout_buffer.capacity
-        num_envs=1,
-        rollout_buffer_config={"wrap_at_capacity": True},
-    )
-
-    env = DummyEnv(state_size=observation_space.shape, vect=True, num_envs=ppo.num_envs)
-
-    # collect_rollouts resets the buffer if wrap_at_capacity is True and buffer is full
-    # or if n_steps > capacity.
-    # Here, n_steps == capacity, so it fills up.
-    collect_rollouts(ppo, env, n_steps=10)
-
-    assert ppo.rollout_buffer.pos == 10  # pos is next insertion point, so it's capacity
-    assert ppo.rollout_buffer.full is True
-
-    # Collect 7 more steps. Since wrap_at_capacity is True, it will wrap around.
-    # collect_rollouts will reset if full and wrap_at_capacity.
-    # The behavior of collect_rollouts is to fill n_steps. If buffer was full, it resets.
-    # So it will collect 7 fresh samples.
-    collect_rollouts(ppo, env, n_steps=7)
-
-    assert ppo.rollout_buffer.pos == 7
-    assert ppo.rollout_buffer.full is False  # Not full yet, capacity is 10
-
-    # Collect 14 steps. This is > capacity.
-    # If wrap_at_capacity, it should reset and fill.
-    # The buffer will contain the last 'capacity' (10) steps.
-    # pos will be capacity % n_steps if n_steps > capacity, but collect_rollouts
-    # will collect n_steps, and if wrap_at_capacity, it will fill the buffer
-    # and pos will be n_steps % capacity.
-    # More accurately, collect_rollouts with n_steps > capacity and wrap_at_capacity
-    # will perform multiple "virtual" fills. The final state will be as if
-    # n_steps were collected, and pos = n_steps % capacity.
-    # However, the current implementation of collect_rollouts with wrap_at_capacity
-    # will reset the buffer if it's full at the start of the call, or if n_steps > capacity.
-    # Then it collects n_steps. If n_steps > capacity, it effectively collects 'capacity' steps
-    # and pos becomes capacity.
-    collect_rollouts(ppo, env, n_steps=14)
-
-    # After collecting 14 steps into a buffer of capacity 10 with wrapping:
-    # The buffer will contain the last 10 of these 14 steps.
-    # The pos will be 14 % 10 = 4.
-    assert ppo.rollout_buffer.pos == 4
-    assert ppo.rollout_buffer.full is True
-
-
-# Test compatibility with old format
-def test_ppo_backward_compatibility():
-    observation_space = generate_random_box_space(shape=(4,), low=0, high=1)
-    action_space = generate_discrete_space(2)
-
-    # Create PPO with rollout buffer
-    ppo_new = PPO(
-        observation_space=observation_space,
-        action_space=action_space,
-        use_rollout_buffer=True,
-        num_envs=1,  # For consistency with how experiences are shaped
-    )
-
-    # Create PPO with old implementation
-    ppo_old = PPO(
-        observation_space=observation_space,
-        action_space=action_space,
-        use_rollout_buffer=False,
-        num_envs=1,
-    )
-
-    # Prepare experiences in old format
-    num_steps = 5
-    states = torch.rand(num_steps, *observation_space.shape)
-    actions = torch.randint(0, action_space.n, (num_steps,)).float()
-    log_probs = torch.randn(num_steps)
-    rewards = torch.randn(num_steps)
-    dones = torch.randint(0, 2, (num_steps,))
-    values = torch.randn(num_steps)
-    next_state = torch.rand(1, *observation_space.shape)
-    next_done = np.zeros(1)
-    experiences = [
-        [states],
-        [actions],
-        [log_probs],
-        [rewards],
-        [dones],
-        [values],
-        [next_state],
-        [next_done],
-    ]
-
-    # Both should work with old format
-    loss_old = ppo_old.learn(experiences)
-    loss_new = ppo_new.learn(experiences)
-
-    assert isinstance(loss_old, float)
-    assert isinstance(loss_new, float)
-
-    # Fill rollout buffer
-    for i in range(ppo_new.learn_step):
-        obs = np.random.rand(*observation_space.shape)
-        action = np.array([1])
-        reward = 1.0
-        done = i == ppo_new.learn_step - 1
-        value = 0.5
-        log_prob = -0.5
-        next_obs = np.random.rand(*observation_space.shape)
-
-        ppo_new.rollout_buffer.add(obs, action, reward, done, value, log_prob, next_obs)
-
-    ppo_new.rollout_buffer.compute_returns_and_advantages(
-        last_value=0.0, last_done=np.zeros(1)
-    )
-
-    # New implementation should work without experiences (from buffer)
-    loss_from_buffer = ppo_new.learn()
-    assert isinstance(loss_from_buffer, float)
-
-    # Old implementation should fail without experiences (no buffer)
-    with pytest.raises(ValueError):
-        ppo_old.learn()
-=======
     assert ppo.observation_space == ppo.observation_space
     assert ppo.action_space == ppo.action_space
     assert isinstance(ppo.actor, nn.Module)
@@ -2706,5 +1468,4 @@
     assert ppo.index == ppo.index
     assert ppo.scores == ppo.scores
     assert ppo.fitness == ppo.fitness
-    assert ppo.steps == ppo.steps
->>>>>>> a136ceaf
+    assert ppo.steps == ppo.steps