--- conflicted
+++ resolved
@@ -1,17 +1,9 @@
 import copy
 import gc
-<<<<<<< HEAD
-import os
-from contextlib import contextmanager
-from pathlib import Path
-from typing import Optional, Tuple
-from unittest import mock
-=======
 import tempfile
 from contextlib import contextmanager
 from pathlib import Path
 from typing import Optional, Tuple
->>>>>>> a136ceaf
 from unittest.mock import MagicMock, patch
 
 import gymnasium as gym
@@ -24,14 +16,6 @@
 from accelerate.utils import DeepSpeedPlugin
 from accelerate.utils.deepspeed import DeepSpeedOptimizerWrapper
 from deepspeed.runtime.engine import DeepSpeedEngine
-<<<<<<< HEAD
-from peft import LoraConfig, get_peft_model
-from torch.optim.lr_scheduler import SequentialLR
-from transformers import GenerationConfig, PretrainedConfig, PreTrainedModel
-
-from agilerl.algorithms import GRPO
-from agilerl.algorithms.core.base import OptimizerWrapper
-=======
 from deepspeed.runtime.zero.stage_1_and_2 import DeepSpeedZeroOptimizer
 from peft import (
     LoraConfig,
@@ -50,7 +34,6 @@
     LLMAlgorithm,
     OptimizerWrapper,
 )
->>>>>>> a136ceaf
 from agilerl.utils.algo_utils import CosineLRScheduleConfig, clone_llm
 
 dist_env = dict(
@@ -63,17 +46,12 @@
 )
 
 deepspeed_base_config = {
-<<<<<<< HEAD
-    "fp32": {"enabled": True},
-    "gradient_clipping": 1.5,
-=======
     "fp32": {
         "enabled": True,
     },
     "auto_cast": True,
     "gradient_clipping": 0.5,
     "gradient_accumulation_steps": 1,
->>>>>>> a136ceaf
 }
 
 deepspeed_config_stage_1 = deepspeed_base_config | {
@@ -94,8 +72,6 @@
     },
 }
 
-<<<<<<< HEAD
-=======
 deepspeed_config_stage_1_with_scheduler = deepspeed_base_config | {
     "zero_optimization": {
         "stage": 1,
@@ -109,7 +85,6 @@
     },
 }
 
->>>>>>> a136ceaf
 
 class DummyConfig(PretrainedConfig):
     def __init__(
@@ -239,24 +214,9 @@
     )
 
 
-<<<<<<< HEAD
-@pytest.fixture
-def accelerator(request):
-    gc.collect()
-    torch.cuda.empty_cache()
-    AcceleratorState._reset_state(True)
-    config = request.param.get("config", None)
-    if config is None:
-        yield None
-    else:
-        accelerator = Accelerator(deepspeed_plugin=DeepSpeedPlugin(hf_ds_config=config))
-        yield accelerator
-        accelerator.free_memory()
-=======
 @pytest.fixture(autouse=True)
 def deepspeed_env():
     import os
->>>>>>> a136ceaf
 
     existing_vars = {}
     for key, value in dist_env.items():
@@ -265,52 +225,6 @@
             existing_vars[key] = os.environ[key]
         os.environ[key] = str(value)
 
-<<<<<<< HEAD
-@pytest.fixture
-def grpo(request, accelerator, monkeypatch):
-    gc.collect()
-    torch.cuda.empty_cache()
-    with mock.patch.dict(os.environ, clear=True):
-        env_vars = {
-            "ACCELERATE_USE_DEEPSPEED": "true",
-            "MASTER_ADDR": "localhost",
-            "MASTER_PORT": "10999",
-            "RANK": "0",
-            "LOCAL_RANK": "0",
-            "WORLD_SIZE": "1",
-        }
-        for key, value in env_vars.items():
-            monkeypatch.setenv(key, value)
-        vocab_size = request.param.get("vocab_size", 1000)
-        input_size = request.param.get("input_size", 10)
-        max_tokens = request.param.get("max_tokens", 20)
-        group_size = request.param.get("group_size", 5)
-        observation_space = gym.spaces.Box(low=0, high=vocab_size - 1, shape=(1,))
-        action_space = gym.spaces.Box(
-            low=0,
-            high=vocab_size - 1,
-            shape=(20,),
-        )
-        grpo = GRPO(
-            observation_space,
-            action_space,
-            actor_network=create_module(
-                input_size=input_size,
-                max_tokens=max_tokens,
-                vocab_size=vocab_size,
-                device="cuda" if torch.cuda.is_available() else "cpu",
-            ),
-            lr=0.1,
-            pad_token_id=vocab_size - 1,
-            device="cuda" if torch.cuda.is_available() else "cpu",
-            group_size=group_size,
-            cosine_lr_schedule_config=CosineLRScheduleConfig(
-                num_epochs=10, warmup_proportion=0.05
-            ),
-            accelerator=accelerator,
-        )
-        yield grpo
-=======
     try:
         yield
     finally:
@@ -400,17 +314,12 @@
     )
     yield grpo
     del grpo
->>>>>>> a136ceaf
 
 
 @pytest.mark.parametrize(
     "accelerator, grpo",
     [
         (
-<<<<<<< HEAD
-            {"config": deepspeed_config_stage_2},
-            {"vocab_size": 1000, "input_size": 10, "max_tokens": 20, "group_size": 5},
-=======
             {"config": deepspeed_config_stage_2, "use_deepspeed_optimizer": False},
             {
                 "vocab_size": 1000,
@@ -449,7 +358,6 @@
                 "group_size": 5,
                 "set_reference_policy_adapter": True,
             },
->>>>>>> a136ceaf
         ),
     ],
     indirect=["accelerator", "grpo"],
@@ -459,32 +367,19 @@
     accelerator,
     request,
 ):
-<<<<<<< HEAD
-=======
 
     accelerator, use_deepspeed_optimizer = accelerator
->>>>>>> a136ceaf
     assert isinstance(grpo.observation_space, gym.spaces.Box)
     assert isinstance(grpo.action_space, gym.spaces.Box)
     assert grpo.batch_size == 1
     assert grpo.beta == 0.001
-<<<<<<< HEAD
-    assert grpo.lr == 0.1
-=======
     assert grpo.lr == 1e-5 if not use_deepspeed_optimizer else 1e-4
->>>>>>> a136ceaf
     assert grpo.clip_coef == 0.2
     assert grpo.max_grad_norm is None
     assert grpo.update_epochs == 1
     assert grpo.group_size == request.node.callspec.params["grpo"]["group_size"]
     assert grpo.temperature == 0.9
     assert grpo.calc_position_embeddings
-<<<<<<< HEAD
-    assert isinstance(grpo.cosine_lr_schedule_config, CosineLRScheduleConfig), type(
-        grpo.cosine_lr_schedule_config
-    )
-=======
->>>>>>> a136ceaf
     assert grpo.device == accelerator.device
     assert grpo.index == 0
     assert grpo.scores == []
@@ -493,240 +388,6 @@
     assert grpo.zero_stage == 2
     assert isinstance(grpo.generation_config, GenerationConfig)
     assert isinstance(grpo.actor, DeepSpeedEngine)
-<<<<<<< HEAD
-    assert isinstance(grpo.optimizer, DeepSpeedOptimizerWrapper)
-    assert isinstance(grpo.lr_scheduler, AcceleratedScheduler), grpo.lr_scheduler
-    assert not isinstance(grpo.reference_actor, DummyMLPPreTrainedModel)
-    for ref_param, param in zip(
-        grpo.reference_actor.parameters(), grpo.actor.parameters()
-    ):
-        assert torch.equal(ref_param, param)
-    AcceleratorState._reset_state(True)
-
-
-@pytest.mark.parametrize(
-    "accelerator, grpo",
-    [
-        (
-            {"config": None},
-            {"vocab_size": 1000, "input_size": 10, "max_tokens": 20, "group_size": 5},
-        ),
-    ],
-    indirect=["accelerator", "grpo"],
-)
-def test_init_grpo_with_no_accelerator(
-    grpo,
-    accelerator,
-    request,
-):
-    assert isinstance(grpo.observation_space, gym.spaces.Box)
-    assert isinstance(grpo.action_space, gym.spaces.Box)
-    assert grpo.batch_size == 1
-    assert grpo.beta == 0.001
-    assert grpo.lr == 0.1
-    assert grpo.clip_coef == 0.2
-    assert grpo.max_grad_norm == 0.1
-    assert grpo.update_epochs == 1
-    assert grpo.group_size == 5
-    assert grpo.temperature == 0.9
-    assert grpo.calc_position_embeddings
-    assert isinstance(grpo.cosine_lr_schedule_config, CosineLRScheduleConfig), type(
-        grpo.cosine_lr_schedule_config
-    )
-    assert grpo.device == "cuda"
-    assert grpo.index == 0
-    assert grpo.scores == []
-    assert grpo.fitness == []
-    assert grpo.steps == [0]
-    assert isinstance(grpo.generation_config, GenerationConfig)
-    assert isinstance(grpo.actor, DummyMLPPreTrainedModel)
-    assert isinstance(grpo.optimizer, OptimizerWrapper)
-    assert isinstance(grpo.lr_scheduler, SequentialLR), grpo.lr_scheduler
-    for ref_param, param in zip(
-        grpo.reference_actor.parameters(), grpo.actor.parameters()
-    ):
-        assert torch.equal(ref_param, param)
-    assert not grpo.reference_actor.gradient_checkpointing_enabled
-    AcceleratorState._reset_state(True)
-
-
-@pytest.mark.parametrize(
-    "accelerator",
-    [
-        {"config": deepspeed_config_stage_3},
-    ],
-    indirect=["accelerator"],
-)
-def test_init_grpo_zero3_warning(monkeypatch, accelerator, request):
-    with pytest.warns(UserWarning), mock.patch.dict(os.environ, clear=True):
-        env_vars = {
-            "ACCELERATE_USE_DEEPSPEED": "true",
-            "MASTER_ADDR": "localhost",
-            "MASTER_PORT": "10999",
-            "RANK": "0",
-            "LOCAL_RANK": "0",
-            "WORLD_SIZE": "1",
-        }
-        for key, value in env_vars.items():
-            monkeypatch.setenv(key, value)
-        gc.collect()
-        vocab_size = 1000
-        input_size = 10
-        max_tokens = 20
-        group_size = 5
-        observation_space = gym.spaces.Box(low=0, high=vocab_size - 1, shape=(1,))
-        action_space = gym.spaces.Box(
-            low=0,
-            high=vocab_size - 1,
-            shape=(20,),
-        )
-        GRPO(
-            observation_space,
-            action_space,
-            actor_network=create_module(
-                input_size=input_size,
-                max_tokens=max_tokens,
-                vocab_size=vocab_size,
-                device="cuda" if torch.cuda.is_available() else "cpu",
-            ),
-            lr=0.1,
-            pad_token_id=vocab_size - 1,
-            device="cuda" if torch.cuda.is_available() else "cpu",
-            group_size=group_size,
-            cosine_lr_schedule_config=CosineLRScheduleConfig(
-                num_epochs=10, warmup_proportion=0.05
-            ),
-            accelerator=accelerator,
-        )
-        gc.collect()
-        torch.cuda.empty_cache()
-    AcceleratorState._reset_state(True)
-
-
-@pytest.mark.parametrize(
-    "accelerator",
-    [
-        {"config": deepspeed_config_stage_2},
-    ],
-    indirect=["accelerator"],
-)
-def test_init_grpo_max_grad_norm_warning(monkeypatch, accelerator, request):
-    with pytest.warns(UserWarning), mock.patch.dict(os.environ, clear=True):
-        env_vars = {
-            "ACCELERATE_USE_DEEPSPEED": "true",
-            "MASTER_ADDR": "localhost",
-            "MASTER_PORT": "10999",
-            "RANK": "0",
-            "LOCAL_RANK": "0",
-            "WORLD_SIZE": "1",
-        }
-        for key, value in env_vars.items():
-            monkeypatch.setenv(key, value)
-        gc.collect()
-        vocab_size = 1000
-        input_size = 10
-        max_tokens = 20
-        group_size = 5
-        observation_space = gym.spaces.Box(low=0, high=vocab_size - 1, shape=(1,))
-        action_space = gym.spaces.Box(
-            low=0,
-            high=vocab_size - 1,
-            shape=(20,),
-        )
-        GRPO(
-            observation_space,
-            action_space,
-            actor_network=create_module(
-                input_size=input_size,
-                max_tokens=max_tokens,
-                vocab_size=vocab_size,
-                device="cuda" if torch.cuda.is_available() else "cpu",
-            ),
-            lr=0.1,
-            pad_token_id=vocab_size - 1,
-            device="cuda" if torch.cuda.is_available() else "cpu",
-            group_size=group_size,
-            cosine_lr_schedule_config=CosineLRScheduleConfig(
-                num_epochs=10, warmup_proportion=0.05
-            ),
-            max_grad_norm=0.1,
-            accelerator=accelerator,
-        )
-        gc.collect()
-        torch.cuda.empty_cache()
-    AcceleratorState._reset_state(True)
-
-
-@pytest.mark.parametrize(
-    "accelerator, grpo",
-    [
-        (
-            {"config": None},
-            {"vocab_size": 1000, "input_size": 10, "max_tokens": 20, "group_size": 5},
-        ),
-        (
-            {"config": deepspeed_config_stage_1},
-            {"vocab_size": 1000, "input_size": 10, "max_tokens": 20, "group_size": 5},
-        ),
-        (
-            {"config": deepspeed_config_stage_2},
-            {"vocab_size": 1000, "input_size": 10, "max_tokens": 20, "group_size": 5},
-        ),
-        (
-            {"config": deepspeed_config_stage_3},
-            {"vocab_size": 1000, "input_size": 10, "max_tokens": 20, "group_size": 5},
-        ),
-    ],
-    indirect=["accelerator", "grpo"],
-)
-@pytest.mark.parametrize("training", [True, False])
-@pytest.mark.parametrize("data_batch_size", [8])
-def test_get_action_grpo(grpo, accelerator, request, training, data_batch_size):
-    vocab_size = request.node.callspec.params["grpo"]["vocab_size"]
-    input_size = request.node.callspec.params["grpo"]["input_size"]
-    max_tokens = request.node.callspec.params["grpo"]["max_tokens"]
-    group_size = request.node.callspec.params["grpo"]["group_size"]
-    states = [
-        {
-            "input_ids": torch.randint(0, vocab_size, (input_size,)),
-            "attention_mask": torch.ones(*(input_size,)),
-        }
-        for _ in range(data_batch_size)
-    ]
-    completion_ids, action_masks = grpo.get_action(states, training)
-    group_size = 1 if not training else group_size
-    for ids in completion_ids:
-        assert ids.shape == (group_size, input_size + max_tokens)
-    for masks in action_masks:
-        assert masks.shape == (group_size, input_size + max_tokens - 1)
-    if grpo.accelerator is None:
-        assert not grpo.actor.training
-    AcceleratorState._reset_state(True)
-
-
-@pytest.mark.parametrize(
-    "accelerator, grpo",
-    [
-        (
-            {"config": None},
-            {"vocab_size": 1000, "input_size": 10, "max_tokens": 20, "group_size": 5},
-        ),
-        (
-            {"config": deepspeed_config_stage_1},
-            {"vocab_size": 1000, "input_size": 10, "max_tokens": 20, "group_size": 5},
-        ),
-        (
-            {"config": deepspeed_config_stage_2},
-            {"vocab_size": 1000, "input_size": 10, "max_tokens": 20, "group_size": 5},
-        ),
-        (
-            {"config": deepspeed_config_stage_3},
-            {"vocab_size": 1000, "input_size": 10, "max_tokens": 20, "group_size": 5},
-        ),
-    ],
-    indirect=["accelerator", "grpo"],
-)
-=======
     if not use_deepspeed_optimizer:
         if accelerator is None:
             assert isinstance(
@@ -747,7 +408,6 @@
     AcceleratorState._reset_state(True)
 
 
->>>>>>> a136ceaf
 @pytest.mark.parametrize(
     "accelerator, grpo",
     [
@@ -774,17 +434,6 @@
     ],
     indirect=["accelerator", "grpo"],
 )
-<<<<<<< HEAD
-def test_calculate_advantage(grpo, accelerator, request, rewards):
-    calculated_advantage = grpo._calculate_advantage(rewards)
-    if len(rewards.shape) == 1:
-        rewards = rewards.unsqueeze(0)
-    mean_rewards = torch.mean(rewards, dim=1).unsqueeze(1)
-    std_rewards = torch.std(rewards, dim=1).unsqueeze(1)
-    advantages = (rewards - mean_rewards) / (std_rewards + 1e-8)
-    advantages = advantages.flatten().unsqueeze(1)
-    assert torch.equal(advantages, calculated_advantage)
-=======
 def test_init_grpo_with_no_accelerator(
     grpo,
     accelerator,
@@ -814,44 +463,10 @@
     assert isinstance(grpo.actor, PeftModelForCausalLM)
     assert isinstance(grpo.optimizer, OptimizerWrapper)
     assert isinstance(grpo.lr_scheduler, SequentialLR), grpo.lr_scheduler
->>>>>>> a136ceaf
     AcceleratorState._reset_state(True)
 
 
 @pytest.mark.parametrize(
-<<<<<<< HEAD
-    "accelerator, grpo",
-    [
-        (
-            {"config": None},
-            {"vocab_size": 1000, "input_size": 10, "max_tokens": 20, "group_size": 5},
-        ),
-        (
-            {"config": deepspeed_config_stage_1},
-            {"vocab_size": 1000, "input_size": 10, "max_tokens": 20, "group_size": 5},
-        ),
-        (
-            {"config": deepspeed_config_stage_2},
-            {"vocab_size": 1000, "input_size": 10, "max_tokens": 20, "group_size": 5},
-        ),
-        (
-            {"config": deepspeed_config_stage_3},
-            {"vocab_size": 1000, "input_size": 10, "max_tokens": 20, "group_size": 5},
-        ),
-    ],
-    indirect=["accelerator", "grpo"],
-)
-@pytest.mark.parametrize("batch_size", [8])
-def test_calculate_kl_divergence(grpo, accelerator, request, batch_size):
-    normal_dist = torch.distributions.normal.Normal(0.0, 1.0)
-    reference_log_probs = normal_dist.log_prob(torch.randn(batch_size))
-    log_probs = normal_dist.log_prob(torch.randn(batch_size))
-    kl = grpo._calculate_kl_divergence(log_probs, reference_log_probs)
-    assert torch.all(kl >= 0.0)
-    assert isinstance(kl, torch.Tensor)
-    assert kl.shape == log_probs.shape
-    assert kl.shape == reference_log_probs.shape
-=======
     "accelerator",
     [
         {"config": deepspeed_config_stage_3, "use_deepspeed_optimizer": False},
@@ -904,48 +519,10 @@
         )
         gc.collect()
         torch.cuda.empty_cache()
->>>>>>> a136ceaf
     AcceleratorState._reset_state(True)
 
 
 @pytest.mark.parametrize(
-<<<<<<< HEAD
-    "accelerator, grpo",
-    [
-        (
-            {"config": None},
-            {"vocab_size": 1000, "input_size": 10, "max_tokens": 20, "group_size": 5},
-        ),
-        (
-            {"config": deepspeed_config_stage_1},
-            {"vocab_size": 1000, "input_size": 10, "max_tokens": 20, "group_size": 5},
-        ),
-        (
-            {"config": deepspeed_config_stage_2},
-            {"vocab_size": 1000, "input_size": 10, "max_tokens": 20, "group_size": 5},
-        ),
-        (
-            {"config": deepspeed_config_stage_3},
-            {"vocab_size": 1000, "input_size": 10, "max_tokens": 20, "group_size": 5},
-        ),
-    ],
-    indirect=["accelerator", "grpo"],
-)
-def test_grpo_loss(grpo, accelerator, request):
-    advantages = torch.arange(0, 10).unsqueeze(1)
-    normal_dist = torch.distributions.normal.Normal(0.0, 1.0)
-    reference_log_probs = normal_dist.log_prob(torch.randn(200)).reshape(10, -1)
-    old_log_probs = normal_dist.log_prob(torch.randn(200)).reshape(10, -1)
-    log_probs = normal_dist.log_prob(torch.randn(200)).reshape(10, -1)
-    mask = torch.ones_like(log_probs)
-    mask[:, -3:] = 0
-    mask = mask.to(torch.bool)
-    loss, kl = grpo._grpo_loss(
-        mask, log_probs, old_log_probs, reference_log_probs, advantages
-    )
-    assert loss != 0
-    assert kl != 0
-=======
     "accelerator",
     [
         {"config": deepspeed_config_stage_2, "use_deepspeed_optimizer": False},
@@ -1001,13 +578,10 @@
         assert grpo.lr == 1e-4 if use_deepspeed_optimizer else 0.1
         gc.collect()
         torch.cuda.empty_cache()
->>>>>>> a136ceaf
     AcceleratorState._reset_state(True)
 
 
 @pytest.mark.parametrize(
-<<<<<<< HEAD
-=======
     "accelerator",
     [
         {"config": deepspeed_config_stage_2, "use_deepspeed_optimizer": False},
@@ -1444,22 +1018,10 @@
 
 
 @pytest.mark.parametrize(
->>>>>>> a136ceaf
     "accelerator, grpo",
     [
         (
             {"config": None},
-<<<<<<< HEAD
-            {"vocab_size": 1000, "input_size": 10, "max_tokens": 20, "group_size": 5},
-        ),
-        (
-            {"config": deepspeed_config_stage_1},
-            {"vocab_size": 1000, "input_size": 10, "max_tokens": 20, "group_size": 5},
-        ),
-        (
-            {"config": deepspeed_config_stage_2},
-            {"vocab_size": 1000, "input_size": 10, "max_tokens": 20, "group_size": 5},
-=======
             {
                 "vocab_size": 1000,
                 "input_size": 10,
@@ -1680,17 +1242,13 @@
                 "group_size": 5,
                 "set_reference_policy_adapter": True,
             },
->>>>>>> a136ceaf
         ),
     ],
     indirect=["accelerator", "grpo"],
 )
 @pytest.mark.parametrize("batch_size", [2])
 def test_grpo_learn(grpo, accelerator, request, batch_size):
-<<<<<<< HEAD
-=======
     accelerator, use_deepspeed_optimizer = accelerator
->>>>>>> a136ceaf
     vocab_size = request.node.callspec.params["grpo"]["vocab_size"]
     input_size = request.node.callspec.params["grpo"]["input_size"]
     max_tokens = request.node.callspec.params["grpo"]["max_tokens"]
@@ -1698,45 +1256,6 @@
     completions = [
         torch.randint(
             0, vocab_size, (group_size, input_size + max_tokens), device=grpo.device
-<<<<<<< HEAD
-        )
-        for _ in range(batch_size)
-    ]
-    action_masks = [
-        torch.randint(
-            0, 2, (group_size, input_size + max_tokens - 1), device=grpo.device
-        )
-        for _ in range(batch_size)
-    ]
-    rewards = torch.stack(
-        [
-            torch.randint(0, 10, (group_size,), dtype=torch.float32)
-            for _ in range(batch_size)
-        ],
-        dim=0,
-    )
-
-    pre_learn_actor_state_dict = copy.deepcopy(grpo.actor.state_dict())
-    pre_learn_reference_actor_state_dict = copy.deepcopy(
-        grpo.reference_actor.state_dict()
-    )
-
-    mean_loss, mean_kl = grpo.learn((completions, action_masks, rewards))
-    assert isinstance(mean_loss, float)
-    assert isinstance(mean_kl, float)
-
-    # Check that the actor network is updated and the reference actor is not
-    for param, pre_learn_param in zip(
-        grpo.actor.state_dict().values(), pre_learn_actor_state_dict.values()
-    ):
-        assert not torch.equal(param, pre_learn_param)
-    for param, pre_learn_param in zip(
-        grpo.reference_actor.state_dict().values(),
-        pre_learn_reference_actor_state_dict.values(),
-    ):
-        assert torch.equal(param, pre_learn_param)
-    AcceleratorState._reset_state(True)
-=======
         )
         for _ in range(batch_size)
     ]
@@ -2376,7 +1895,6 @@
         new_grpo.actor.parameters(), grpo.actor.parameters()
     ):
         assert torch.equal(param, pre_learn_param)
->>>>>>> a136ceaf
 
     for key in new_opt.state_dict().keys():
         if key == "loss_scaler":
@@ -2384,87 +1902,6 @@
         assert str(new_opt.state_dict()[key]) == str(grpo_optim_state_dict[key])
     AcceleratorState._reset_state(True)
 
-<<<<<<< HEAD
-@pytest.mark.parametrize(
-    "accelerator, grpo",
-    [
-        (
-            {"config": None},
-            {"vocab_size": 1000, "input_size": 10, "max_tokens": 20, "group_size": 5},
-        ),
-        (
-            {"config": deepspeed_config_stage_1},
-            {"vocab_size": 1000, "input_size": 10, "max_tokens": 20, "group_size": 5},
-        ),
-        (
-            {"config": deepspeed_config_stage_2},
-            {"vocab_size": 1000, "input_size": 10, "max_tokens": 20, "group_size": 5},
-        ),
-        (
-            {"config": deepspeed_config_stage_3},
-            {"vocab_size": 1000, "input_size": 10, "max_tokens": 20, "group_size": 5},
-        ),
-    ],
-    indirect=["accelerator", "grpo"],
-)
-@pytest.mark.parametrize("batch_size", [8])
-def test_get_logprobs(grpo, accelerator, request, batch_size):
-    vocab_size = request.node.callspec.params["grpo"]["vocab_size"]
-    input_size = request.node.callspec.params["grpo"]["input_size"]
-    max_tokens = request.node.callspec.params["grpo"]["max_tokens"]
-    batch_size = request.node.callspec.params["batch_size"]
-
-    ids = torch.randint(0, vocab_size, (batch_size, input_size + max_tokens)).to(
-        grpo.device
-    )
-    log_probs = grpo._get_logprobs(ids=ids)
-    grpo.reduce_memory_peak = True
-    log_probs_reduced_mem = grpo._get_logprobs(ids=ids)
-    assert log_probs.shape == (ids.shape[0], ids.shape[1] - 1)
-    assert log_probs_reduced_mem.shape == (ids.shape[0], ids.shape[1] - 1)
-    assert torch.allclose(log_probs, log_probs_reduced_mem, atol=1e-3)
-    AcceleratorState._reset_state(True)
-
-
-@pytest.mark.parametrize(
-    "accelerator, grpo",
-    [
-        (
-            {"config": None},
-            {"vocab_size": 1000, "input_size": 10, "max_tokens": 20, "group_size": 5},
-        ),
-        (
-            {"config": deepspeed_config_stage_1},
-            {"vocab_size": 1000, "input_size": 10, "max_tokens": 20, "group_size": 5},
-        ),
-        (
-            {"config": deepspeed_config_stage_2},
-            {"vocab_size": 1000, "input_size": 10, "max_tokens": 20, "group_size": 5},
-        ),
-    ],
-    indirect=["accelerator", "grpo"],
-)
-@pytest.mark.parametrize("batch_size", [8])
-def test_grpo_value_error_with_nan_loss(grpo, accelerator, request, batch_size):
-    vocab_size = request.node.callspec.params["grpo"]["vocab_size"]
-    input_size = request.node.callspec.params["grpo"]["input_size"]
-    max_tokens = request.node.callspec.params["grpo"]["max_tokens"]
-    group_size = request.node.callspec.params["grpo"]["group_size"]
-    completions = [
-        torch.randint(
-            0, vocab_size, (group_size, input_size + max_tokens), device=grpo.device
-        )
-        for _ in range(batch_size)
-    ]
-    action_masks = [
-        torch.randint(
-            0, 2, (group_size, input_size + max_tokens - 1), device=grpo.device
-        ).bool()
-        for _ in range(batch_size)
-    ]
-    rewards = torch.stack([torch.ones(group_size) for _ in range(batch_size)], dim=0)
-=======
->>>>>>> a136ceaf
 
 # NOTE cloning does not work with deepspeed v3
 @pytest.mark.parametrize(
@@ -2601,17 +2038,6 @@
     )
     new_grpo = grpo.clone(index=1)
 
-<<<<<<< HEAD
-    with patch.object(grpo, "_grpo_loss", side_effect=mock_grpo_loss), pytest.raises(
-        ValueError
-    ):
-        mean_loss, mean_kl = grpo.learn((completions, action_masks, rewards))
-
-
-def test_grpo_load():
-    with pytest.raises(NotImplementedError):
-        GRPO.load("path")
-=======
     # Check that the actor network is updated and the reference actor is not
     for (name, cloned_param), param in zip(
         new_grpo.actor.state_dict().items(),
@@ -3023,7 +2449,6 @@
     del grpo
     gc.collect()
     torch.cuda.empty_cache()
->>>>>>> a136ceaf
 
 
 @pytest.mark.parametrize(
@@ -3031,29 +2456,6 @@
     [
         (
             {"config": None},
-<<<<<<< HEAD
-            {"vocab_size": 1000, "input_size": 10, "max_tokens": 20, "group_size": 5},
-        ),
-        (
-            {"config": deepspeed_config_stage_1},
-            {"vocab_size": 1000, "input_size": 10, "max_tokens": 20, "group_size": 5},
-        ),
-        (
-            {"config": deepspeed_config_stage_2},
-            {"vocab_size": 1000, "input_size": 10, "max_tokens": 20, "group_size": 5},
-        ),
-        (
-            {"config": deepspeed_config_stage_3},
-            {"vocab_size": 1000, "input_size": 10, "max_tokens": 20, "group_size": 5},
-        ),
-    ],
-    indirect=["accelerator", "grpo"],
-)
-def test_grpo_load_checkpoint(grpo, accelerator, request):
-    with pytest.raises(NotImplementedError):
-        grpo.load_checkpoint("path")
-    AcceleratorState._reset_state(True)
-=======
             {
                 "vocab_size": 1000,
                 "input_size": 10,
@@ -3074,7 +2476,6 @@
     del grpo
     gc.collect()
     torch.cuda.empty_cache()
->>>>>>> a136ceaf
 
 
 @pytest.mark.parametrize(
@@ -3082,48 +2483,6 @@
     [
         (
             {"config": None},
-<<<<<<< HEAD
-            {"vocab_size": 1000, "input_size": 10, "max_tokens": 20, "group_size": 5},
-        ),
-        (
-            {"config": deepspeed_config_stage_1},
-            {"vocab_size": 1000, "input_size": 10, "max_tokens": 20, "group_size": 5},
-        ),
-        (
-            {"config": deepspeed_config_stage_2},
-            {"vocab_size": 1000, "input_size": 10, "max_tokens": 20, "group_size": 5},
-        ),
-        (
-            {"config": deepspeed_config_stage_3},
-            {"vocab_size": 1000, "input_size": 10, "max_tokens": 20, "group_size": 5},
-        ),
-    ],
-    indirect=["accelerator", "grpo"],
-)
-def test_grpo_save_checkpoint(grpo, accelerator, request):
-    with pytest.raises(NotImplementedError):
-        grpo.save_checkpoint("path")
-    AcceleratorState._reset_state(True)
-
-
-@pytest.mark.parametrize(
-    "accelerator, grpo",
-    [
-        (
-            {"config": None},
-            {"vocab_size": 1000, "input_size": 10, "max_tokens": 20, "group_size": 5},
-        ),
-    ],
-    indirect=["accelerator", "grpo"],
-)
-@pytest.mark.parametrize("batch_size", [8])
-def test_save_load_distributed_actor_no_accelerator(
-    grpo, accelerator, request, batch_size, tmpdir
-):
-    checkpoint_path = Path(tmpdir) / "checkpoint.pth"
-    with pytest.warns(UserWarning):
-        grpo._save_distributed_actor(checkpoint_path)
-=======
             {
                 "vocab_size": 1000,
                 "input_size": 10,
@@ -3146,7 +2505,6 @@
     gc.collect()
     torch.cuda.empty_cache()
 
->>>>>>> a136ceaf
 
 @pytest.mark.parametrize(
     "accelerator",
@@ -3158,9 +2516,6 @@
 def test_init_grpo_lora_config_warning(accelerator, request):
     accelerator, use_deepspeed_optimizer = accelerator
     with pytest.warns(UserWarning):
-<<<<<<< HEAD
-        grpo._load_distributed_actor(checkpoint_path)
-=======
         gc.collect()
         vocab_size = 1000
         input_size = 10
@@ -3195,78 +2550,10 @@
             )
         gc.collect()
         torch.cuda.empty_cache()
->>>>>>> a136ceaf
     AcceleratorState._reset_state(True)
 
 
 @pytest.mark.parametrize(
-<<<<<<< HEAD
-    "accelerator, grpo",
-    [
-        (
-            {"config": deepspeed_config_stage_1},
-            {"vocab_size": 1000, "input_size": 10, "max_tokens": 20, "group_size": 5},
-        ),
-        (
-            {"config": deepspeed_config_stage_2},
-            {"vocab_size": 1000, "input_size": 10, "max_tokens": 20, "group_size": 5},
-        ),
-        (
-            {"config": deepspeed_config_stage_3},
-            {"vocab_size": 1000, "input_size": 10, "max_tokens": 20, "group_size": 5},
-        ),
-    ],
-    indirect=["accelerator", "grpo"],
-)
-def test_grpo_save_load_checkpoint(grpo, accelerator, request, tmpdir):
-    vocab_size = request.node.callspec.params["grpo"]["vocab_size"]
-    input_size = request.node.callspec.params["grpo"]["input_size"]
-    max_tokens = request.node.callspec.params["grpo"]["max_tokens"]
-    group_size = request.node.callspec.params["grpo"]["group_size"]
-    checkpoint_path = Path(tmpdir) / "checkpoint.pth"
-    grpo._save_distributed_actor(checkpoint_path)
-    grpo_optimizer = grpo.optimizer
-    grpo_optim_state_dict = grpo.optimizer.state_dict()
-    grpo_optim_state_dict.pop("loss_scaler", None)
-    new_grpo = GRPO(
-        gym.spaces.Box(low=0, high=vocab_size - 1, shape=(1,)),
-        gym.spaces.Box(low=0, high=vocab_size - 1),
-        actor_network=create_module(
-            input_size=input_size,
-            max_tokens=max_tokens,
-            vocab_size=vocab_size,
-            device="cuda" if torch.cuda.is_available() else "cpu",
-        ),
-        pad_token_id=vocab_size - 1,
-        device="cuda" if torch.cuda.is_available() else "cpu",
-        group_size=group_size,
-        cosine_lr_schedule_config=CosineLRScheduleConfig(
-            num_epochs=10, warmup_proportion=0.05
-        ),
-        accelerator=accelerator,
-    )
-    new_grpo._load_distributed_actor(checkpoint_path)
-
-    assert (
-        new_grpo.optimizer.optimizer.loss_scaler.cur_scale
-        == grpo_optimizer.optimizer.loss_scaler.cur_scale
-    )
-    assert new_grpo.optimizer.state_dict().keys() == grpo_optimizer.state_dict().keys()
-
-    # Check that the actor network is updated and the reference actor is not
-    for param, pre_learn_param in zip(
-        new_grpo.actor.parameters(), grpo.actor.parameters()
-    ):
-        assert torch.equal(param, pre_learn_param)
-
-    for key in new_grpo.optimizer.state_dict().keys():
-        if key == "loss_scaler":
-            continue
-        assert str(new_grpo.optimizer.state_dict()[key]) == str(
-            grpo_optim_state_dict[key]
-        )
-    AcceleratorState._reset_state(True)
-=======
     "accelerator",
     [
         {"config": None},
@@ -3533,15 +2820,12 @@
     )
     for param_group in opt.param_groups:
         assert param_group["lr"] == 0.5
->>>>>>> a136ceaf
 
     if use_deepspeed_optimizer:
         grpo.accelerator.deepspeed_plugin.deepspeed_config["optimizer"]["params"][
             "lr"
         ] = 0.5
 
-<<<<<<< HEAD
-=======
         if (
             grpo.accelerator.deepspeed_plugin.deepspeed_config.get("scheduler", None)
             is not None
@@ -3557,271 +2841,11 @@
             ] = 0.05
 
 
->>>>>>> a136ceaf
 @pytest.mark.parametrize(
     "accelerator, grpo",
     [
         (
             {"config": None},
-<<<<<<< HEAD
-            {"vocab_size": 1000, "input_size": 10, "max_tokens": 20, "group_size": 5},
-        ),
-        (
-            {"config": deepspeed_config_stage_1},
-            {"vocab_size": 1000, "input_size": 10, "max_tokens": 20, "group_size": 5},
-        ),
-        (
-            {"config": deepspeed_config_stage_2},
-            {"vocab_size": 1000, "input_size": 10, "max_tokens": 20, "group_size": 5},
-        ),
-        (
-            {"config": deepspeed_config_stage_3},
-            {"vocab_size": 1000, "input_size": 10, "max_tokens": 20, "group_size": 5},
-        ),
-    ],
-    indirect=["accelerator", "grpo"],
-)
-def test_grpo_clone_with_accelerator(grpo, accelerator, request, tmpdir):
-    grpo_accelerator = grpo.accelerator
-    grpo_lr_scheduler = grpo.lr_scheduler
-    grpo_optimizer = grpo.optimizer
-    grpo.fitness = [1, 2, 3]
-    new_grpo = grpo.clone(index=1)
-    for param, pre_learn_param in zip(
-        new_grpo.actor.parameters(), grpo.actor.parameters()
-    ):
-        assert torch.equal(param, pre_learn_param)
-    for param, pre_learn_param in zip(
-        new_grpo.reference_actor.parameters(), grpo.reference_actor.parameters()
-    ):
-        assert torch.equal(param, pre_learn_param)
-    assert new_grpo.index == 1
-    if grpo.accelerator is not None:
-        assert new_grpo.accelerator != grpo_accelerator
-    assert new_grpo.lr_scheduler != grpo_lr_scheduler
-    for pg1, pg2 in zip(
-        grpo_optimizer.optimizer.param_groups,
-        new_grpo.optimizer.optimizer.param_groups,
-    ):
-        assert pg1["lr"] == pg2["lr"]
-        assert pg1["weight_decay"] == pg2["weight_decay"]
-        assert pg1["betas"] == pg2["betas"]
-        assert pg1["eps"] == pg2["eps"]
-
-    assert new_grpo.lr == grpo.lr
-    assert new_grpo.batch_size == grpo.batch_size
-    assert new_grpo.clip_coef == grpo.clip_coef
-    assert new_grpo.update_epochs == grpo.update_epochs
-    assert new_grpo.group_size == grpo.group_size
-    assert new_grpo.beta == grpo.beta
-    assert new_grpo.pad_token_id == grpo.pad_token_id
-    assert new_grpo.calc_position_embeddings == grpo.calc_position_embeddings
-    assert new_grpo.generation_config == grpo.generation_config
-    assert new_grpo.cosine_lr_schedule_config == grpo.cosine_lr_schedule_config
-    assert new_grpo.wrap == grpo.wrap
-    assert new_grpo.device == grpo.device
-    assert new_grpo.fitness == grpo.fitness
-    AcceleratorState._reset_state(True)
-    gc.collect()
-    torch.cuda.empty_cache()
-
-
-@pytest.mark.parametrize(
-    "accelerator, grpo",
-    [
-        (
-            {"config": None},
-            {"vocab_size": 1000, "input_size": 10, "max_tokens": 20, "group_size": 5},
-        ),
-        (
-            {"config": deepspeed_config_stage_1},
-            {"vocab_size": 1000, "input_size": 10, "max_tokens": 20, "group_size": 5},
-        ),
-        (
-            {"config": deepspeed_config_stage_2},
-            {"vocab_size": 1000, "input_size": 10, "max_tokens": 20, "group_size": 5},
-        ),
-        (
-            {"config": deepspeed_config_stage_3},
-            {"vocab_size": 1000, "input_size": 10, "max_tokens": 20, "group_size": 5},
-        ),
-    ],
-    indirect=["accelerator", "grpo"],
-)
-@pytest.mark.parametrize("batch_size", [8])
-def test_grpo_test(grpo, accelerator, request, batch_size):
-    vocab_size = request.node.callspec.params["grpo"]["vocab_size"]
-    input_size = request.node.callspec.params["grpo"]["input_size"]
-    env = DummyHuggingFaceEnv(vocab_size, input_size, batch_size)
-    fitnesses = grpo.test(env)
-    assert isinstance(fitnesses, torch.Tensor)
-    AcceleratorState._reset_state(True)
-
-
-@pytest.mark.parametrize("vocab_size", [1000])
-@pytest.mark.parametrize("input_size", [10])
-@pytest.mark.parametrize("max_tokens", [20])
-def test_clone_llm_peft(vocab_size, input_size, max_tokens):
-    # Create a dummy config
-    config = DummyConfig(
-        input_size=input_size,
-        max_tokens=max_tokens,
-        vocab_size=vocab_size,
-        intermediate_size=128,
-    )
-
-    # Create the base model
-    base_model = DummyMLPPreTrainedModel(config)
-
-    # Create PEFT config
-    peft_config = LoraConfig(
-        r=8,
-        lora_alpha=16,
-        target_modules=["linear_1", "linear_2"],
-        lora_dropout=0.1,
-        bias="none",
-        task_type="CAUSAL_LM",
-    )
-
-    # Create PEFT model
-    peft_model = get_peft_model(base_model, peft_config)
-
-    # Clone the PEFT model
-    cloned_model = clone_llm(peft_model, peft_model.state_dict())
-
-    # Verify the cloned model is a PEFT model
-    assert isinstance(cloned_model, type(peft_model))
-
-    # Verify the configurations match
-    assert cloned_model.config == peft_model.config
-    assert cloned_model.peft_config == peft_model.peft_config
-
-    # Verify the parameters match
-    for (name1, param1), (name2, param2) in zip(
-        cloned_model.named_parameters(), peft_model.named_parameters()
-    ):
-        assert name1 == name2
-        assert torch.equal(param1, param2)
-
-    # Verify the model structure
-    assert isinstance(cloned_model.model, type(base_model))
-
-    # Verify the PEFT adapter is properly cloned
-    assert cloned_model.active_adapter == peft_model.active_adapter
-    assert cloned_model.peft_config[cloned_model.active_adapter] == peft_config
-
-
-@pytest.mark.parametrize(
-    "accelerator, grpo",
-    [
-        (
-            {"config": None},
-            {"vocab_size": 1000, "input_size": 10, "max_tokens": 20, "group_size": 5},
-        ),
-        (
-            {"config": deepspeed_config_stage_1},
-            {"vocab_size": 1000, "input_size": 10, "max_tokens": 20, "group_size": 5},
-        ),
-        (
-            {"config": deepspeed_config_stage_2},
-            {"vocab_size": 1000, "input_size": 10, "max_tokens": 20, "group_size": 5},
-        ),
-        (
-            {"config": deepspeed_config_stage_3},
-            {"vocab_size": 1000, "input_size": 10, "max_tokens": 20, "group_size": 5},
-        ),
-    ],
-    indirect=["accelerator", "grpo"],
-)
-@pytest.mark.parametrize("batch_size", [8])
-def test_grpo_clean_up(grpo, accelerator, request, batch_size):
-    # # @pytest.mark
-    # @pytest.mark.parametrize("vocab_size", [1000])
-    # @pytest.mark.parametrize("input_size", [10])
-    # @pytest.mark.parametrize("max_tokens", [20])
-    # @pytest.mark.parametrize("group_size", [5])
-    # @pytest.mark.parametrize("batch_size", [8])
-    # def test_grpo_clean_up(
-    #     vocab_size, input_size, max_tokens, group_size, batch_size, tmpdir
-    # ):
-    #     observation_space = gym.spaces.Box(low=0, high=vocab_size - 1, shape=(1,))
-    #     action_space = gym.spaces.Box(
-    #         low=0,
-    #         high=vocab_size - 1,
-    #         shape=(20,),
-    #     )
-    #     grpo = GRPO(
-    #         observation_space,
-    #         action_space,
-    #         actor_network=create_module(
-    #             input_size=input_size,
-    #             max_tokens=max_tokens,
-    #             vocab_size=vocab_size,
-    #             device="cuda" if torch.cuda.is_available() else "cpu",
-    #         ),
-    #         pad_token_id=vocab_size - 1,
-    #         device="cuda" if torch.cuda.is_available() else "cpu",
-    #         group_size=group_size,
-    #         cosine_lr_schedule_config=CosineLRScheduleConfig(
-    #             num_epochs=10, warmup_proportion=0.05
-    #         ),
-    #         accelerator=None,
-    #     )
-    #     mock_accelerator = MagicMock(spec=Accelerator)
-    #     mock_accelerator.free_memory = lambda *args: (None,) * len(args)
-    #     grpo.accelerator = mock_accelerator
-    grpo.clean_up()
-    assert grpo.actor is None
-    assert grpo.reference_actor is None
-    assert grpo.optimizer is None
-    assert grpo.lr_scheduler is None
-    del grpo
-    gc.collect()
-    torch.cuda.empty_cache()
-
-
-@pytest.mark.parametrize(
-    "accelerator, grpo",
-    [
-        (
-            {"config": None},
-            {"vocab_size": 1000, "input_size": 10, "max_tokens": 20, "group_size": 5},
-        )
-    ],
-    indirect=["accelerator", "grpo"],
-)
-@pytest.mark.parametrize("batch_size", [8])
-def test_grpo_preprocess_observation(grpo, accelerator, request, batch_size):
-    obs = grpo.preprocess_observation(
-        orig_obs := torch.tensor([0, 1, 2, 3, 4, 5, 6, 7, 8, 9])
-    )
-    assert torch.equal(obs, orig_obs)
-    del grpo
-    gc.collect()
-    torch.cuda.empty_cache()
-
-
-@pytest.mark.parametrize(
-    "accelerator, grpo",
-    [
-        (
-            {"config": None},
-            {"vocab_size": 1000, "input_size": 10, "max_tokens": 20, "group_size": 5},
-        )
-    ],
-    indirect=["accelerator", "grpo"],
-)
-@pytest.mark.parametrize("batch_size", [8])
-def test_load_distributed_actor_warning(grpo, accelerator, request, batch_size):
-    accelerator = MagicMock(spec=Accelerator)
-    accelerator.state = MagicMock(spec=AcceleratorState)
-    grpo.accelerator = accelerator
-    with pytest.raises(ValueError):
-        grpo._load_distributed_actor(None)
-    del grpo
-    gc.collect()
-    torch.cuda.empty_cache()
-=======
             {
                 "vocab_size": 1000,
                 "input_size": 10,
@@ -4139,5 +3163,4 @@
                 return False
             ref_param = None
             actor_param = None
-    return True
->>>>>>> a136ceaf
+    return True