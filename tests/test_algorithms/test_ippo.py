--- conflicted
+++ resolved
@@ -1,9 +1,4 @@
 import copy
-<<<<<<< HEAD
-import gc
-from pathlib import Path
-=======
->>>>>>> a136ceaf
 from unittest.mock import MagicMock
 
 import numpy as np
@@ -19,11 +14,7 @@
 from torch._dynamo import OptimizedModule
 
 from agilerl.algorithms.ippo import IPPO
-<<<<<<< HEAD
-from agilerl.modules import EvolvableCNN, EvolvableMLP, EvolvableMultiInput
-=======
 from agilerl.modules import EvolvableMLP, ModuleDict
->>>>>>> a136ceaf
 from agilerl.modules.custom_components import GumbelSoftmax
 from agilerl.networks.actors import StochasticActor
 from agilerl.networks.value_networks import ValueNetwork
@@ -75,101 +66,6 @@
         )
 
 
-class DummyMultiEnvAsync(ParallelEnv):
-    def __init__(self, observation_spaces, action_spaces):
-        super().__init__()
-        self.observation_spaces = observation_spaces
-        self.action_spaces = action_spaces
-        self.agents = ["agent_0", "agent_1", "other_agent_0"]
-        self.possible_agents = ["agent_0", "agent_1", "other_agent_0"]
-        self.metadata = None
-        self.render_mode = None
-
-        # Define observation frequencies (every N steps)
-        self.observation_frequencies = {
-            "agent_0": 1,  # observes every step
-            "agent_1": 1,  # observes every 2 steps
-            "other_agent_0": 4,  # observes every 4 steps
-        }
-
-        # Initialize step counters for each agent
-        self.agent_step_counters = {agent: 0 for agent in self.agents}
-
-        self.active_agents = self.agents.copy()  # Initially all agents are active
-        self.current_step = 0
-
-    def action_space(self, agent):
-        idx = self.possible_agents.index(agent)
-        return self.action_spaces[idx]
-
-    def observation_space(self, agent):
-        idx = self.possible_agents.index(agent)
-        return self.observation_spaces[idx]
-
-    def reset(self, seed=None, options=None):
-        # Reset step counters
-        self.current_step = 0
-        self.agent_step_counters = {agent: 0 for agent in self.agents}
-
-        # All agents observe at reset (step 0)
-        self.active_agents = self.agents.copy()
-
-        observations = {
-            agent: np.random.rand(
-                *self.observation_spaces[self.possible_agents.index(agent)].shape
-            )
-            for agent in self.active_agents
-        }
-
-        infos = {agent: {} for agent in self.active_agents}
-        for agent in self.active_agents:
-            infos[agent]["env_defined_actions"] = None
-
-        # Always provide env_defined_actions for agent_0 if active
-        if "agent_0" in self.active_agents:
-            infos["agent_0"]["env_defined_actions"] = np.array([1])
-
-        return observations, infos
-
-    def step(self, action):
-        # Increment the global step counter
-        self.current_step += 1
-
-        # Increment step counters for each agent
-        for agent in self.agents:
-            self.agent_step_counters[agent] += 1
-
-        # Determine which agents should observe based on their frequency
-        self.active_agents = [
-            agent
-            for agent in self.agents
-            if self.agent_step_counters[agent] % self.observation_frequencies[agent]
-            == 0
-        ]
-
-        observations = {
-            agent: np.random.rand(
-                *self.observation_spaces[self.possible_agents.index(agent)].shape
-            )
-            for agent in self.active_agents
-        }
-
-        rewards = {agent: np.random.randint(0, 5) for agent in action.keys()}
-
-        # Different homogeneous agents done at different times
-        dones = {}
-        for agent in self.active_agents:
-            if agent in ["agent_0", "agent_1"]:
-                dones[agent] = self.current_step >= 30
-            else:
-                dones[agent] = self.current_step >= 40
-
-        truncated = {agent: False for agent in self.active_agents}
-        infos = {agent: {} for agent in self.active_agents}
-
-        return observations, rewards, dones, truncated, infos
-
-
 class MultiAgentCNNActor(nn.Module):
     def __init__(self):
         super().__init__()
@@ -262,13 +158,6 @@
         nn.Linear(64, action_spaces[0].n),
         nn.Softmax(dim=-1),
     )
-<<<<<<< HEAD
-    yield net
-    del net
-    gc.collect()
-    torch.cuda.empty_cache()
-=======
->>>>>>> a136ceaf
 
 
 @pytest.fixture(scope="function")
@@ -279,40 +168,16 @@
         nn.ReLU(),
         nn.Linear(64, 1),
     )
-<<<<<<< HEAD
-    yield net
-    del net
-    gc.collect()
-    torch.cuda.empty_cache()
-=======
->>>>>>> a136ceaf
 
 
 @pytest.fixture(scope="function")
 def cnn_actor():
-<<<<<<< HEAD
-    net = MultiAgentCNNActor()
-    yield net
-    del net
-    gc.collect()
-    torch.cuda.empty_cache()
-=======
     return MultiAgentCNNActor()
->>>>>>> a136ceaf
 
 
 @pytest.fixture(scope="function")
 def cnn_critic():
-<<<<<<< HEAD
-    net = MultiAgentCNNCritic()
-    yield net
-    del net
-    gc.collect()
-    torch.cuda.empty_cache()
-
-=======
     return MultiAgentCNNCritic()
->>>>>>> a136ceaf
 
 
 @pytest.fixture(scope="module")
@@ -477,19 +342,6 @@
 
 @pytest.mark.parametrize("sum_score", [True, False])
 @pytest.mark.parametrize("compile_mode", [None, "default"])
-<<<<<<< HEAD
-@pytest.mark.parametrize(
-    "observation_spaces",
-    [
-        generate_multi_agent_box_spaces(3, (6,)),
-        generate_multi_agent_box_spaces(3, (3, 32, 32)),
-    ],
-)
-@pytest.mark.parametrize("vectorized", [False, True])
-def test_loop(device, sum_score, compile_mode, observation_spaces, vectorized):
-    action_spaces = generate_multi_agent_discrete_spaces(3, 2)
-
-=======
 @pytest.mark.parametrize("observation_spaces", ["ma_vector_space", "ma_image_space"])
 @pytest.mark.parametrize("vectorized", [False, True])
 def test_loop(
@@ -502,21 +354,10 @@
     request,
 ):
     observation_spaces = request.getfixturevalue(observation_spaces)
->>>>>>> a136ceaf
     if vectorized:
         env = make_multi_agent_vect_envs(
             DummyMultiEnv,
             2,
-<<<<<<< HEAD
-            **dict(observation_spaces=observation_spaces, action_spaces=action_spaces),
-        )
-    else:
-        env = DummyMultiEnv(observation_spaces, action_spaces)
-
-    ippo = IPPO(
-        observation_spaces,
-        action_spaces,
-=======
             **dict(
                 observation_spaces=observation_spaces, action_spaces=ma_discrete_space
             ),
@@ -527,7 +368,6 @@
     ippo = IPPO(
         observation_spaces,
         ma_discrete_space,
->>>>>>> a136ceaf
         agent_ids=["agent_0", "agent_1", "other_agent_0"],
         device=device,
         torch_compiler=compile_mode,
@@ -540,34 +380,15 @@
         assert len(mean_score) == 2
 
 
-<<<<<<< HEAD
-@pytest.mark.parametrize(
-    "observation_spaces",
-    [
-        generate_multi_agent_box_spaces(3, (6,)),
-        generate_multi_agent_box_spaces(3, (3, 32, 32)),
-        gen_multi_agent_dict_or_tuple_spaces(3, 2, 2, dict_space=True),
-        gen_multi_agent_dict_or_tuple_spaces(3, 2, 2, dict_space=False),
-    ],
-)
-=======
 @pytest.mark.parametrize("observation_spaces", ["ma_vector_space"])
->>>>>>> a136ceaf
 @pytest.mark.parametrize("compile_mode", [None, "default"])
 @pytest.mark.parametrize("accelerator_flag", [False, True])
 @pytest.mark.parametrize("wrap", [True, False])
 def test_ippo_clone_returns_identical_agent(
-<<<<<<< HEAD
-    accelerator_flag, wrap, compile_mode, observation_spaces
-):
-    # Clones the agent and returns an identical copy.
-    action_spaces = generate_multi_agent_discrete_spaces(3, 2)
-=======
     accelerator_flag, wrap, compile_mode, observation_spaces, ma_discrete_space, request
 ):
     # Clones the agent and returns an identical copy.
     observation_spaces = request.getfixturevalue(observation_spaces)
->>>>>>> a136ceaf
     agent_ids = ["agent_0", "agent_1", "other_agent_0"]
     index = 0
     batch_size = 64
@@ -745,71 +566,6 @@
         assert str(clone_critic_opt) == str(critic_opt)
 
 
-<<<<<<< HEAD
-@pytest.mark.parametrize(
-    "observation_spaces, encoder_cls",
-    [
-        (generate_multi_agent_box_spaces(1, (6,)), EvolvableMLP),
-        (generate_multi_agent_box_spaces(1, (3, 32, 32)), EvolvableCNN),
-        (
-            gen_multi_agent_dict_or_tuple_spaces(1, 2, 2, dict_space=True),
-            EvolvableMultiInput,
-        ),
-        (
-            gen_multi_agent_dict_or_tuple_spaces(1, 2, 2, dict_space=False),
-            EvolvableMultiInput,
-        ),
-    ],
-)
-@pytest.mark.parametrize(
-    "device", ["cpu", "cuda" if torch.cuda.is_available() else "cpu"]
-)
-@pytest.mark.parametrize("accelerator", [None, Accelerator()])
-@pytest.mark.parametrize("compile_mode", [None, "default"])
-def test_save_load_checkpoint_correct_data_and_format(
-    tmpdir, device, accelerator, compile_mode, observation_spaces, encoder_cls
-):
-    # Initialize the ippo agent
-    ippo = IPPO(
-        observation_spaces=observation_spaces,
-        action_spaces=generate_multi_agent_discrete_spaces(1, 2),
-        agent_ids=["agent_0"],
-        torch_compiler=compile_mode,
-        device=device,
-        accelerator=accelerator,
-    )
-
-    # Save the checkpoint to a file
-    checkpoint_path = Path(tmpdir) / "checkpoint.pth"
-    ippo.save_checkpoint(checkpoint_path)
-
-    # Load the saved checkpoint file
-    checkpoint = torch.load(checkpoint_path, pickle_module=dill)
-
-    # Check if the loaded checkpoint has the correct keys
-    assert "actors_init_dict" in checkpoint["network_info"]["modules"]
-    assert "actors_state_dict" in checkpoint["network_info"]["modules"]
-    assert "critics_init_dict" in checkpoint["network_info"]["modules"]
-    assert "critics_state_dict" in checkpoint["network_info"]["modules"]
-    assert "actor_optimizers_state_dict" in checkpoint["network_info"]["optimizers"]
-    assert "critic_optimizers_state_dict" in checkpoint["network_info"]["optimizers"]
-    assert "batch_size" in checkpoint
-    assert "lr" in checkpoint
-    assert "learn_step" in checkpoint
-    assert "gamma" in checkpoint
-    assert "gae_lambda" in checkpoint
-    assert "mut" in checkpoint
-    assert "index" in checkpoint
-    assert "scores" in checkpoint
-    assert "fitness" in checkpoint
-    assert "steps" in checkpoint
-
-    # Load checkpoint
-    loaded_ippo = IPPO(
-        observation_spaces=observation_spaces,
-        action_spaces=generate_multi_agent_discrete_spaces(1, 2),
-        agent_ids=["agent_0"],
-=======
 @pytest.mark.parametrize("compile_mode", [None])
 @pytest.mark.parametrize("batch_size", [16])
 @pytest.mark.parametrize("agent_ids", [["agent_0", "agent_1", "other_agent_0"]])
@@ -832,32 +588,14 @@
         action_spaces=action_spaces,
         agent_ids=agent_ids,
         accelerator=accelerator,
->>>>>>> a136ceaf
         torch_compiler=compile_mode,
     )
 
-<<<<<<< HEAD
-    # Check if properties and weights are loaded correctly
-    if compile_mode is not None and accelerator is None:
-        assert all(isinstance(actor, OptimizedModule) for actor in loaded_ippo.actors)
-        assert all(
-            isinstance(critic, OptimizedModule) for critic in loaded_ippo.critics
-        )
-    else:
-        assert all(
-            isinstance(actor.encoder, encoder_cls) for actor in loaded_ippo.actors
-        )
-        assert all(
-            isinstance(critic.encoder, encoder_cls) for critic in loaded_ippo.critics
-        )
-    assert ippo.lr == 1e-4
-=======
     for shared_id in ippo.shared_agent_ids:
         actor = ippo.actors[shared_id]
         critic = ippo.critics[shared_id]
         actor.no_sync = no_sync.__get__(actor)
         critic.no_sync = no_sync.__get__(critic)
->>>>>>> a136ceaf
 
     actors = ippo.actors
     actors_pre_learn_sd = {
@@ -894,14 +632,6 @@
         assert_not_equal_state_dict(old_actor_state_dict, updated_actor.state_dict())
 
 
-<<<<<<< HEAD
-# TODO: This will be deprecated in the future
-@pytest.mark.parametrize(
-    "device", ["cpu", "cuda" if torch.cuda.is_available() else "cpu"]
-)
-@pytest.mark.parametrize("accelerator", [None, Accelerator()])
-=======
->>>>>>> a136ceaf
 @pytest.mark.parametrize("compile_mode", [None, "default"])
 @pytest.mark.parametrize("observation_spaces", ["ma_image_space", "ma_vector_space"])
 @pytest.mark.parametrize("agent_ids", [["agent_0", "agent_1", "other_agent_0"]])
@@ -942,39 +672,6 @@
         ippo.scores.append(0)
         loss = ippo.learn(experiences)
 
-<<<<<<< HEAD
-# The saved checkpoint file contains the correct data and format.
-@pytest.mark.parametrize(
-    "observation_spaces, encoder_cls",
-    [
-        (generate_multi_agent_box_spaces(3, (4,)), EvolvableMLP),
-        (generate_multi_agent_box_spaces(3, (3, 32, 32)), EvolvableCNN),
-        (
-            gen_multi_agent_dict_or_tuple_spaces(3, 2, 2, dict_space=True),
-            EvolvableMultiInput,
-        ),
-        (
-            gen_multi_agent_dict_or_tuple_spaces(3, 2, 2, dict_space=False),
-            EvolvableMultiInput,
-        ),
-    ],
-)
-@pytest.mark.parametrize(
-    "device", ["cpu", "cuda" if torch.cuda.is_available() else "cpu"]
-)
-@pytest.mark.parametrize("accelerator", [None, Accelerator()])
-@pytest.mark.parametrize("compile_mode", [None, "default"])
-def test_load_from_pretrained(
-    device, accelerator, tmpdir, compile_mode, observation_spaces, encoder_cls
-):
-    # Initialize the ippo agent
-    ippo = IPPO(
-        observation_spaces=observation_spaces,
-        action_spaces=generate_multi_agent_discrete_spaces(3, 2),
-        agent_ids=["agent_0", "agent_1", "other_agent_0"],
-        torch_compiler=compile_mode,
-        accelerator=accelerator,
-=======
     assert isinstance(loss, dict)
     for shared_id in ippo.shared_agent_ids:
         assert shared_id in loss
@@ -1016,47 +713,12 @@
         observation_spaces=observation_spaces,
         action_spaces=action_spaces,
         agent_ids=agent_ids,
->>>>>>> a136ceaf
         device=device,
         torch_compiler=compile_mode,
         batch_size=batch_size,
         lr=0.1,
     )
 
-<<<<<<< HEAD
-    # Save the checkpoint to a file
-    checkpoint_path = Path(tmpdir) / "checkpoint.pth"
-    ippo.save_checkpoint(checkpoint_path)
-
-    # Create new agent object
-    new_ippo = IPPO.load(checkpoint_path, device=device, accelerator=accelerator)
-
-    # Check if properties and weights are loaded correctly
-    assert new_ippo.observation_spaces == ippo.observation_spaces
-    assert new_ippo.action_spaces == ippo.action_spaces
-    assert new_ippo.one_hot == ippo.one_hot
-    assert new_ippo.n_agents == ippo.n_agents
-    assert new_ippo.agent_ids == ippo.agent_ids
-    assert new_ippo.lr == ippo.lr
-    for (
-        new_actor,
-        new_critic,
-        actor,
-        critic,
-    ) in zip(
-        new_ippo.actors,
-        new_ippo.critics,
-        ippo.actors,
-        ippo.critics,
-    ):
-
-        if compile_mode is not None and accelerator is None:
-            assert isinstance(new_actor, OptimizedModule)
-            assert isinstance(new_critic, OptimizedModule)
-        else:
-            assert isinstance(new_actor.encoder, encoder_cls)
-            assert isinstance(new_critic.encoder, encoder_cls)
-=======
     actors = ippo.actors
     actors_pre_learn_sd = {
         shared_id: copy.deepcopy(actor.state_dict())
@@ -1067,7 +729,6 @@
         shared_id: copy.deepcopy(critic.state_dict())
         for shared_id, critic in ippo.critics.items()
     }
->>>>>>> a136ceaf
 
     for _ in range(2):
         ippo.scores.append(0)
@@ -1085,336 +746,14 @@
         old_actor_state_dict = actors_pre_learn_sd[shared_id]
         assert_not_equal_state_dict(old_actor_state_dict, updated_actor.state_dict())
 
-<<<<<<< HEAD
-# TODO: This will be deprecated in the future
-@pytest.mark.parametrize(
-    "device", ["cpu", "cuda" if torch.cuda.is_available() else "cpu"]
-)
-@pytest.mark.parametrize(
-    "observation_spaces, action_spaces, arch, input_tensor, critic_input_tensor, compile_mode",
-    [
-        (
-            generate_multi_agent_box_spaces(3, (4,)),
-            generate_multi_agent_discrete_spaces(3, 2),
-            "mlp",
-            torch.randn(1, 4),
-            torch.randn(1, 4),
-            None,
-        ),
-        (
-            generate_multi_agent_box_spaces(3, (4, 210, 160), low=0, high=255),
-            generate_multi_agent_discrete_spaces(3, 2),
-            "cnn",
-            torch.randn(1, 4, 210, 160),
-            torch.randn(1, 4, 210, 160),
-            None,
-        ),
-        (
-            generate_multi_agent_box_spaces(3, (4,)),
-            generate_multi_agent_discrete_spaces(3, 2),
-            "mlp",
-            torch.randn(1, 4),
-            torch.randn(1, 4),
-            "default",
-        ),
-        (
-            generate_multi_agent_box_spaces(3, (4, 210, 160), low=0, high=255),
-            generate_multi_agent_discrete_spaces(3, 2),
-            "cnn",
-            torch.randn(1, 4, 210, 160),
-            torch.randn(1, 4, 210, 160),
-            "default",
-        ),
-    ],
-)
-# The saved checkpoint file contains the correct data and format.
-def test_load_from_pretrained_networks(
-    mlp_actor,
-    mlp_critic,
-    cnn_actor,
-    cnn_critic,
-    observation_spaces,
-    action_spaces,
-    arch,
-    input_tensor,
-    critic_input_tensor,
-    tmpdir,
-    compile_mode,
-    device,
-):
-    if arch == "mlp":
-        actor_network = mlp_actor
-        critic_network = mlp_critic
-    elif arch == "cnn":
-        actor_network = cnn_actor
-        critic_network = cnn_critic
-
-    actor_network = MakeEvolvable(actor_network, input_tensor)
-    critic_network = MakeEvolvable(
-        critic_network,
-        critic_input_tensor,
-    )
-
-    # Initialize the ippo agent
-    ippo = IPPO(
-        observation_spaces=observation_spaces,
-        action_spaces=action_spaces,
-        agent_ids=["agent_0", "agent_1", "other_agent_0"],
-        actor_networks=[actor_network, copy.deepcopy(actor_network)],
-        critic_networks=[critic_network, copy.deepcopy(critic_network)],
-        torch_compiler=compile_mode,
-    )
-
-    # Save the checkpoint to a file
-    checkpoint_path = Path(tmpdir) / "checkpoint.pth"
-    ippo.save_checkpoint(checkpoint_path)
-
-    # Create new agent object
-    new_ippo = IPPO.load(checkpoint_path, device=device)
-
-    # Check if properties and weights are loaded correctly
-    assert new_ippo.observation_spaces == ippo.observation_spaces
-    assert new_ippo.action_spaces == ippo.action_spaces
-    assert new_ippo.one_hot == ippo.one_hot
-    assert new_ippo.n_agents == ippo.n_agents
-    assert new_ippo.agent_ids == ippo.agent_ids
-    assert new_ippo.lr == ippo.lr
-    for (
-        new_actor,
-        new_critic,
-        actor,
-        critic,
-    ) in zip(
-        new_ippo.actors,
-        new_ippo.critics,
-        ippo.actors,
-        ippo.critics,
-    ):
-        assert isinstance(new_actor, nn.Module)
-        assert isinstance(new_critic, nn.Module)
-        assert str(new_actor.to("cpu").state_dict()) == str(actor.state_dict())
-        assert str(new_critic.to("cpu").state_dict()) == str(critic.state_dict())
-
-    assert new_ippo.batch_size == ippo.batch_size
-    assert new_ippo.learn_step == ippo.learn_step
-    assert new_ippo.gamma == ippo.gamma
-    assert new_ippo.gae_lambda == ippo.gae_lambda
-    assert new_ippo.mut == ippo.mut
-    assert new_ippo.index == ippo.index
-    assert new_ippo.scores == ippo.scores
-    assert new_ippo.fitness == ippo.fitness
-    assert new_ippo.steps == ippo.steps
-
-
-@pytest.mark.parametrize("batch_size", [64])
-@pytest.mark.parametrize("agent_ids", [["agent_0", "agent_1", "other_agent_0"]])
-@pytest.mark.parametrize("compile_mode", [None, "default"])
-@pytest.mark.parametrize("action_spaces", [generate_multi_agent_discrete_spaces(3, 2)])
-@pytest.mark.parametrize(
-    "observation_spaces",
-    [
-        generate_multi_agent_box_spaces(3, (6,)),
-    ],
-)
-def test_ippo_learns_from_experiences_distributed(
-    observation_spaces,
-    accelerated_experiences,
-    batch_size,
-    action_spaces,
-    agent_ids,
-    compile_mode,
-):
-    accelerator = Accelerator(device_placement=False)
-    ippo = IPPO(
-        observation_spaces,
-        action_spaces,
-        agent_ids=agent_ids,
-        accelerator=accelerator,
-        torch_compiler=compile_mode,
-    )
-
-    for actor, critic in zip(ippo.actors, ippo.critics):
-        actor.no_sync = no_sync.__get__(actor)
-        critic.no_sync = no_sync.__get__(critic)
-
-    actors = ippo.actors
-    actors_pre_learn_sd = [
-        str(copy.deepcopy(actor.state_dict())) for actor in ippo.actors
-    ]
-    critics = ippo.critics
-    critics_pre_learn_sd = [
-        str(copy.deepcopy(critic.state_dict())) for critic in ippo.critics
-    ]
-
-    for _ in range(3):
-        ippo.scores.append(0)
-        loss = ippo.learn(accelerated_experiences)
-
-    assert isinstance(loss, dict)
-    for agent_id in ippo.shared_agent_ids:
-        assert agent_id in loss
-
-    for old_actor, updated_actor in zip(actors, ippo.actors):
-        assert old_actor == updated_actor
-
-    for old_actor_state_dict, updated_actor in zip(actors_pre_learn_sd, ippo.actors):
-        assert old_actor_state_dict != str(updated_actor.state_dict())
-
-    for old_critic, updated_critic in zip(critics, ippo.critics):
-=======
         old_critic = critics[shared_id]
         updated_critic = ippo.critics[shared_id]
->>>>>>> a136ceaf
         assert old_critic == updated_critic
 
         old_critic_state_dict = critics_pre_learn_sd[shared_id]
         assert_not_equal_state_dict(old_critic_state_dict, updated_critic.state_dict())
 
 
-<<<<<<< HEAD
-@pytest.mark.parametrize("compile_mode", [None, "default"])
-@pytest.mark.parametrize("agent_ids", [["agent_0", "agent_1", "other_agent_0"]])
-@pytest.mark.parametrize("batch_size", [64])
-@pytest.mark.parametrize("action_spaces", [generate_multi_agent_discrete_spaces(3, 2)])
-@pytest.mark.parametrize(
-    "observation_spaces",
-    [
-        generate_multi_agent_box_spaces(3, (3, 32, 32)),
-        generate_multi_agent_box_spaces(3, (6,)),
-    ],
-)
-def test_ippo_learns_from_experiences(
-    observation_spaces,
-    experiences,
-    batch_size,
-    action_spaces,
-    agent_ids,
-    device,
-    compile_mode,
-):
-    ippo = IPPO(
-        observation_spaces,
-        action_spaces,
-        agent_ids=agent_ids,
-        device=device,
-        torch_compiler=compile_mode,
-    )
-
-    actors = ippo.actors
-    actors_pre_learn_sd = [copy.deepcopy(actor.state_dict()) for actor in ippo.actors]
-    critics = ippo.critics
-    critics_pre_learn_sd = [
-        str(copy.deepcopy(critic.state_dict())) for critic in ippo.critics
-    ]
-
-    for _ in range(4):
-        ippo.scores.append(0)
-        loss = ippo.learn(experiences)
-
-    assert isinstance(loss, dict)
-    for agent_id in ippo.shared_agent_ids:
-        assert agent_id in loss
-
-    for old_actor, updated_actor in zip(actors, ippo.actors):
-        assert old_actor == updated_actor
-
-    for old_actor_state_dict, updated_actor in zip(actors_pre_learn_sd, ippo.actors):
-        assert old_actor_state_dict != str(updated_actor.state_dict())
-
-    for old_critic, updated_critic in zip(critics, ippo.critics):
-        assert old_critic == updated_critic
-
-    for old_critic_state_dict, updated_critic in zip(
-        critics_pre_learn_sd, ippo.critics
-    ):
-        assert old_critic_state_dict != str(updated_critic.state_dict())
-
-
-@pytest.mark.parametrize("agent_ids", [["agent_0", "agent_1", "other_agent_0"]])
-@pytest.mark.parametrize("batch_size", [32])
-@pytest.mark.parametrize("compile_mode", [None, "default"])
-@pytest.mark.parametrize("vect_dim", [1, 8])
-@pytest.mark.parametrize(
-    "action_spaces",
-    [
-        generate_multi_agent_discrete_spaces(3, 2),
-        generate_multi_agent_box_spaces(3, (6,)),
-    ],
-)
-@pytest.mark.parametrize(
-    "observation_spaces",
-    [
-        generate_multi_agent_box_spaces(3, (3, 32, 32)),  # cnn
-        generate_multi_agent_box_spaces(3, (6,)),  # mlp
-    ],
-)
-def test_ippo_learns_from_vectorized_experiences(
-    observation_spaces,
-    vectorized_experiences,
-    batch_size,
-    action_spaces,
-    agent_ids,
-    device,
-    compile_mode,
-):
-    agent_ids = ["agent_0", "agent_1", "other_agent_0"]
-    ippo = IPPO(
-        observation_spaces,
-        action_spaces,
-        agent_ids=agent_ids,
-        device=device,
-        torch_compiler=compile_mode,
-        batch_size=batch_size,
-        lr=0.1,
-    )
-
-    actors = ippo.actors
-    actors_pre_learn_sd = [
-        str(copy.deepcopy(actor.state_dict())) for actor in ippo.actors
-    ]
-    critics = ippo.critics
-    critics_pre_learn_sd = [
-        copy.deepcopy(critic.state_dict()) for critic in ippo.critics
-    ]
-
-    for _ in range(4):
-        ippo.scores.append(0)
-        loss = ippo.learn(vectorized_experiences)
-
-    assert isinstance(loss, dict)
-    for agent_id in ippo.shared_agent_ids:
-        assert agent_id in loss
-
-    for old_actor, updated_actor in zip(actors, ippo.actors):
-        assert old_actor == updated_actor
-
-    for old_actor_state_dict, updated_actor in zip(actors_pre_learn_sd, ippo.actors):
-        assert old_actor_state_dict != str(updated_actor.state_dict())
-
-    for old_critic, updated_critic in zip(critics, ippo.critics):
-        assert old_critic == updated_critic
-
-    for old_critic_state_dict, updated_critic in zip(
-        critics_pre_learn_sd, ippo.critics
-    ):
-        assert old_critic_state_dict != str(updated_critic.state_dict())
-
-
-@pytest.mark.parametrize(
-    "observation_spaces, batch_size, vect_dim, action_spaces, agent_ids, compile_mode",
-    [
-        (
-            generate_multi_agent_box_spaces(3, (3,)),
-            4,
-            3,
-            generate_multi_agent_box_spaces(3, (3,)),
-            ["agent_0", "agent_1", "other_agent_0"],
-            None,
-        ),
-    ],
-)
-=======
->>>>>>> a136ceaf
 def test_ippo_learns_from_hardcoded_vectorized_experiences_mlp(
     ma_vector_space,
     device,
@@ -1517,15 +856,8 @@
         updated_critic = ippo.critics[shared_id]
         assert old_critic == updated_critic
 
-<<<<<<< HEAD
-    for old_critic_state_dict, updated_critic in zip(
-        critics_pre_learn_sd, ippo.critics
-    ):
-        assert old_critic_state_dict != str(updated_critic.state_dict())
-=======
         old_critic_state_dict = critics_pre_learn_sd[shared_id]
         assert_not_equal_state_dict(old_critic_state_dict, updated_critic.state_dict())
->>>>>>> a136ceaf
 
 
 def no_sync(self):
@@ -1542,18 +874,6 @@
 @pytest.mark.parametrize(
     "action_spaces",
     [
-<<<<<<< HEAD
-        generate_multi_agent_discrete_spaces(3, 2),
-        generate_multi_agent_box_spaces(3, (2,)),
-    ],
-)
-@pytest.mark.parametrize("compile_mode", [None, "default"])
-@pytest.mark.parametrize(
-    "observation_spaces", [generate_multi_agent_box_spaces(3, (6,))]
-)
-def test_ippo_get_action_agent_masking(
-    observation_spaces, action_spaces, device, compile_mode
-=======
         "ma_discrete_space",
         "ma_vector_space",
     ],
@@ -1561,7 +881,6 @@
 @pytest.mark.parametrize("compile_mode", [None])
 def test_ippo_get_action_agent_masking(
     ma_vector_space, action_spaces, device, compile_mode, request
->>>>>>> a136ceaf
 ):
     agent_ids = ["agent_0", "agent_1", "other_agent_0"]
     state = {agent: np.random.randn(*ma_vector_space[0].shape) for agent in agent_ids}
@@ -1614,14 +933,6 @@
 @pytest.mark.parametrize(
     "action_spaces",
     [
-<<<<<<< HEAD
-        generate_multi_agent_discrete_spaces(3, 2),
-        generate_multi_agent_box_spaces(3, (2,), low=-1, high=1),
-        [spaces.MultiBinary(2) for _ in range(3)],
-        generate_multi_agent_multidiscrete_spaces(3, 2),
-    ],
-)
-=======
         "ma_discrete_space",
         "ma_vector_space",
         "ma_multidiscrete_space",
@@ -1629,7 +940,6 @@
     ],
 )
 @pytest.mark.parametrize("action_batch_size", [None, 16])
->>>>>>> a136ceaf
 @pytest.mark.parametrize("compile_mode", [None, "default"])
 @pytest.mark.parametrize("accelerator", [None, Accelerator()])
 def test_ippo_get_action(
@@ -1687,28 +997,13 @@
 @pytest.mark.parametrize(
     "observation_spaces",
     [
-<<<<<<< HEAD
-        generate_multi_agent_box_spaces(3, (6,)),
-        generate_multi_agent_box_spaces(3, (3, 32, 32), low=0, high=255),
-=======
         "ma_vector_space",
         "ma_image_space",
->>>>>>> a136ceaf
     ],
 )
 @pytest.mark.parametrize(
     "action_spaces",
     [
-<<<<<<< HEAD
-        generate_multi_agent_box_spaces(3, (2,), low=-1, high=1),
-        generate_multi_agent_discrete_spaces(3, 2),
-    ],
-)
-@pytest.mark.parametrize("training", [1, 0])
-@pytest.mark.parametrize("compile_mode", [None])
-def test_ippo_get_action_vectorized(
-    training, observation_spaces, action_spaces, device, compile_mode
-=======
         "ma_vector_space",
         "ma_discrete_space",
     ],
@@ -1716,7 +1011,6 @@
 @pytest.mark.parametrize("compile_mode", [None])
 def test_ippo_get_action_vectorized(
     observation_spaces, action_spaces, device, compile_mode, request
->>>>>>> a136ceaf
 ):
     agent_ids = ["agent_0", "agent_1", "other_agent_0"]
     vect_dim = 2
@@ -1759,16 +1053,10 @@
         assert agent_id in state_values
 
 
-<<<<<<< HEAD
-def test_ippo_get_action_action_masking_exception(device):
-=======
 def test_ippo_get_action_action_masking_exception(
     ma_vector_space, ma_discrete_space, device
 ):
->>>>>>> a136ceaf
     agent_ids = ["agent_0", "agent_1", "other_agent_0"]
-    observation_spaces = generate_multi_agent_box_spaces(3, (6,))
-    action_spaces = generate_multi_agent_discrete_spaces(3, 4)
     state = {
         agent: {
             "observation": np.random.randn(*ma_vector_space[idx].shape),
@@ -1786,14 +1074,8 @@
         actions, log_probs, dist_entropy, state_values = ippo.get_action(obs=state)
 
 
-<<<<<<< HEAD
-def test_ippo_get_action_action_masking(device):
-=======
 def test_ippo_get_action_action_masking(ma_vector_space, ma_discrete_space, device):
->>>>>>> a136ceaf
     agent_ids = ["agent_0", "agent_1", "other_agent_0"]
-    observation_spaces = generate_multi_agent_box_spaces(3, (6,))
-    action_spaces = generate_multi_agent_discrete_spaces(3, 4)
     state = {
         agent: np.random.randn(*ma_vector_space[idx].shape).astype(np.float32)
         for idx, agent in enumerate(agent_ids)
@@ -1805,13 +1087,8 @@
         for agent in agent_ids
     }
     ippo = IPPO(
-<<<<<<< HEAD
-        observation_spaces,
-        action_spaces,
-=======
         observation_spaces=ma_vector_space,
         action_spaces=ma_discrete_space,
->>>>>>> a136ceaf
         agent_ids=agent_ids,
         device=device,
     )
@@ -1849,26 +1126,17 @@
 
 
 @pytest.mark.parametrize("mode", (1, True, "max-autotune-no-cudagraphs"))
-<<<<<<< HEAD
-def test_ippo_init_torch_compiler_error(mode):
-=======
 def test_ippo_init_torch_compiler_error(
     mode, ma_vector_space, ma_discrete_space, device
 ):
->>>>>>> a136ceaf
     err_string = (
         "Choose between torch compiler modes: "
         "default, reduce-overhead, max-autotune or None"
     )
     with pytest.raises(AssertionError, match=err_string):
         IPPO(
-<<<<<<< HEAD
-            observation_spaces=generate_multi_agent_box_spaces(3, (1,)),
-            action_spaces=generate_multi_agent_discrete_spaces(3, 1),
-=======
             observation_spaces=ma_vector_space,
             action_spaces=ma_discrete_space,
->>>>>>> a136ceaf
             agent_ids=["agent_0", "agent_1", "other_agent_0"],
             device="cuda" if torch.cuda.is_available() else "cpu",
             torch_compiler=mode,
@@ -1878,16 +1146,6 @@
 @pytest.mark.parametrize(
     "observation_spaces",
     [
-<<<<<<< HEAD
-        generate_multi_agent_box_spaces(3, (4,)),
-        generate_multi_agent_box_spaces(3, (3, 32, 32), low=0, high=255),
-    ],
-)
-@pytest.mark.parametrize("accelerator_flag", [False, True])
-@pytest.mark.parametrize("compile_mode", [None, "default"])
-def test_initialize_ippo_with_net_config(
-    accelerator_flag, observation_spaces, device, compile_mode
-=======
         "ma_vector_space",
         "ma_image_space",
     ],
@@ -1901,7 +1159,6 @@
     device,
     compile_mode,
     request,
->>>>>>> a136ceaf
 ):
     observation_spaces = request.getfixturevalue(observation_spaces)
     agent_ids = ["agent_0", "agent_1", "other_agent_0"]
@@ -1914,11 +1171,7 @@
     }
     ippo = IPPO(
         observation_spaces=observation_spaces,
-<<<<<<< HEAD
-        action_spaces=action_spaces,
-=======
         action_spaces=ma_discrete_space,
->>>>>>> a136ceaf
         agent_ids=agent_ids,
         net_config=net_config,
         accelerator=accelerator,
@@ -1947,50 +1200,28 @@
         if compile_mode is not None and accelerator is None
         else ValueNetwork
     )
-<<<<<<< HEAD
-    assert all(isinstance(actor, expected_actor_cls) for actor in ippo.actors)
-    assert all(isinstance(critic, expected_critic_cls) for critic in ippo.critics)
-=======
     assert all(isinstance(actor, expected_actor_cls) for actor in ippo.actors.values())
     assert all(
         isinstance(critic, expected_critic_cls) for critic in ippo.critics.values()
     )
->>>>>>> a136ceaf
 
     expected_opt_cls = optim.Adam if accelerator is None else AcceleratedOptimizer
     assert all(
         isinstance(actor_optimizer, expected_opt_cls)
-<<<<<<< HEAD
-        for actor_optimizer in ippo.actor_optimizers
-    )
-    assert all(
-        isinstance(critic_optimizer, expected_opt_cls)
-        for critic_optimizer in ippo.critic_optimizers
-=======
         for actor_optimizer in ippo.actor_optimizers.values()
     )
     assert all(
         isinstance(critic_optimizer, expected_opt_cls)
         for critic_optimizer in ippo.critic_optimizers.values()
->>>>>>> a136ceaf
     )
     assert isinstance(ippo.criterion, nn.MSELoss)
 
 
 # TODO: This will be deprecated in the future
-<<<<<<< HEAD
-@pytest.mark.parametrize(
-    "observation_spaces", [generate_multi_agent_box_spaces(3, (6,))]
-)
-@pytest.mark.parametrize("action_spaces", [generate_multi_agent_discrete_spaces(3, 2)])
-@pytest.mark.parametrize("accelerator_flag", [False, True])
-@pytest.mark.parametrize("compile_mode", [None, "default"])
-=======
 @pytest.mark.parametrize("accelerator_flag", [False, True])
 @pytest.mark.parametrize("compile_mode", [None])
 @pytest.mark.parametrize("observation_spaces", ["ma_vector_space"])
 @pytest.mark.parametrize("action_spaces", ["ma_discrete_space"])
->>>>>>> a136ceaf
 def test_initialize_ippo_with_mlp_networks(
     mlp_actor,
     mlp_critic,
@@ -2001,17 +1232,6 @@
     compile_mode,
     request,
 ):
-<<<<<<< HEAD
-    accelerator = Accelerator() if accelerator_flag else None
-    evo_actors = [
-        MakeEvolvable(network=mlp_actor, input_tensor=torch.randn(1, 6), device=device)
-        for _ in range(2)
-    ]
-    evo_critics = [
-        MakeEvolvable(network=mlp_critic, input_tensor=torch.randn(1, 6), device=device)
-        for _ in range(2)
-    ]
-=======
     observation_spaces = request.getfixturevalue(observation_spaces)
     action_spaces = request.getfixturevalue(action_spaces)
     accelerator = Accelerator() if accelerator_flag else None
@@ -2036,7 +1256,6 @@
         }
     )
     agent_ids = ["agent_0", "agent_1", "other_agent_0"]
->>>>>>> a136ceaf
     ippo = IPPO(
         observation_spaces=observation_spaces,
         action_spaces=action_spaces,
@@ -2086,25 +1305,15 @@
     assert isinstance(ippo.criterion, nn.MSELoss)
 
 
-<<<<<<< HEAD
-@pytest.mark.parametrize(
-    "observation_spaces", [generate_multi_agent_box_spaces(3, (6,))]
-)
-@pytest.mark.parametrize("action_spaces", [generate_multi_agent_discrete_spaces(3, 2)])
-=======
 @pytest.mark.parametrize("observation_spaces", ["ma_vector_space"])
 @pytest.mark.parametrize("action_spaces", ["ma_discrete_space"])
->>>>>>> a136ceaf
 def test_initialize_ippo_with_mlp_networks_gumbel_softmax(
     mlp_actor,
     mlp_critic,
     observation_spaces,
     action_spaces,
     device,
-<<<<<<< HEAD
-=======
     request,
->>>>>>> a136ceaf
 ):
     observation_spaces = request.getfixturevalue(observation_spaces)
     action_spaces = request.getfixturevalue(action_spaces)
@@ -2138,14 +1347,6 @@
 
 
 # TODO: This will be deprecated in the future
-<<<<<<< HEAD
-@pytest.mark.parametrize(
-    "observation_spaces",
-    [generate_multi_agent_box_spaces(3, (4, 210, 160), low=0, high=255)],
-)
-@pytest.mark.parametrize("action_spaces", [generate_multi_agent_discrete_spaces(3, 2)])
-=======
->>>>>>> a136ceaf
 @pytest.mark.parametrize("accelerator_flag", [False, True])
 @pytest.mark.parametrize("compile_mode", [None, "default"])
 def test_initialize_ippo_with_cnn_networks(
@@ -2242,23 +1443,13 @@
 @pytest.mark.parametrize(
     "observation_spaces, net",
     [
-<<<<<<< HEAD
-        (generate_multi_agent_box_spaces(3, (4, 210, 160), low=0, high=255), "cnn"),
-        (generate_multi_agent_box_spaces(3, (4,)), "mlp"),
-=======
         ("ma_image_space", "cnn"),
         ("ma_vector_space", "mlp"),
->>>>>>> a136ceaf
     ],
 )
 @pytest.mark.parametrize("accelerator", [None, Accelerator()])
 @pytest.mark.parametrize("compile_mode", [None, "default"])
 def test_initialize_ippo_with_evo_networks(
-<<<<<<< HEAD
-    observation_spaces, net, device, compile_mode, accelerator
-):
-    action_spaces = generate_multi_agent_discrete_spaces(3, 2)
-=======
     observation_spaces,
     ma_discrete_space,
     net,
@@ -2268,7 +1459,6 @@
     request,
 ):
     observation_spaces = request.getfixturevalue(observation_spaces)
->>>>>>> a136ceaf
     net_config = get_default_encoder_config(observation_spaces[0])
 
     head_config = {
@@ -2333,32 +1523,19 @@
         if compile_mode is not None and accelerator is None
         else ValueNetwork
     )
-<<<<<<< HEAD
-    assert all(isinstance(actor, expected_actor_cls) for actor in ippo.actors)
-    assert all(isinstance(critic, expected_critic_cls) for critic in ippo.critics)
-=======
     assert all(isinstance(actor, expected_actor_cls) for actor in ippo.actors.values())
     assert all(
         isinstance(critic, expected_critic_cls) for critic in ippo.critics.values()
     )
->>>>>>> a136ceaf
 
     expected_opt_cls = optim.Adam if accelerator is None else AcceleratedOptimizer
     assert all(
         isinstance(actor_optimizer, expected_opt_cls)
-<<<<<<< HEAD
-        for actor_optimizer in ippo.actor_optimizers
-    )
-    assert all(
-        isinstance(critic_optimizer, expected_opt_cls)
-        for critic_optimizer in ippo.critic_optimizers
-=======
         for actor_optimizer in ippo.actor_optimizers.values()
     )
     assert all(
         isinstance(critic_optimizer, expected_opt_cls)
         for critic_optimizer in ippo.critic_optimizers.values()
->>>>>>> a136ceaf
     )
 
     assert ippo.observation_spaces == observation_spaces
@@ -2372,16 +1549,10 @@
 
 
 @pytest.mark.parametrize("compile_mode", [None, "default"])
-<<<<<<< HEAD
-def test_initialize_ippo_with_incorrect_evo_networks(compile_mode):
-    observation_spaces = generate_multi_agent_box_spaces(3, (4,))
-    action_spaces = generate_multi_agent_discrete_spaces(3, 2)
-=======
 def test_initialize_ippo_with_incorrect_evo_networks(
     compile_mode, ma_vector_space, ma_discrete_space
 ):
     agent_ids = ["agent_0", "agent_1", "other_agent_0"]
->>>>>>> a136ceaf
     evo_actors = []
     evo_critics = []
 
@@ -2430,16 +1601,8 @@
         assert ippo
 
 
-<<<<<<< HEAD
-@pytest.mark.parametrize(
-    "observation_spaces", [generate_multi_agent_box_spaces(3, (6,))]
-)
-@pytest.mark.parametrize("action_spaces", [generate_multi_agent_discrete_spaces(3, 2)])
-@pytest.mark.parametrize("compile_mode", [None, "default"])
-=======
 @pytest.mark.parametrize("observation_spaces", ["ma_vector_space"])
 @pytest.mark.parametrize("action_spaces", ["ma_discrete_space"])
->>>>>>> a136ceaf
 def test_ippo_init_warning(
     mlp_actor, observation_spaces, action_spaces, device, request
 ):
@@ -2460,21 +1623,11 @@
         )
 
 
-<<<<<<< HEAD
-def test_homogeneous_outputs_functions():
-    """Test that the assemble_homogeneous_outputs and disassemble_homogeneous_outputs
-    functions work as expected and are inverses of each other."""
-
-    # Initialize agent with homogeneous agents
-    observation_spaces = generate_multi_agent_box_spaces(3, (6,))
-    action_spaces = generate_multi_agent_discrete_spaces(3, 2)
-=======
 def test_grouped_outputs_functions(ma_vector_space, ma_discrete_space):
     """Test that the assemble_grouped_outputs and disassemble_grouped_outputs
     functions work as expected and are inverses of each other."""
 
     # Initialize agent with grouped agents
->>>>>>> a136ceaf
     compile_mode = None
     agent_ids = ["agent_0", "agent_1", "other_agent_0"]
     agent = IPPO(
@@ -2511,15 +1664,9 @@
     assert grouped_outputs["agent"].shape == (2 * vect_dim, output_dim)
     assert grouped_outputs["other_agent"].shape == (1 * vect_dim, output_dim)
 
-<<<<<<< HEAD
-    # Test disassemble_homogeneous_outputs
-    disassembled_outputs = agent.disassemble_homogeneous_outputs(
-        homo_outputs, vect_dim, agent.homogeneous_agents
-=======
     # Test disassemble_grouped_outputs
     disassembled_outputs = agent.disassemble_grouped_outputs(
         grouped_outputs, vect_dim, agent.grouped_agents
->>>>>>> a136ceaf
     )
 
     # Check that the disassembled outputs have the correct keys
@@ -2540,13 +1687,7 @@
 
 
 @pytest.mark.parametrize("compile_mode", [None, "default"])
-<<<<<<< HEAD
-def test_get_action_distributed(compile_mode):
-    observation_spaces = generate_multi_agent_box_spaces(3, (6,))
-    action_spaces = generate_multi_agent_discrete_spaces(3, 2)
-=======
 def test_get_action_distributed(compile_mode, ma_vector_space, ma_discrete_space):
->>>>>>> a136ceaf
     accelerator = Accelerator()
     agent_ids = ["agent_0", "agent_1", "other_agent_0"]
     state = {
@@ -2590,142 +1731,4 @@
         assert agent_id in actions
         assert agent_id in log_probs
         assert agent_id in dist_entropy
-        assert agent_id in state_values
-
-
-@pytest.mark.parametrize("compile_mode", [None, "default"])
-@pytest.mark.parametrize("num_envs", [1, 2])
-def test_ippo_custom_training_with_async_env(device, compile_mode, num_envs):
-    # Create async environment with agents that return observations asynchronously
-    observation_spaces = generate_multi_agent_box_spaces(3, (6,))
-    action_spaces = generate_multi_agent_discrete_spaces(3, 2)
-    vectorized = num_envs > 1
-    if vectorized:
-        env = make_multi_agent_vect_envs(
-            DummyMultiEnvAsync,
-            num_envs=num_envs,
-            **dict(observation_spaces=observation_spaces, action_spaces=action_spaces),
-        )
-    else:
-        env = DummyMultiEnvAsync(observation_spaces, action_spaces)
-
-    agent_ids = ["agent_0", "agent_1", "other_agent_0"]
-
-    # Initialize IPPO agent
-    agent = IPPO(
-        observation_spaces=observation_spaces,
-        action_spaces=action_spaces,
-        agent_ids=agent_ids,
-        device=device,
-        batch_size=64,
-        lr=0.001,
-        gamma=0.99,
-        gae_lambda=0.95,
-        clip_coef=0.2,
-        ent_coef=0.01,
-        vf_coef=0.5,
-        torch_compiler=compile_mode,
-    )
-
-    # Custom training loop for multiple iterations
-    for iteration in range(5):
-        # Reset environment
-        observations, infos = env.reset()
-
-        states = {agent_id: [] for agent_id in agent_ids}
-        actions = {agent_id: [] for agent_id in agent_ids}
-        log_probs = {agent_id: [] for agent_id in agent_ids}
-        rewards = {agent_id: [] for agent_id in agent_ids}
-        dones = {agent_id: [] for agent_id in agent_ids}
-        values = {agent_id: [] for agent_id in agent_ids}
-
-        done = {
-            agent_id: np.zeros((num_envs,), dtype=np.int8) for agent_id in agent_ids
-        }
-
-        # Collect experiences for multiple steps
-        max_steps = 105
-        for step in range(max_steps):
-            inactive, observations = agent.extract_inactive_agents(observations)
-
-            # Get actions for current active agents
-            action_dict, logprob_dict, _, value_dict = agent.get_action(
-                observations, infos
-            )
-
-            # Verify actions are only for active agents
-            assert all(agent_id in observations for agent_id in action_dict)
-
-            # Step the environment
-            next_observations, reward_dict, terminated, truncated, next_infos = (
-                env.step(action_dict)
-            )
-
-            # Store experiences for active agents
-            for agent_id in observations:
-                states[agent_id].append(observations[agent_id])
-                actions[agent_id].append(action_dict[agent_id])
-                log_probs[agent_id].append(logprob_dict[agent_id])
-                values[agent_id].append(value_dict[agent_id])
-                dones[agent_id].append(done[agent_id])
-                rewards[agent_id].append(reward_dict[agent_id])
-
-            next_dones = {}
-            for agent_id in terminated:
-                term = terminated[agent_id]
-                trunc = truncated[agent_id]
-
-                # Process asynchronous dones
-                if vectorized:
-                    mask = ~(np.isnan(term) | np.isnan(trunc))
-                    result = np.full_like(mask, np.nan, dtype=float)
-                    result[mask] = np.logical_or(term[mask], trunc[mask])
-
-                    next_dones[agent_id] = result
-                else:
-                    next_dones[agent_id] = np.array(
-                        [np.logical_or(term, trunc)]
-                    ).astype(np.int8)
-
-            # Update for next step
-            observations = next_observations
-            done = next_dones
-            infos = next_infos
-
-            # Break if all agents report done
-            for idx, agent_dones in enumerate(zip(*next_dones.values())):
-                if all(agent_dones):
-                    if not vectorized:
-                        observations, info = env.reset()
-
-                    done = {
-                        agent_id: np.zeros(num_envs) for agent_id in agent.agent_ids
-                    }
-
-        # Skip learning if no experiences collected
-        if not any(states.values()):
-            continue
-
-        # Create experience tuple for learning
-        experiences = (
-            states,
-            actions,
-            log_probs,
-            rewards,
-            dones,
-            values,
-            next_observations,  # next_states
-            next_dones,
-        )
-
-        # Train on collected experiences if we have any
-        if any(len(states[agent_id]) > 0 for agent_id in states):
-            loss_info = agent.learn(experiences)
-
-            # Verify that learning worked for at least one agent
-            assert any(agent_id in loss_info for agent_id in agent.shared_agent_ids)
-
-    # Final test: verify agent can handle completely different set of active agents
-    test_observations, test_infos = env.reset()
-    test_actions, _, _, _ = agent.get_action(test_observations, test_infos)
-    assert all(agent_id in test_observations for agent_id in test_actions)+        assert agent_id in state_values