--- conflicted
+++ resolved
@@ -521,15 +521,9 @@
     assert clone_agent.mut == ddpg.mut
     assert clone_agent.device == ddpg.device
     assert clone_agent.accelerator == ddpg.accelerator
-<<<<<<< HEAD
-    assert str(clone_agent.actor.state_dict()) == str(ddpg.actor.state_dict())
-    assert str(clone_agent.actor_target.state_dict()) == str(
-        ddpg.actor_target.state_dict()
-=======
     assert_state_dicts_equal(clone_agent.actor.state_dict(), ddpg.actor.state_dict())
     assert_state_dicts_equal(
         clone_agent.actor_target.state_dict(), ddpg.actor_target.state_dict()
->>>>>>> a136ceaf
     )
     assert_state_dicts_equal(clone_agent.critic.state_dict(), ddpg.critic.state_dict())
     assert_state_dicts_equal(
