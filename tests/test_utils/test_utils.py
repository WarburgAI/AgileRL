import os
from unittest.mock import MagicMock, Mock, patch

import gymnasium as gym
import numpy as np
import pytest
import torch
<<<<<<< HEAD
from accelerate import Accelerator
=======
from accelerate import Accelerator, DeepSpeedPlugin
>>>>>>> a136ceaf
from gymnasium import spaces
from pettingzoo.mpe import simple_speaker_listener_v4

from agilerl.algorithms import (
    CQN,
    DDPG,
    DQN,
    GRPO,
    IPPO,
    MADDPG,
    MATD3,
    PPO,
    TD3,
    RainbowDQN,
)
from agilerl.algorithms.core import EvolvableAlgorithm, LLMAlgorithm
from agilerl.hpo.mutation import Mutations
from agilerl.hpo.tournament import TournamentSelection
from agilerl.utils.utils import (
    aggregate_metrics_across_gpus,
    calculate_vectorized_scores,
    consolidate_mutations,
    create_population,
    gather_tensor,
    make_multi_agent_vect_envs,
    make_skill_vect_envs,
    make_vect_envs,
    plot_population_score,
    print_hyperparams,
    save_llm_checkpoint,
    tournament_selection_and_mutation,
)
from agilerl.wrappers.learning import Skill

# Shared HP dict that can be used by any algorithm
SHARED_INIT_HP = {
    "POPULATION_SIZE": 4,
    "DOUBLE": True,
    "BATCH_SIZE": 128,
    "CUDAGRAPHS": False,
    "LR": 1e-3,
    "LR_ACTOR": 1e-4,
    "LR_CRITIC": 1e-3,
    "GAMMA": 0.99,
    "LEARN_STEP": 1,
    "TAU": 1e-3,
    "BETA": 0.4,
    "PRIOR_EPS": 0.000001,
    "NUM_ATOMS": 51,
    "V_MIN": 0,
    "V_MAX": 200,
    "N_STEP": 3,
    "POLICY_FREQ": 10,
    "GAE_LAMBDA": 0.95,
    "ACTION_STD_INIT": 0.6,
    "CLIP_COEF": 0.2,
    "ENT_COEF": 0.01,
    "VF_COEF": 0.5,
    "MAX_GRAD_NORM": 0.5,
    "TARGET_KL": None,
    "UPDATE_EPOCHS": 4,
    "AGENT_IDS": ["agent1", "agent2"],
    "LAMBDA": 1.0,
    "REG": 0.000625,
    "CHANNELS_LAST": False,
    "O_U_NOISE": True,
    "EXPL_NOISE": 0.1,
    "MEAN_NOISE": 0.0,
    "THETA": 0.15,
    "DT": 0.01,
}


# Returns an AsyncVectorEnv object when given a valid environment name and number of environments
def test_returns_asyncvectorenv_object():
    num_envs = 3
    env = make_vect_envs("CartPole-v1", num_envs=num_envs)
    assert isinstance(env, gym.vector.AsyncVectorEnv)
    assert env.num_envs == num_envs


# Returns an AsyncVectorEnv object when given a valid environment name and number of environments
def test_returns_asyncvectorenv_object_multiagent():
    num_envs = 3
    env = simple_speaker_listener_v4.parallel_env
    env_kwargs = {"continuous_actions": False}
    env = make_multi_agent_vect_envs(env, num_envs=num_envs, **env_kwargs)
    env.close()
    assert env.num_envs == num_envs


# Returns an AsyncVectorEnv object when given a valid environment name and number of environments
def test_returns_asyncvectorenv_object_skill():
    num_envs = 3
    skill = Skill
    env = make_skill_vect_envs("CartPole-v1", skill=skill, num_envs=num_envs)
    assert isinstance(env, gym.vector.AsyncVectorEnv)
    assert env.num_envs == num_envs


# Can create a population of agent for each single agent algorithm
def test_create_initial_population_single_agent():
    observation_space = spaces.Box(0, 1, shape=(4,))
    continuous_action_space = spaces.Box(0, 1, shape=(2,))
    discrete_action_space = spaces.Discrete(2)
    net_config = {"encoder_config": {"hidden_size": [8, 8]}}
    population_size = 4
    device = "cpu"
    accelerator = None

    algo_classes = {
        "DQN": DQN,
        "Rainbow DQN": RainbowDQN,
        "DDPG": DDPG,
        "TD3": TD3,
        "PPO": PPO,
        "CQN": CQN,
    }

    for algo in algo_classes.keys():
        if algo in ["TD3", "DDPG"]:
            action_space = continuous_action_space
        else:
            action_space = discrete_action_space

        population = create_population(
            algo=algo,
            observation_space=observation_space,
            action_space=action_space,
            net_config=net_config,
            INIT_HP=SHARED_INIT_HP,
            population_size=population_size,
            device=device,
            accelerator=accelerator,
        )
        assert len(population) == population_size
        for agent in population:
            assert isinstance(agent, algo_classes[algo])
            assert agent.observation_space == observation_space
            assert agent.action_space == action_space
            assert agent.device == "cpu"
            assert agent.accelerator is None


# Can create a population of agent for each multi agent algorithm
def test_create_initial_population_multi_agent():
    observation_space = [spaces.Box(0, 1, shape=(4,)) for _ in range(2)]
    action_space = [spaces.Discrete(2) for _ in range(2)]
    net_config = {"encoder_config": {"hidden_size": [8], "min_mlp_nodes": 2}}
    population_size = 4
    device = "cpu"
    accelerator = None

    algo_classes = {
        "MADDPG": MADDPG,
        "MATD3": MATD3,
        "IPPO": IPPO,
    }

    for algo in algo_classes.keys():
        population = create_population(
            algo=algo,
            observation_space=observation_space,
            action_space=action_space,
            net_config=net_config,
            INIT_HP=SHARED_INIT_HP,
            population_size=population_size,
            device=device,
            accelerator=accelerator,
        )
        assert len(population) == population_size
        for agent in population:
            assert isinstance(agent, algo_classes[algo])
            assert agent.observation_spaces == observation_space
            assert agent.action_spaces == action_space
            assert agent.device == "cpu"
            assert agent.accelerator is None


# The function returns a list of episode rewards from the first episode in each parallel environment.
def test_returns_list_of_episode_rewards():
    rewards = np.array([[1, 2, 3, 4, 5], [4, 5, 6, 7, 8]])
    terminations = np.array([[0, 0, 1, 0, 1], [0, 1, 0, 0, 0]])
    expected_rewards = [6, 9]

    result = calculate_vectorized_scores(
        rewards, terminations, include_unterminated=False, only_first_episode=True
    )

    assert result == expected_rewards


# The function returns a list of episode rewards including all episodes.
def test_returns_list_of_episode_rewards_including_unterminated():
    rewards = np.array([[1, 2, 3], [4, 5, 6]])
    terminations = np.array([[0, 0, 1], [0, 1, 0]])
    expected_rewards = [6, 9, 6]

    result = calculate_vectorized_scores(
        rewards, terminations, include_unterminated=True, only_first_episode=False
    )

    assert result == expected_rewards


# The function returns a list of episode rewards including all terminated episodes.
def test_returns_list_of_episode_rewards_all_terminated_episodes():
    rewards = np.array([[1, 2, 3, 4, 5], [4, 5, 6, 7, 8]])
    terminations = np.array([[0, 0, 1, 0, 1], [0, 1, 0, 0, 0]])
    expected_rewards = [6, 9, 9]

    result = calculate_vectorized_scores(
        rewards, terminations, include_unterminated=False, only_first_episode=False
    )

    assert result == expected_rewards


# The function returns a list of episode rewards including all terminated episodes.
def test_returns_list_of_episode_rewards_including_all_terminated_episodes():
    rewards = np.array([[1, 2, 3, 4, 5], [4, 5, 6, 7, 8]])
    terminations = np.array([[0, 0, 1, 0, 1], [0, 1, 0, 0, 0]])
    expected_rewards = [6, 9, 9]

    result = calculate_vectorized_scores(
        rewards, terminations, include_unterminated=False, only_first_episode=False
    )

    assert result == expected_rewards


# The function returns a list of episode rewards containing no terminated episodes.
def test_returns_list_of_episode_rewards_with_no_terminations():
    rewards = np.array([[1, 2, 3, 4, 5], [4, 5, 6, 7, 8]])
    terminations = np.array([[0, 0, 0, 0, 0], [0, 0, 0, 0, 0]])
    expected_rewards = [15, 30]

    result = calculate_vectorized_scores(
        rewards, terminations, include_unterminated=True, only_first_episode=False
    )

    assert result == expected_rewards


# The function prints the hyperparameters and fitnesses of all agents in the population.
def test_prints_hyperparams():
    # Arrange
    observation_space = spaces.Box(0, 1, shape=(4,))
    action_space = spaces.Discrete(2)
    net_config = {"encoder_config": {"hidden_size": [8]}}
    population_size = 1
    device = "cpu"
    accelerator = None
    algo = "DQN"

    pop = create_population(
        algo=algo,
        observation_space=observation_space,
        action_space=action_space,
        net_config=net_config,
        INIT_HP=SHARED_INIT_HP,
        population_size=population_size,
        device=device,
        accelerator=accelerator,
    )

    # Manually set attributes
    pop[0].fitness = [1, 2, 3]
    pop[0].lr = 0.01
    pop[0].batch_size = 32

    expected_output = "Agent ID: {}    Mean 5 Fitness: {:.2f}    Attributes: {}".format(
        pop[0].index,
        np.mean(pop[0].fitness[-5:]),
        EvolvableAlgorithm.inspect_attributes(pop[0]),
    )

    with patch("builtins.print") as mock_print:
        print_hyperparams(pop)
        mock_print.assert_called_once_with(expected_output)


# The function should correctly plot the fitness scores of all agents in the population.
@patch("agilerl.utils.utils.plt")
def test_plot_fitness_scores_all_agents(mock_plt):
    # Create a population of agents with fitness scores
    class Agent:
        def __init__(self, fitness):
            self.fitness = fitness
            self.steps = list(range(len(fitness) + 1))

    pop = [Agent([1, 2, 3]), Agent([4, 5, 6]), Agent([7, 8, 9])]

    # Call the function under test
    plot_population_score(pop)

    # Assert plotting functions have been called with expected args
    mock_plt.title.assert_called_once_with("Score History - Mutations")
    mock_plt.xlabel.assert_called_once_with("Steps")

    # Assert plt.figure got called
    assert mock_plt.figure.called


def test_save_with_accelerator():
    """Test saving checkpoint when agent has an accelerator."""
    agent = Mock()
    agent.actor = Mock()
    agent.accelerator = Mock()
    agent.accelerator.wait_for_everyone = Mock()
    agent.algo = "grpo"
    save_llm_checkpoint(agent, None)
    agent.actor.save_pretrained.assert_called_once_with("./saved_checkpoints/grpo")
    agent.accelerator.wait_for_everyone.assert_called()
<<<<<<< HEAD
=======
    os.rmdir("saved_checkpoints/grpo")
>>>>>>> a136ceaf


def test_save_without_accelerator():
    """Test saving checkpoint when agent has no accelerator."""
    agent = Mock()
    agent.actor = Mock()
    agent.algo = "grpo"
    agent.accelerator = None
    save_llm_checkpoint(agent, None)
    agent.actor.save_pretrained.assert_called_once_with("./saved_checkpoints/grpo")
<<<<<<< HEAD
=======
    os.rmdir("saved_checkpoints/grpo")
>>>>>>> a136ceaf


def test_gather_tensor_with_tensor_input():
    """Test gather_tensor with tensor input"""

    accelerator = Accelerator()

    input_tensor = torch.tensor([1, 2, 3], device=accelerator.device)

    gathered = gather_tensor(input_tensor, accelerator)

    assert isinstance(gathered, torch.Tensor)

    assert torch.equal(gathered, input_tensor)


def test_gather_tensor_with_non_tensor_input():
    """Test gather_tensor with non-tensor input"""
    input_list = [1, 2, 3]

    accelerator = Accelerator()

    gathered = gather_tensor(input_list, accelerator)

    assert isinstance(gathered, torch.Tensor)

    assert torch.equal(gathered, torch.tensor(input_list).to(accelerator.device))


def test_gather_tensor_device():
    """Test that tensor is moved to accelerator device"""
    input_tensor = torch.tensor([1, 2, 3])

    accelerator = Accelerator()

    gathered = gather_tensor(input_tensor, accelerator)

    assert gathered.device.type == accelerator.device.type


@pytest.mark.skipif(not torch.cuda.is_available(), reason="CUDA not available")
def test_gather_tensor_distributed():
    """Test gather_tensor in distributed setting"""

    accelerator = Accelerator()

    rank = accelerator.process_index
    input_tensor = torch.tensor([rank], device=accelerator.device)

    gathered = gather_tensor(input_tensor, accelerator)

    assert len(gathered) == accelerator.num_processes
    assert torch.equal(
        gathered, torch.arange(accelerator.num_processes, device=accelerator.device)
    )


def test_aggregate_metrics_across_gpus_single_process():
    """Test aggregate_metrics_across_gpus with single process"""
    accelerator = Accelerator()

    metric_tensor = torch.tensor([1.0, 2.0, 3.0], device=accelerator.device)

    result = aggregate_metrics_across_gpus(accelerator, metric_tensor)

    assert result == 2.0  # (1 + 2 + 3) / 3 = 2.0
    assert isinstance(result, float)


def test_aggregate_metrics_across_gpus_with_scalar():
    """Test aggregate_metrics_across_gpus with scalar input"""
    accelerator = Accelerator()

    metric_tensor = torch.tensor(5.0, device=accelerator.device)

    result = aggregate_metrics_across_gpus(accelerator, metric_tensor)

    assert result == 5.0
    assert isinstance(result, float)


@pytest.mark.skipif(not torch.cuda.is_available(), reason="CUDA not available")
def test_aggregate_metrics_across_gpus_distributed():
    """Test aggregate_metrics_across_gpus in distributed setting"""
    accelerator = Accelerator()

    rank = accelerator.process_index
    metric_tensor = torch.tensor([rank + 1.0], device=accelerator.device)

    result = aggregate_metrics_across_gpus(accelerator, metric_tensor)

    expected_mean = (
        sum(range(1, accelerator.num_processes + 1)) / accelerator.num_processes
    )
    assert (
        abs(result - expected_mean) < 1e-6
    )  # Allow for small floating point differences


def test_aggregate_metrics_across_gpus_with_negative_values():
    """Test aggregate_metrics_across_gpus with negative values"""
    accelerator = Accelerator()

    metric_tensor = torch.tensor([-1.0, -2.0, -3.0], device=accelerator.device)

    result = aggregate_metrics_across_gpus(accelerator, metric_tensor)

    assert result == -2.0  # (-1 + -2 + -3) / 3 = -2.0
    assert isinstance(result, float)


def test_aggregate_metrics_across_gpus_with_zero_values():
    """Test aggregate_metrics_across_gpus with zero values"""
    accelerator = Accelerator()

    metric_tensor = torch.tensor([0.0, 0.0, 0.0], device=accelerator.device)

    result = aggregate_metrics_across_gpus(accelerator, metric_tensor)

    assert result == 0.0
    assert isinstance(result, float)


def test_consolidate_mutations_warning_if_not_llm_algorithm():
    """Test consolidate_mutations"""
    population = [Mock() for _ in range(3)]
    with pytest.warns(UserWarning):
        consolidate_mutations(population)


def test_consolidate_mutations():
<<<<<<< HEAD
    population = [MagicMock(spec=LLMAlgorithm) for _ in range(3)]
=======
    population = [MagicMock(spec=GRPO) for _ in range(3)]
>>>>>>> a136ceaf
    for agent in population:
        agent.mut = "lr"
        agent.lr = 0.01
        agent.optimizer = Mock()
        agent.optimizer.param_groups = [{"lr": 0.01}]
<<<<<<< HEAD
=======
        agent.cosine_lr_schedule_config = {"warmup_steps": 0, "total_steps": 100}
        agent.accelerator = MagicMock(spec=Accelerator)
        agent.accelerator.is_main_process = True
        agent.accelerator.wait_for_everyone = Mock()
        agent.accelerator.state = MagicMock()
        agent.accelerator.state.deepspeed_plugin = MagicMock(spec=DeepSpeedPlugin)
        agent.accelerator.state.deepspeed_plugin.deepspeed_config = {}
        agent.actor = MagicMock()
>>>>>>> a136ceaf
    consolidate_mutations(population)
    for agent in population:
        assert agent.mut == "lr"
        assert agent.lr == 0.01
        assert agent.optimizer.param_groups[0]["lr"] == 0.01


def test_tournament_selection_and_mutation_language_model():
    """Test tournament_selection_and_mutation with language model"""
    population = [MagicMock(spec=LLMAlgorithm) for _ in range(3)]
    for agent in population:
        agent.mut = "lr"
        agent.lr = 0.01
        agent.optimizer = Mock()
        agent.optimizer.param_groups = [{"lr": 0.01}]
        agent.accelerator = MagicMock(spec=Accelerator)
        agent.actor = MagicMock()
        agent.actor.save_pretrained = Mock()
    tournament = MagicMock(spec=TournamentSelection)
    mutation = MagicMock(spec=Mutations)
    mutation.mutation = Mock(return_value=population)
    tournament.select = Mock(return_value=(population[0], population))
    env_name = "CartPole-v1"
    algo = None
    elite_path = None
    save_elite = True
    language_model = True
    accelerator = MagicMock(spec=Accelerator)
    accelerator.is_main_process = True
    accelerator.wait_for_everyone = Mock()

    with patch(
        "agilerl.utils.utils.save_llm_checkpoint"
    ) as mock_save_llm_checkpoint, patch(
        "agilerl.utils.utils.consolidate_mutations"
    ) as mock_consolidate_mutations:
        output_pop = tournament_selection_and_mutation(
            population,
            tournament,
            mutation,
            env_name,
            algo,
            elite_path,
            save_elite,
            accelerator,
            language_model,
        )
        mock_save_llm_checkpoint.assert_called_once_with(population[0], elite_path)
        mock_consolidate_mutations.assert_called_once_with(output_pop)

    tournament.select.assert_called_once_with(population)
    mutation.mutation.assert_called_once_with(population)
    accelerator.wait_for_everyone.assert_called()<|MERGE_RESOLUTION|>--- conflicted
+++ resolved
@@ -5,11 +5,7 @@
 import numpy as np
 import pytest
 import torch
-<<<<<<< HEAD
-from accelerate import Accelerator
-=======
 from accelerate import Accelerator, DeepSpeedPlugin
->>>>>>> a136ceaf
 from gymnasium import spaces
 from pettingzoo.mpe import simple_speaker_listener_v4
 
@@ -324,10 +320,7 @@
     save_llm_checkpoint(agent, None)
     agent.actor.save_pretrained.assert_called_once_with("./saved_checkpoints/grpo")
     agent.accelerator.wait_for_everyone.assert_called()
-<<<<<<< HEAD
-=======
     os.rmdir("saved_checkpoints/grpo")
->>>>>>> a136ceaf
 
 
 def test_save_without_accelerator():
@@ -338,10 +331,7 @@
     agent.accelerator = None
     save_llm_checkpoint(agent, None)
     agent.actor.save_pretrained.assert_called_once_with("./saved_checkpoints/grpo")
-<<<<<<< HEAD
-=======
     os.rmdir("saved_checkpoints/grpo")
->>>>>>> a136ceaf
 
 
 def test_gather_tensor_with_tensor_input():
@@ -473,18 +463,12 @@
 
 
 def test_consolidate_mutations():
-<<<<<<< HEAD
-    population = [MagicMock(spec=LLMAlgorithm) for _ in range(3)]
-=======
     population = [MagicMock(spec=GRPO) for _ in range(3)]
->>>>>>> a136ceaf
     for agent in population:
         agent.mut = "lr"
         agent.lr = 0.01
         agent.optimizer = Mock()
         agent.optimizer.param_groups = [{"lr": 0.01}]
-<<<<<<< HEAD
-=======
         agent.cosine_lr_schedule_config = {"warmup_steps": 0, "total_steps": 100}
         agent.accelerator = MagicMock(spec=Accelerator)
         agent.accelerator.is_main_process = True
@@ -493,7 +477,6 @@
         agent.accelerator.state.deepspeed_plugin = MagicMock(spec=DeepSpeedPlugin)
         agent.accelerator.state.deepspeed_plugin.deepspeed_config = {}
         agent.actor = MagicMock()
->>>>>>> a136ceaf
     consolidate_mutations(population)
     for agent in population:
         assert agent.mut == "lr"
