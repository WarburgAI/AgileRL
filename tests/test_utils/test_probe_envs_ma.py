import gc

import numpy as np
import pytest
import torch

from agilerl.algorithms.ippo import IPPO
from agilerl.algorithms.maddpg import MADDPG
from agilerl.components.multi_agent_replay_buffer import MultiAgentReplayBuffer
from agilerl.utils.probe_envs_ma import (
    ConstantRewardContActionsEnv,
    ConstantRewardContActionsImageEnv,
    ConstantRewardEnv,
    ConstantRewardImageEnv,
    DiscountedRewardContActionsEnv,
    DiscountedRewardContActionsImageEnv,
    DiscountedRewardEnv,
    DiscountedRewardImageEnv,
    FixedObsPolicyContActionsEnv,
    FixedObsPolicyContActionsImageEnv,
    FixedObsPolicyEnv,
    FixedObsPolicyImageEnv,
    MultiPolicyEnv,
    MultiPolicyImageEnv,
    ObsDependentRewardContActionsEnv,
    ObsDependentRewardContActionsImageEnv,
    ObsDependentRewardEnv,
    ObsDependentRewardImageEnv,
    PolicyContActionsEnv,
    PolicyContActionsImageEnv,
    PolicyEnv,
    PolicyImageEnv,
    check_on_policy_learning_with_probe_env,
    check_policy_q_learning_with_probe_env,
)


@pytest.mark.parametrize(
    "env_class, exp_states, exp_rewards, exp_terminateds, exp_truncateds, exp_infos",
    [
        (ConstantRewardEnv, [0, 0], [1, 0], [True, True], [False, False], {}),
        (ConstantRewardImageEnv, [0, 0], [1, 0], [True, True], [False, False], {}),
        (
            ConstantRewardContActionsEnv,
            [0, 0],
            [1, 0],
            [True, True],
            [False, False],
            {},
        ),
        (
            ConstantRewardContActionsImageEnv,
            [0, 0],
            [1, 0],
            [True, True],
            [False, False],
            {},
        ),
    ],
)
def test_constant_reward_envs(
    env_class, exp_states, exp_rewards, exp_terminateds, exp_truncateds, exp_infos
):
    env = env_class()
    states, infos = env.reset()
    for _ in range(20):
        actions = {
            env.agents[0]: env.action_space[env.agents[0]].sample(),
            env.agents[1]: env.action_space[env.agents[1]].sample(),
        }
        states, rewards, terminateds, truncateds, infos = env.step(actions)

        for (
            state,
            reward,
            terminated,
            truncated,
            info,
            exp_state,
            exp_reward,
            exp_terminated,
            exp_truncated,
            exp_info,
        ) in zip(
            list(states.values()),
            list(rewards.values()),
            list(terminateds.values()),
            list(truncateds.values()),
            list(infos.values()),
            exp_states,
            exp_rewards,
            exp_terminateds,
            exp_truncateds,
            exp_infos,
        ):

            assert int(np.mean(np.array(state))) == exp_state
            assert reward == exp_reward
            assert terminated == exp_terminated
            assert truncated == exp_truncated
            assert info == exp_info

        if terminateds[env.agents[0]] or truncateds[env.agents[0]]:
            states, infos = env.reset()


@pytest.mark.parametrize(
    "env_class, exp_states, exp_rewards, exp_terminateds, exp_truncateds, exp_infos",
    [
        (ObsDependentRewardEnv, [0, 0], [1, 0], [True, True], [False, False], {}),
        (ObsDependentRewardEnv, [1, 1], [0, 1], [True, True], [False, False], {}),
        (ObsDependentRewardImageEnv, [0, 0], [1, 0], [True, True], [False, False], {}),
        (ObsDependentRewardImageEnv, [1, 1], [0, 1], [True, True], [False, False], {}),
        (
            ObsDependentRewardContActionsEnv,
            [0, 0],
            [1, 0],
            [True, True],
            [False, False],
            {},
        ),
        (
            ObsDependentRewardContActionsEnv,
            [1, 1],
            [0, 1],
            [True, True],
            [False, False],
            {},
        ),
        (
            ObsDependentRewardContActionsImageEnv,
            [0, 0],
            [1, 0],
            [True, True],
            [False, False],
            {},
        ),
        (
            ObsDependentRewardContActionsImageEnv,
            [1, 1],
            [0, 1],
            [True, True],
            [False, False],
            {},
        ),
    ],
)
def test_observation_dependent_reward_envs(
    env_class, exp_states, exp_rewards, exp_terminateds, exp_truncateds, exp_infos
):
    env = env_class()
    states, info = env.reset()
    for _ in range(20):
        actions = {
            env.agents[0]: env.action_space[env.agents[0]].sample(),
            env.agents[1]: env.action_space[env.agents[1]].sample(),
        }
        states, rewards, terminateds, truncateds, infos = env.step(actions)

        for (
            state,
            reward,
            terminated,
            truncated,
            info,
            exp_state,
            exp_reward,
            exp_terminated,
            exp_truncated,
            exp_info,
        ) in zip(
            list(states.values()),
            list(rewards.values()),
            list(terminateds.values()),
            list(truncateds.values()),
            list(infos.values()),
            exp_states,
            exp_rewards,
            exp_terminateds,
            exp_truncateds,
            exp_infos,
        ):
            if int(np.mean(np.array(state))) == exp_state:
                assert reward == exp_reward
            assert terminated == exp_terminated
            assert truncated == exp_truncated
            assert info == exp_info

        if terminateds[env.agents[0]] or truncateds[env.agents[0]]:
            states, infos = env.reset()


@pytest.mark.parametrize(
    "env_class, exp_states, exp_rewards, exp_truncateds, exp_infos",
    [
        (DiscountedRewardEnv, [0, 0], [0, 0], [False, False], {}),
        (DiscountedRewardEnv, [1, 1], [1, 0.5], [False, False], {}),
        (DiscountedRewardImageEnv, [0, 0], [0, 0], [False, False], {}),
        (DiscountedRewardImageEnv, [1, 1], [1, 0.5], [False, False], {}),
        (DiscountedRewardContActionsEnv, [0, 0], [0, 0], [False, False], {}),
        (DiscountedRewardContActionsEnv, [1, 1], [1, 0.5], [False, False], {}),
        (DiscountedRewardContActionsImageEnv, [0, 0], [0, 0], [False, False], {}),
        (DiscountedRewardContActionsImageEnv, [1, 1], [1, 0.5], [False, False], {}),
    ],
)
def test_discounted_reward_envs(
    env_class, exp_states, exp_rewards, exp_truncateds, exp_infos
):
    env = env_class()
    states, info = env.reset()
    for _ in range(20):
        actions = {
            env.agents[0]: env.action_space[env.agents[0]].sample(),
            env.agents[1]: env.action_space[env.agents[1]].sample(),
        }
        next_states, rewards, terminateds, truncateds, infos = env.step(actions)

        for (
            state,
            reward,
            terminated,
            truncated,
            info,
            exp_state,
            exp_reward,
            exp_truncated,
            exp_info,
        ) in zip(
            list(states.values()),
            list(rewards.values()),
            list(terminateds.values()),
            list(truncateds.values()),
            list(infos.values()),
            exp_states,
            exp_rewards,
            exp_truncateds,
            exp_infos,
        ):
            if int(np.mean(np.array(state))) == exp_state:
                assert reward == exp_reward
            assert terminated == int(np.mean(np.array(state)))
            assert truncated == exp_truncated
            assert info == exp_info

        states = next_states

        if terminateds[env.agents[0]] or truncateds[env.agents[0]]:
            states, infos = env.reset()


@pytest.mark.parametrize(
    "env_class, exp_states, exp_actions, exp_rewards, exp_terminateds, exp_truncateds, exp_infos",
    [
        (FixedObsPolicyEnv, [0, 0], [0, 0], [1, -1], [True, True], [False, False], {}),
        (FixedObsPolicyEnv, [0, 0], [1, 1], [-1, 1], [True, True], [False, False], {}),
        (
            FixedObsPolicyImageEnv,
            [0, 0],
            [0, 0],
            [1, -1],
            [True, True],
            [False, False],
            {},
        ),
        (
            FixedObsPolicyImageEnv,
            [0, 0],
            [1, 1],
            [-1, 1],
            [True, True],
            [False, False],
            {},
        ),
    ],
)
def test_discrete_actions_fixed_observation_policy_reward_envs(
    env_class,
    exp_states,
    exp_actions,
    exp_rewards,
    exp_terminateds,
    exp_truncateds,
    exp_infos,
):
    env = env_class()
    states, info = env.reset()
    for _ in range(20):
        actions = {
            env.agents[0]: env.action_space[env.agents[0]].sample(),
            env.agents[1]: env.action_space[env.agents[1]].sample(),
        }
        states, rewards, terminateds, truncateds, infos = env.step(actions)

        for (
            state,
            action,
            reward,
            terminated,
            truncated,
            info,
            exp_state,
            exp_action,
            exp_reward,
            exp_terminated,
            exp_truncated,
            exp_info,
        ) in zip(
            list(states.values()),
            list(actions.values()),
            list(rewards.values()),
            list(terminateds.values()),
            list(truncateds.values()),
            list(infos.values()),
            exp_states,
            exp_actions,
            exp_rewards,
            exp_terminateds,
            exp_truncateds,
            exp_infos,
        ):
            assert int(np.mean(np.array(state))) == exp_state
            if action == exp_action:
                assert reward == exp_reward
            assert terminated == exp_terminated
            assert truncated == exp_truncated
            assert info == exp_info

        if terminateds[env.agents[0]] or truncateds[env.agents[0]]:
            states, infos = env.reset()


@pytest.mark.parametrize(
    "env_class, exp_states, exp_actions, exp_terminateds, exp_truncateds, exp_infos",
    [
        (
            FixedObsPolicyContActionsEnv,
            [0, 0],
            [1, 0],
            [True, True],
            [False, False],
            {},
        ),
        (
            FixedObsPolicyContActionsImageEnv,
            [0, 0],
            [1, 0],
            [True, True],
            [False, False],
            {},
        ),
    ],
)
def test_continuous_actions_fixed_observation_policy_reward_envs(
    env_class, exp_states, exp_actions, exp_terminateds, exp_truncateds, exp_infos
):
    env = env_class()
    states, info = env.reset()
    for _ in range(20):
        actions = {
            env.agents[0]: env.action_space[env.agents[0]].sample(),
            env.agents[1]: env.action_space[env.agents[1]].sample(),
        }
        states, rewards, terminateds, truncateds, infos = env.step(actions)

        for (
            state,
            action,
            reward,
            terminated,
            truncated,
            info,
            exp_state,
            exp_action,
            exp_terminated,
            exp_truncated,
            exp_info,
        ) in zip(
            list(states.values()),
            list(actions.values()),
            list(rewards.values()),
            list(terminateds.values()),
            list(truncateds.values()),
            list(infos.values()),
            exp_states,
            exp_actions,
            exp_terminateds,
            exp_truncateds,
            exp_infos,
        ):
            assert int(np.mean(np.array(state))) == exp_state
            assert reward == -((exp_action - action[0]) ** 2)
            assert terminated == exp_terminated
            assert truncated == exp_truncated
            assert info == exp_info

        if terminateds[env.agents[0]] or truncateds[env.agents[0]]:
            states, infos = env.reset()


@pytest.mark.parametrize(
    "env_class, same_rewards, diff_rewards, exp_terminateds, exp_truncateds, exp_infos",
    [
        (PolicyEnv, [1, 0], [0, 1], [True, True], [False, False], {}),
        (PolicyImageEnv, [1, 0], [0, 1], [True, True], [False, False], {}),
    ],
)
def test_discrete_actions_policy_envs(
    env_class, same_rewards, diff_rewards, exp_terminateds, exp_truncateds, exp_infos
):
    env = env_class()
    states, info = env.reset()
    for _ in range(20):
        actions = {
            env.agents[0]: env.action_space[env.agents[0]].sample(),
            env.agents[1]: env.action_space[env.agents[1]].sample(),
        }
        states, rewards, terminateds, truncateds, infos = env.step(actions)

        for (
            state,
            action,
            reward,
            terminated,
            truncated,
            info,
            same_reward,
            diff_reward,
            exp_terminated,
            exp_truncated,
            exp_info,
        ) in zip(
            list(states.values()),
            list(actions.values()),
            list(rewards.values()),
            list(terminateds.values()),
            list(truncateds.values()),
            list(infos.values()),
            same_rewards,
            diff_rewards,
            exp_terminateds,
            exp_truncateds,
            exp_infos,
        ):
            if int(np.mean(np.array(state))) == action:
                assert reward == same_reward
            else:
                assert reward == diff_reward
            assert terminated == exp_terminated
            assert truncated == exp_truncated
            assert info == exp_info

        if terminateds[env.agents[0]] or truncateds[env.agents[0]]:
            states, infos = env.reset()


@pytest.mark.parametrize(
    "env_class, reward_goal_0s, reward_goal_1s, exp_terminateds, exp_truncateds, exp_infos",
    [
        (PolicyContActionsEnv, [0, 1], [1, 0], [True, True], [False, False], {}),
        (PolicyContActionsImageEnv, [0, 1], [1, 0], [True, True], [False, False], {}),
    ],
)
def test_continuous_actions_policy_envs(
    env_class,
    reward_goal_0s,
    reward_goal_1s,
    exp_terminateds,
    exp_truncateds,
    exp_infos,
):
    env = env_class()
    states, info = env.reset()
    for _ in range(60):
        actions = {
            env.agents[0]: env.action_space[env.agents[0]].sample(),
            env.agents[1]: env.action_space[env.agents[1]].sample(),
        }
        states, rewards, terminateds, truncateds, infos = env.step(actions)

        for (
            state,
            action,
            reward,
            terminated,
            truncated,
            info,
            reward_goal_0,
            reward_goal_1,
            exp_terminated,
            exp_truncated,
            exp_info,
        ) in zip(
            list(states.values()),
            list(actions.values()),
            list(rewards.values()),
            list(terminateds.values()),
            list(truncateds.values()),
            list(infos.values()),
            reward_goal_0s,
            reward_goal_1s,
            exp_terminateds,
            exp_truncateds,
            exp_infos,
        ):
            if int(np.mean(np.array(state))):
                assert (
                    reward
                    == -((reward_goal_0 - action[0]) ** 2)
                    - (reward_goal_1 - action[1]) ** 2
                )
            else:
                assert (
                    reward
                    == -((reward_goal_1 - action[0]) ** 2)
                    - (reward_goal_0 - action[1]) ** 2
                )
            assert terminated == exp_terminated
            assert truncated == exp_truncated
            assert info == exp_info

        if terminateds[env.agents[0]] or truncateds[env.agents[0]]:
            states, infos = env.reset()


@pytest.mark.parametrize(
    "env_class, same_rewards, diff_rewards, exp_terminateds, exp_truncateds, exp_infos",
    [
        (MultiPolicyEnv, [1, 0], [0, 1], [True, True], [False, False], {}),
        (MultiPolicyImageEnv, [1, 0], [0, 1], [True, True], [False, False], {}),
    ],
)
def test_discrete_actions_multi_policy_envs(
    env_class, same_rewards, diff_rewards, exp_terminateds, exp_truncateds, exp_infos
):
    env = env_class()
    states, info = env.reset()
    for _ in range(20):
        actions = {
            env.agents[0]: env.action_space[env.agents[0]].sample(),
            env.agents[1]: env.action_space[env.agents[1]].sample(),
        }
        states, rewards, terminateds, truncateds, infos = env.step(actions)

        for (
            state,
            action,
            reward,
            terminated,
            truncated,
            info,
            same_reward,
            diff_reward,
            exp_terminated,
            exp_truncated,
            exp_info,
        ) in zip(
            list(states.values()),
            list(actions.values()),
            list(rewards.values()),
            list(terminateds.values()),
            list(truncateds.values()),
            list(infos.values()),
            same_rewards,
            diff_rewards,
            exp_terminateds,
            exp_truncateds,
            exp_infos,
        ):
            if int(np.mean(np.array(state))) == action:
                assert reward == same_reward
            else:
                assert reward == diff_reward
            assert terminated == exp_terminated
            assert truncated == exp_truncated
            assert info == exp_info

        if terminateds[env.agents[0]] or truncateds[env.agents[0]]:
            states, infos = env.reset()


def test_policy_q_learning_with_probe_env():
    device = torch.device("cuda" if torch.cuda.is_available() else "cpu")
    env = ConstantRewardEnv()
    learn_steps = 10
    algo_args = {
        "observation_spaces": [env.observation_space[agent] for agent in env.agents],
        "action_spaces": [env.action_space[agent] for agent in env.agents],
        "agent_ids": env.possible_agents,
        "net_config": {"encoder_config": {"hidden_size": [32, 32]}},
        "batch_size": 256,
    }
    field_names = ["state", "action", "reward", "next_state", "done"]
    memory = MultiAgentReplayBuffer(
        memory_size=10000,  # Max replay buffer size
        field_names=field_names,  # Field names to store in memory
        agent_ids=algo_args["agent_ids"],
        device=device,
    )

    check_policy_q_learning_with_probe_env(
        env, MADDPG, algo_args, memory, learn_steps, device
    )


def test_policy_q_learning_with_probe_env_mlp():
    device = torch.device("cuda" if torch.cuda.is_available() else "cpu")
    env = FixedObsPolicyContActionsEnv()
    learn_steps = 10
    algo_args = {
        "observation_spaces": [env.observation_space[agent] for agent in env.agents],
        "action_spaces": [env.action_space[agent] for agent in env.agents],
        "agent_ids": env.possible_agents,
        "net_config": {"encoder_config": {"hidden_size": [32, 32]}},
        "batch_size": 256,
    }
    field_names = ["state", "action", "reward", "next_state", "done"]
    memory = MultiAgentReplayBuffer(
        memory_size=10000,  # Max replay buffer size
        field_names=field_names,  # Field names to store in memory
        agent_ids=algo_args["agent_ids"],
        device=device,
    )

    check_policy_q_learning_with_probe_env(
        env, MADDPG, algo_args, memory, learn_steps, device
    )
    gc.collect()
    torch.cuda.empty_cache()


def test_policy_q_learning_with_probe_env_cnn():
    device = torch.device("cuda" if torch.cuda.is_available() else "cpu")
    env = FixedObsPolicyContActionsImageEnv()
    learn_steps = 10
    algo_args = {
        "observation_spaces": [env.observation_space[agent] for agent in env.agents],
        "action_spaces": [env.action_space[agent] for agent in env.agents],
        "agent_ids": env.possible_agents,
        "net_config": {
            "encoder_config": {
<<<<<<< HEAD
                "channel_size": [16],  # Increased channel size
                "kernel_size": [3],
                "stride_size": [1],
                "init_layers": True,  # Control weight initialization
            },
            "head_config": {
                "hidden_size": [32],  # Add head config
=======
                "channel_size": [16],
                "kernel_size": [3],
                "stride_size": [1],
                "init_layers": True,
            },
            "head_config": {
                "hidden_size": [32],
>>>>>>> a136ceaf
                "init_layers": True,
            },
        },
        "lr_actor": 1e-5,  # Reduced actor learning rate
        "lr_critic": 1e-4,  # Reduced critic learning rate
        "batch_size": 64,  # Smaller batch size
        "normalize_images": True,  # Ensure image normalization
        "gamma": 0.99,  # Stable discount factor
        "tau": 0.005,  # Smaller soft update parameter
    }
    field_names = ["state", "action", "reward", "next_state", "done"]
    memory = MultiAgentReplayBuffer(
        memory_size=10000,
        field_names=field_names,
        agent_ids=algo_args["agent_ids"],
        device=device,
    )

    check_policy_q_learning_with_probe_env(
        env, MADDPG, algo_args, memory, learn_steps, device
    )
    gc.collect()
    torch.cuda.empty_cache()


@pytest.mark.parametrize(
    "Env, discrete",
    [
        (ConstantRewardEnv, True),
        (ConstantRewardContActionsEnv, False),
        (FixedObsPolicyEnv, True),
        (FixedObsPolicyContActionsEnv, False),
    ],
)
def test_on_policy_learning_with_probe_env_mlp(Env, discrete):
    device = torch.device("cuda" if torch.cuda.is_available() else "cpu")
    env = Env()
    learn_steps = 20
    algo_args = {
        "observation_spaces": [space for space in env.observation_space.values()],
        "action_spaces": [space for space in env.action_space.values()],
        "agent_ids": env.agents,
        "lr": 1e-2,
        "net_config": {
            "encoder_config": {"hidden_size": [16, 16], "init_layers": False},
            "head_config": {"hidden_size": [16], "init_layers": False},
        },
    }

    check_on_policy_learning_with_probe_env(
        env, IPPO, algo_args, learn_steps, device, discrete=discrete
    )
    gc.collect()
    torch.cuda.empty_cache()


@pytest.mark.parametrize(
    "Env, discrete",
    [
        (ConstantRewardImageEnv, True),
        (FixedObsPolicyImageEnv, True),
    ],
)
def test_on_policy_learning_with_probe_env_cnn(Env, discrete):
    device = torch.device("cuda" if torch.cuda.is_available() else "cpu")
    env = Env()
    learn_steps = 30
    algo_args = {
        "observation_spaces": [space for space in env.observation_space.values()],
        "action_spaces": [space for space in env.action_space.values()],
        "agent_ids": env.agents,
        "lr": 1e-2,
        "net_config": {
            "encoder_config": {
                "channel_size": [16],
                "kernel_size": [3],
                "stride_size": [1],
            },
            "head_config": {"hidden_size": [32], "output_activation": "Sigmoid"},
        },
        "normalize_images": False,
    }

    check_on_policy_learning_with_probe_env(
        env, IPPO, algo_args, learn_steps, device, discrete=discrete
    )
    gc.collect()
    torch.cuda.empty_cache()<|MERGE_RESOLUTION|>--- conflicted
+++ resolved
@@ -638,15 +638,6 @@
         "agent_ids": env.possible_agents,
         "net_config": {
             "encoder_config": {
-<<<<<<< HEAD
-                "channel_size": [16],  # Increased channel size
-                "kernel_size": [3],
-                "stride_size": [1],
-                "init_layers": True,  # Control weight initialization
-            },
-            "head_config": {
-                "hidden_size": [32],  # Add head config
-=======
                 "channel_size": [16],
                 "kernel_size": [3],
                 "stride_size": [1],
@@ -654,7 +645,6 @@
             },
             "head_config": {
                 "hidden_size": [32],
->>>>>>> a136ceaf
                 "init_layers": True,
             },
         },
