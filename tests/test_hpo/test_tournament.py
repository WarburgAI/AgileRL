--- conflicted
+++ resolved
@@ -4,10 +4,7 @@
 import pytest
 from accelerate import Accelerator
 from accelerate.state import AcceleratorState
-<<<<<<< HEAD
-=======
 from peft import LoraConfig
->>>>>>> a136ceaf
 
 from agilerl.algorithms import CQN, DDPG, DQN, GRPO, MADDPG, MATD3, PPO, TD3, RainbowDQN
 from agilerl.hpo.tournament import TournamentSelection
@@ -345,8 +342,6 @@
             reduce_memory_peak=INIT_HP.get("REDUCE_MEMORY_PEAK", False),
             max_output_tokens=INIT_HP.get("MAX_OUTPUT_TOKENS", 1024),
             min_output_tokens=INIT_HP.get("MIN_OUTPUT_TOKENS", None),
-<<<<<<< HEAD
-=======
             lora_config=LoraConfig(
                 r=16,
                 lora_alpha=64,
@@ -354,7 +349,6 @@
                 task_type="CAUSAL_LM",
                 lora_dropout=0.05,
             ),
->>>>>>> a136ceaf
             cosine_lr_schedule_config=None,
             accelerator=None,
             device="cpu",
