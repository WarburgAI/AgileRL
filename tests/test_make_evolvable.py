<<<<<<< HEAD
import copy

=======
>>>>>>> 25a41e93
import pytest
import torch
import torch.nn as nn

from agilerl.wrappers.make_evolvable import MakeEvolvable
from tests.helper_functions import unpack_network


class TwoArgCNN(nn.Module):
    def __init__(self):
        super().__init__()

        # Define the convolutional layers
        self.conv1 = nn.Conv3d(
            in_channels=4, out_channels=16, kernel_size=(1, 3, 3), stride=4
        )  # W: 160, H: 210
        self.conv2 = nn.Conv3d(
            in_channels=16, out_channels=32, kernel_size=(1, 3, 3), stride=2
        )  # W:

        # Define the max-pooling layers
        self.pool = nn.MaxPool2d(kernel_size=2, stride=2)

        # Define fully connected layers
        self.fc1 = nn.Linear(15202, 256)
        self.fc2 = nn.Linear(256, 2)

        # Define activation function
        self.relu = nn.ReLU()

        # Define softmax for classification
        self.softmax = nn.Softmax(dim=1)
        self.tanh = nn.Tanh()

    def forward(self, x, xc):
        # Forward pass through convolutional layers
        x = self.relu(self.conv1(x))
        x = self.relu(self.conv2(x))

        # Flatten the output for the fully connected layers
        x = x.view(x.size(0), -1)
        x = torch.cat([x, xc], dim=1)
        # Forward pass through fully connected layers
        x = self.tanh(self.fc1(x))
        x = self.fc2(x)

        # Apply softmax for classification
        x = self.softmax(x)

        return x


@pytest.fixture
def simple_mlp():
    network = nn.Sequential(
        nn.Linear(10, 20),
        nn.ReLU(),
        nn.Linear(20, 10),
        nn.ReLU(),
        nn.Linear(10, 1),
        nn.Tanh(),
    )
    return network


@pytest.fixture
def simple_mlp_2():
    network = nn.Sequential(
        nn.Linear(10, 128), nn.ReLU(), nn.Linear(128, 128), nn.ReLU(), nn.Linear(128, 1)
    )
    return network


@pytest.fixture
def mlp_norm_layers():
    network = nn.Sequential(
        nn.Linear(10, 20),
        nn.LayerNorm(20),
        nn.ReLU(),
        nn.Linear(20, 10),
        nn.LayerNorm(10),
        nn.ReLU(),
        nn.Linear(10, 1),
        nn.Sigmoid(),
    )
    return network


@pytest.fixture
def simple_cnn():
    network = nn.Sequential(
        nn.Conv2d(
            3, 16, kernel_size=3, stride=1, padding=1
        ),  # Input channels: 3 (for RGB images), Output channels: 16
        nn.ReLU(),
        nn.MaxPool2d(kernel_size=2, stride=2),
        nn.Conv2d(
            16, 32, kernel_size=3, stride=1, padding=1
        ),  # Input channels: 16, Output channels: 32
        nn.ReLU(),
        nn.MaxPool2d(kernel_size=2, stride=2),
        nn.Flatten(),  # Flatten the 2D feature map to a 1D vector
        nn.Linear(32 * 16 * 16, 128),  # Fully connected layer with 128 output features
        nn.ReLU(),
        nn.Linear(128, 1),  # Output layer with num_classes output features
    )
    return network


@pytest.fixture
def cnn_norm_layers():
    network = nn.Sequential(
        nn.Conv2d(
            3, 16, kernel_size=3, stride=1, padding=1
        ),  # Input channels: 3 (for RGB images), Output channels: 16
        nn.BatchNorm2d(16),
        nn.ReLU(),
        nn.MaxPool2d(kernel_size=2, stride=2),
        nn.Conv2d(
            16, 32, kernel_size=3, stride=1, padding=1
        ),  # Input channels: 16, Output channels: 32
        nn.BatchNorm2d(32),
        nn.ReLU(),
        nn.MaxPool2d(kernel_size=2, stride=2),
        nn.Flatten(),  # Flatten the 2D feature map to a 1D vector
        nn.Linear(32 * 16 * 16, 128),  # Fully connected layer with 128 output features
        nn.ReLU(),
        nn.Linear(128, 1),  # Output layer with num_classes output features
    )
    return network


@pytest.fixture
def two_arg_cnn():
    return TwoArgCNN()


@pytest.fixture
def device():
    return "cuda" if torch.cuda.is_available() else "cpu"


######### Test instantiation #########
# The class can be instantiated with all the required parameters and no errors occur.
@pytest.mark.parametrize(
    "network, input_tensor",
    [("simple_mlp", torch.randn(1, 10)), ("simple_cnn", torch.randn(1, 3, 64, 64))],
)
def test_instantiation_with_required_parameters(network, input_tensor, request):
    network = request.getfixturevalue(network)
    evolvable_network = MakeEvolvable(network, input_tensor)
    assert isinstance(evolvable_network, MakeEvolvable)
    assert str(unpack_network(evolvable_network)) == str(unpack_network(network))


# The class can be instantiated with minimal parameters and default values are assigned correctly.
def test_instantiation_with_minimal_parameters():
    network = nn.Sequential(
        nn.Linear(10, 20), nn.Linear(20, 20), nn.ReLU(), nn.Linear(20, 1), nn.ReLU()
    )
    input_tensor = torch.randn(1, 10)
    evolvable_network = MakeEvolvable(network, input_tensor)
    assert isinstance(evolvable_network, MakeEvolvable)
    assert str(unpack_network(evolvable_network)) == str(unpack_network(network)), str(
        unpack_network(evolvable_network)
    )


######### Test get_activation #########
def test_returns_correct_activation_function_for_all_supported_names(
    simple_mlp, device
):
    activation_names = [
        "Tanh",
        "ReLU",
        "ELU",
        "Softsign",
        "Sigmoid",
        "GumbelSoftmax",
        "Softplus",
        "Softmax",
        "LeakyReLU",
        "PReLU",
        "GELU",
    ]
    for name in activation_names:
        activation = MakeEvolvable(
            simple_mlp, torch.randn(1, 10), device=device
        ).get_activation(name)
        assert isinstance(activation, nn.Module)


######### Test forward #########
@pytest.mark.parametrize(
    "network, input_tensor, secondary_input_tensor, expected_result",
    [
        ("simple_mlp", torch.randn(1, 10), None, (1, 1)),
        ("simple_cnn", torch.randn(1, 3, 64, 64), None, (1, 1)),
        ("two_arg_cnn", torch.randn(1, 4, 2, 210, 160), torch.randn(1, 2), (1, 2)),
    ],
)
def test_forward_method(
    network, input_tensor, secondary_input_tensor, expected_result, request, device
):
    network = request.getfixturevalue(network)
    if secondary_input_tensor is None:
        evolvable_network = MakeEvolvable(network, input_tensor, device=device)
        with torch.no_grad():
            actual_output = evolvable_network.forward(input_tensor)
    else:
        evolvable_network = MakeEvolvable(
            network,
            input_tensor,
            secondary_input_tensor,
            extra_critic_dims=2,
            device=device,
        )
        with torch.no_grad():
            input_tensor = input_tensor.to(dtype=torch.float16)
            actual_output = evolvable_network.forward(
                input_tensor, secondary_input_tensor
            )
    output_shape = actual_output.shape
    assert output_shape == expected_result


# The forward() method can handle different types of input tensors (e.g., numpy array, torch tensor).
def test_forward_method_with_different_input_types(simple_mlp):
    input_tensor = torch.randn(1, 10)
    numpy_array = input_tensor.numpy()
    evolvable_network = MakeEvolvable(simple_mlp, input_tensor)
    with torch.no_grad():
        output1 = evolvable_network.forward(input_tensor)
        output2 = evolvable_network.forward(numpy_array)
    assert isinstance(output1, torch.Tensor)
    assert isinstance(output2, torch.Tensor)


# The forward() method can handle different types of normalization layers (e.g., BatchNorm2d, InstanceNorm3d).
def test_forward_with_different_normalization_layers():
    network = nn.Sequential(
        nn.Linear(10, 20),
        nn.LayerNorm(20),
        nn.ReLU(),
        nn.Linear(20, 10),
        nn.ReLU(),
        nn.Linear(10, 1),
    )
    input_tensor = torch.randn(1, 10)
    evolvable_network = MakeEvolvable(network, input_tensor)
    with torch.no_grad():
        output = evolvable_network.forward(input_tensor)
    assert isinstance(output, torch.Tensor)
    assert str(unpack_network(evolvable_network)) == str(unpack_network(network))


######### Test detect architecture function #########


# Detects architecture of a neural network with convolutional layers and without normalization layers
def test_detect_architecture_mlp_simple(device):
    net = nn.Sequential(
        nn.Linear(4, 16), nn.ReLU(), nn.Linear(16, 16), nn.ReLU(), nn.Linear(16, 1)
    )
    evolvable_net = MakeEvolvable(
        net, torch.randn(1, 4), device=device, output_vanish=True
    )
    assert evolvable_net.mlp_layer_info == {"activation_layers": {0: "ReLU", 1: "ReLU"}}
    assert str(unpack_network(net)) == str(unpack_network(evolvable_net))


def test_detect_architecture_medium(device):
    net = nn.Sequential(
        nn.Linear(4, 16), nn.Linear(16, 16), nn.ReLU(), nn.Linear(16, 1), nn.Tanh()
    )
    evolvable_net = MakeEvolvable(net, torch.randn(1, 4), device=device)
    assert evolvable_net.mlp_layer_info == {"activation_layers": {1: "ReLU", 2: "Tanh"}}
    assert str(unpack_network(net)) == str(unpack_network(evolvable_net))


def test_detect_architecture_complex(device):
    net = nn.Sequential(
        nn.Linear(4, 16),
        nn.LayerNorm(16),
        nn.Linear(16, 16),
        nn.ReLU(),
        nn.Linear(16, 1),
        nn.Tanh(),
    )
    evolvable_net = MakeEvolvable(net, torch.randn(1, 4), device=device)
    assert evolvable_net.mlp_layer_info == {
        "activation_layers": {1: "ReLU", 2: "Tanh"},
        "norm_layers": {0: "LayerNorm"},
    }, evolvable_net.mlp_layer_info
    assert str(unpack_network(net)) == str(unpack_network(evolvable_net))


# Test if network after detect arch has the same arch as original network
@pytest.mark.parametrize(
    "network, input_tensor",
    [
        ("simple_mlp", torch.randn(1, 10)),
        ("simple_cnn", torch.randn(1, 3, 64, 64)),
        ("mlp_norm_layers", torch.randn(1, 10)),
        ("cnn_norm_layers", torch.randn(1, 3, 64, 64)),
    ],
)
def test_detect_architecture_networks_the_same(network, input_tensor, device, request):
    network = request.getfixturevalue(network)
    evolvable_network = MakeEvolvable(network, input_tensor, device=device)
    assert str(unpack_network(network)) == str(unpack_network(evolvable_network))


def test_detect_architecure_exception(device):
    net = nn.Sequential(
        nn.Linear(4, 16),
        nn.Linear(16, 16),
        nn.ReLU(),
        nn.Linear(16, 1),
        nn.LogSoftmax(dim=-1),
    )
    with pytest.raises(Exception):
        MakeEvolvable(net, torch.randn(1, 4), device=device)


def test_detect_architecture_empty_hidden_size(device):
    net = nn.Sequential(nn.Linear(2, 10))
    with pytest.raises(TypeError):
        MakeEvolvable(net, torch.randn(1, 2), device=device)


def test_detect_architecure_different_acitvations(device):
    net = nn.Sequential(
        nn.Linear(2, 16), nn.ReLU(), nn.Linear(16, 16), nn.Tanh(), nn.Linear(16, 4)
    )
    with pytest.raises(TypeError):
        MakeEvolvable(net, torch.randn(1, 2), device=device)


######### Test add_mlp_layer #########


def test_add_mlp_layer_simple(simple_mlp, device):
    input_tensor = torch.randn(1, 10)
    evolvable_network = MakeEvolvable(
        simple_mlp, input_tensor, init_layers=True, device=device
    )
    value_net = evolvable_network.value_net
    value_net_dict = dict(value_net.named_parameters())
    initial_num_layers = len(evolvable_network.hidden_size)
    assert evolvable_network.mlp_layer_info == {
        "activation_layers": {0: "ReLU", 1: "ReLU", 2: "Tanh"}
    }, evolvable_network.mlp_layer_info
    evolvable_network.add_mlp_layer()
    new_value_net = evolvable_network.value_net
    assert len(evolvable_network.hidden_size) == initial_num_layers + 1
    assert evolvable_network.mlp_layer_info == {
        "activation_layers": {0: "ReLU", 1: "ReLU", 2: "ReLU", 3: "Tanh"}
    }, evolvable_network.mlp_layer_info
    for key, param in new_value_net.named_parameters():
        if key in value_net_dict.keys():
            assert torch.equal(param, value_net_dict[key])


def test_add_mlp_layer_medium(device):
    network = nn.Sequential(
        nn.Linear(4, 16), nn.Linear(16, 16), nn.ReLU(), nn.Linear(16, 1), nn.Tanh()
    )
    evolvable_network = MakeEvolvable(network, torch.randn(1, 4), device=device)
    value_net = evolvable_network.value_net
    value_net_dict = dict(value_net.named_parameters())
    initial_num_layers = len(evolvable_network.hidden_size)
    assert evolvable_network.mlp_layer_info == {
        "activation_layers": {1: "ReLU", 2: "Tanh"}
    }, evolvable_network.mlp_layer_info
    evolvable_network.add_mlp_layer()
    new_value_net = evolvable_network.value_net
    assert len(evolvable_network.hidden_size) == initial_num_layers + 1
    assert evolvable_network.mlp_layer_info == {
        "activation_layers": {1: "ReLU", 2: "ReLU", 3: "Tanh"}
    }, evolvable_network.mlp_layer_info
    for key, param in new_value_net.named_parameters():
        if key in value_net_dict.keys():
            assert torch.equal(param, value_net_dict[key])


def test_add_mlp_layer_complex(device):
    net = nn.Sequential(
        nn.Linear(4, 16),
        nn.LayerNorm(16),
        nn.Linear(16, 16),
        nn.ReLU(),
        nn.Linear(16, 1),
        nn.Tanh(),
    )
    evolvable_network = MakeEvolvable(net, torch.randn(1, 4), device=device)
    value_net = evolvable_network.value_net
    value_net_dict = dict(value_net.named_parameters())
    initial_num_layers = len(evolvable_network.hidden_size)
    assert evolvable_network.mlp_layer_info == {
        "activation_layers": {1: "ReLU", 2: "Tanh"},
        "norm_layers": {0: "LayerNorm"},
    }, evolvable_network.mlp_layer_info
    evolvable_network.add_mlp_layer()
    new_value_net = evolvable_network.value_net
    assert len(evolvable_network.hidden_size) == initial_num_layers + 1
    assert evolvable_network.mlp_layer_info == {
        "activation_layers": {1: "ReLU", 2: "ReLU", 3: "Tanh"},
        "norm_layers": {0: "LayerNorm"},
    }, evolvable_network.mlp_layer_info
    for key, param in new_value_net.named_parameters():
        if key in value_net_dict.keys():
            assert torch.equal(param, value_net_dict[key])


def test_add_mlp_layer_else_statement(device):
    network = nn.Sequential(
        nn.Linear(4, 16), nn.Linear(16, 16), nn.ReLU(), nn.Linear(16, 1), nn.Tanh()
    )
    evolvable_network = MakeEvolvable(
        network, torch.randn(1, 4), device=device, max_hidden_layers=2
    )
    initial_num_layers = len(evolvable_network.hidden_size)
    evolvable_network.add_mlp_layer()
    assert initial_num_layers == len(evolvable_network.hidden_size)


######### Test remove_mlp_layer #########
def test_remove_mlp_layer_simple(simple_mlp_2, device):
    input_tensor = torch.randn(1, 10)
    evolvable_network = MakeEvolvable(simple_mlp_2, input_tensor, device=device)
    value_net = evolvable_network.value_net
    value_net_dict = dict(value_net.named_parameters())
    initial_num_layers = len(evolvable_network.hidden_size)
    assert evolvable_network.mlp_layer_info == {
        "activation_layers": {0: "ReLU", 1: "ReLU"}
    }
    evolvable_network.remove_mlp_layer()
    new_value_net = evolvable_network.value_net
    assert len(evolvable_network.hidden_size) == initial_num_layers - 1
    assert evolvable_network.mlp_layer_info == {
        "activation_layers": {0: "ReLU"}
    }, evolvable_network.mlp_layer_info
    for key, param in new_value_net.named_parameters():
        if key in value_net_dict.keys():
            torch.testing.assert_close(param, value_net_dict[key])


def test_remove_mlp_layer_medium(device):
    network = nn.Sequential(
        nn.Linear(4, 16), nn.Linear(16, 16), nn.ReLU(), nn.Linear(16, 1), nn.Tanh()
    )
    evolvable_network = MakeEvolvable(network, torch.randn(1, 4), device=device)
    value_net = evolvable_network.value_net
    value_net_dict = dict(value_net.named_parameters())
    initial_num_layers = len(evolvable_network.hidden_size)
    assert evolvable_network.mlp_layer_info == {
        "activation_layers": {1: "ReLU", 2: "Tanh"}
    }, evolvable_network.mlp_layer_info
    evolvable_network.remove_mlp_layer()
    new_value_net = evolvable_network.value_net
    assert len(evolvable_network.hidden_size) == initial_num_layers - 1
    assert evolvable_network.mlp_layer_info == {
        "activation_layers": {1: "Tanh"}
    }, evolvable_network.mlp_layer_info
    for key, param in new_value_net.named_parameters():
        if key in value_net_dict.keys():
            assert torch.equal(param, value_net_dict[key])


def test_remove_mlp_layer_complex(device):
    net = nn.Sequential(
        nn.Linear(4, 16),
        nn.LayerNorm(16),
        nn.Linear(16, 16),
        nn.LayerNorm(16),
        nn.ReLU(),
        nn.Linear(16, 1),
        nn.Tanh(),
    )
    evolvable_network = MakeEvolvable(net, torch.randn(1, 4), device=device)
    value_net = evolvable_network.value_net
    value_net_dict = dict(value_net.named_parameters())
    initial_num_layers = len(evolvable_network.hidden_size)
    assert evolvable_network.mlp_layer_info == {
        "activation_layers": {1: "ReLU", 2: "Tanh"},
        "norm_layers": {0: "LayerNorm", 1: "LayerNorm"},
    }, evolvable_network.mlp_layer_info
    evolvable_network.remove_mlp_layer()
    new_value_net = evolvable_network.value_net
    assert len(evolvable_network.hidden_size) == initial_num_layers - 1
    assert evolvable_network.mlp_layer_info == {
        "activation_layers": {1: "Tanh"},
        "norm_layers": {0: "LayerNorm"},
    }, evolvable_network.mlp_layer_info
    for key, param in new_value_net.named_parameters():
        if key in value_net_dict.keys():
            assert torch.equal(param, value_net_dict[key])


def test_remove_mlp_layer_else_statement(device):
    network = nn.Sequential(
        nn.Linear(4, 16), nn.Linear(16, 16), nn.ReLU(), nn.Linear(16, 1), nn.Tanh()
    )
    evolvable_network = MakeEvolvable(
        network, torch.randn(1, 4), device=device, min_hidden_layers=2
    )
    initial_num_layers = len(evolvable_network.hidden_size)
    evolvable_network.remove_mlp_layer()
    assert initial_num_layers == len(evolvable_network.hidden_size)


def test_remove_mlp_layer_no_output_activation(device):
    net = nn.Sequential(
        nn.Linear(4, 16), nn.ReLU(), nn.Linear(16, 16), nn.Linear(16, 1), nn.Tanh()
    )
    evolvable_network = MakeEvolvable(net, torch.randn(1, 4), device=device)
    value_net = evolvable_network.value_net
    value_net_dict = dict(value_net.named_parameters())
    initial_num_layers = len(evolvable_network.hidden_size)
    assert evolvable_network.mlp_layer_info == {
        "activation_layers": {0: "ReLU", 2: "Tanh"}
    }, evolvable_network.mlp_layer_info
    evolvable_network.remove_mlp_layer()
    new_value_net = evolvable_network.value_net
    assert len(evolvable_network.hidden_size) == initial_num_layers - 1
    assert evolvable_network.mlp_layer_info == {
        "activation_layers": {0: "ReLU", 1: "Tanh"}
    }, evolvable_network.mlp_layer_info
    for key, param in new_value_net.named_parameters():
        if key in value_net_dict.keys():
            assert torch.equal(param, value_net_dict[key])


######### Test add_mlp_node #########
def test_add_mlp_node_fixed(simple_mlp, device):
    input_tensor = torch.randn(1, 10)
    evolvable_network = MakeEvolvable(simple_mlp, input_tensor, device=device)

    # Test adding a new node to a specific layer
    hidden_layer = 1
    numb_new_nodes = 8
    result = evolvable_network.add_mlp_node(hidden_layer, numb_new_nodes)

    # Check if the hidden layer and number of new nodes are updated correctly
    assert evolvable_network.hidden_size[hidden_layer] == 18
    assert result["hidden_layer"] == hidden_layer
    assert result["numb_new_nodes"] == numb_new_nodes


######### Test remove_mlp_node #########
def test_remove_mlp_node(simple_mlp_2, device):
    input_tensor = torch.randn(1, 10)
    evolvable_network = MakeEvolvable(simple_mlp_2, input_tensor, device=device)

    # Check the initial number of nodes in the hidden layers
    assert len(evolvable_network.hidden_size) == 2

    # Remove a node from the second hidden layer
    evolvable_network.remove_mlp_node(hidden_layer=1, numb_new_nodes=10)

    # Check that the number of nodes in the second hidden layer has decreased by 10
    assert evolvable_network.hidden_size[1] == 118

    # Remove a node from the first hidden layer
    evolvable_network.remove_mlp_node(hidden_layer=0, numb_new_nodes=5)

    # Check that the number of nodes in the first hidden layer has decreased by 5
    assert evolvable_network.hidden_size[0] == 123


def test_remove_mlp_node_no_arg(device):
    mlp = nn.Sequential(
        nn.Linear(10, 256),
        nn.ReLU(),
        nn.Linear(256, 128),
        nn.ReLU(),
        nn.Linear(128, 10),
    )
    input_tensor = torch.randn(1, 10)
    evolvable_network = MakeEvolvable(mlp, input_tensor, device=device, min_mlp_nodes=2)
    original_hidden_size = copy.deepcopy(evolvable_network.hidden_size)
    # Test adding a new node to a specific layer
    hidden_layer = None
    numb_new_nodes = None
    result = evolvable_network.remove_mlp_node(hidden_layer, numb_new_nodes)
    hidden_layer = result["hidden_layer"]
    numb_new_nodes = result["numb_new_nodes"]

    # Check if the hidden layer and number of new nodes are updated correctly
    assert (
        evolvable_network.hidden_size[hidden_layer]
        == original_hidden_size[hidden_layer] - numb_new_nodes
    )


######### Test add_cnn_layer #########
def test_add_cnn_layer(simple_cnn, device):
    input_tensor = torch.randn(1, 3, 64, 64)
    evolvable_network = MakeEvolvable(simple_cnn, input_tensor, device=device)

    # Check the initial number of layers
    assert len(evolvable_network.channel_size) == 2

    # Add a new CNN layer
    evolvable_network.add_cnn_layer()

    # Check if a new layer has been added
    assert len(evolvable_network.channel_size) == 3
    assert evolvable_network.cnn_layer_info == {
        "activation_layers": {0: "ReLU", 1: "ReLU", 2: "ReLU"},
        "conv_layer_type": "Conv2d",
        "pooling_layers": {
            0: {"name": "MaxPool2d", "kernel": 2, "stride": 2, "padding": 0},
            1: {"name": "MaxPool2d", "kernel": 2, "stride": 2, "padding": 0},
        },
    }, evolvable_network.cnn_layer_info


def test_add_cnn_layer_multi(two_arg_cnn, device):
    evolvable_cnn = MakeEvolvable(
        two_arg_cnn,
        torch.randn(1, 4, 2, 210, 160),
        torch.randn(1, 2),
        device=device,
        extra_critic_dims=2,
    )
    original_channels = copy.deepcopy(evolvable_cnn.channel_size)
    evolvable_cnn.add_cnn_layer()
    assert len(original_channels) + 1 == len(evolvable_cnn.channel_size)


def test_add_cnn_layer_no_activation(device):
    cnn = nn.Sequential(
        nn.Conv2d(3, 16, kernel_size=3, stride=1, padding=1),
        nn.Conv2d(16, 32, kernel_size=3, stride=1, padding=1),
        nn.Flatten(),
        nn.Linear(32768, 128),  # Fully connected layer with 128 output features
        nn.ReLU(),
        nn.Linear(128, 4),
    )
    evolvable_cnn = MakeEvolvable(cnn, torch.randn(1, 3, 32, 32), device=device)
    original_channels = copy.deepcopy(evolvable_cnn.channel_size)
    evolvable_cnn.add_cnn_layer()
    assert len(original_channels) + 1 == len(evolvable_cnn.channel_size)


def test_add_cnn_layer_else_statement(simple_cnn, device):
    evolvable_cnn = MakeEvolvable(
        simple_cnn, torch.randn(1, 3, 64, 64), device=device, max_cnn_hidden_layers=2
    )
    original_channels = copy.deepcopy(evolvable_cnn.channel_size)
    evolvable_cnn.add_cnn_layer()
    assert len(original_channels) == len(evolvable_cnn.channel_size)


######### Test remove_cnn_layer #########
def test_remove_cnn_layer(simple_cnn, device):
    input_tensor = torch.randn(1, 3, 64, 64)
    evolvable_network = MakeEvolvable(simple_cnn, input_tensor, device=device)

    # Check the initial number of layers
    assert len(evolvable_network.channel_size) == 2

    # Remove a CNN layer
    evolvable_network.remove_cnn_layer()

    # Check if a layer has been removed
    assert len(evolvable_network.channel_size) == 1
    assert evolvable_network.cnn_layer_info == {
        "activation_layers": {0: "ReLU"},
        "conv_layer_type": "Conv2d",
        "pooling_layers": {
            0: {"name": "MaxPool2d", "kernel": 2, "stride": 2, "padding": 0}
        },
    }, evolvable_network.cnn_layer_info


def test_remove_cnn_layer_no_activation(device):
    cnn = nn.Sequential(
        nn.Conv2d(3, 16, kernel_size=3, stride=1, padding=1),
        nn.Conv2d(16, 32, kernel_size=3, stride=1, padding=1),
        nn.BatchNorm2d(32),
        nn.Flatten(),
        nn.Linear(32768, 128),  # Fully connected layer with 128 output features
        nn.ReLU(),
        nn.Linear(128, 4),
    )
    evolvable_cnn = MakeEvolvable(cnn, torch.randn(1, 3, 32, 32), device=device)
    original_channels = copy.deepcopy(evolvable_cnn.channel_size)
    evolvable_cnn.remove_cnn_layer()
    assert len(original_channels) - 1 == len(evolvable_cnn.channel_size)


def test_remove_cnn_layer_else_statement(simple_cnn, device):
    evolvable_cnn = MakeEvolvable(
        simple_cnn, torch.randn(1, 3, 64, 64), device=device, min_cnn_hidden_layers=2
    )
    original_channels = copy.deepcopy(evolvable_cnn.channel_size)
    evolvable_cnn.remove_cnn_layer()
    assert len(original_channels) == len(evolvable_cnn.channel_size)


######### Test add_cnn_channel #########
def test_add_cnn_channel(simple_cnn, device):
    input_tensor = torch.randn(1, 3, 64, 64)
    evolvable_network = MakeEvolvable(simple_cnn, input_tensor, device=device)
    numb_new_channels = 16
    layer = 1
    original_channel_size = evolvable_network.channel_size[layer]
    evolvable_network.add_cnn_channel(
        hidden_layer=layer, numb_new_channels=numb_new_channels
    )
    assert evolvable_network.channel_size[layer] == original_channel_size + 16


######### Test remove_cnn_channel #########
def test_remove_cnn_channel(device):
    input_tensor = torch.randn(1, 3, 64, 64)
    cnn = nn.Sequential(
        nn.Conv2d(3, 256, 3, 2),
        nn.ReLU(),
        nn.Conv2d(256, 128, 3, 2),
        nn.ReLU(),
        nn.Flatten(),
        nn.Linear(28800, 128),
        nn.ReLU(),
        nn.Linear(128, 10),
    )
    evolvable_network = MakeEvolvable(cnn, input_tensor, device=device)
    numb_new_channels = None
    layer = None
    original_channel_size = copy.deepcopy(evolvable_network.channel_size)
    evolvable_network.min_channel_size = 16
    result = evolvable_network.remove_cnn_channel(
        hidden_layer=layer, numb_new_channels=numb_new_channels
    )
    numb_new_channels = result["numb_new_channels"]
    hidden_layer = result["hidden_layer"]
    assert (
        evolvable_network.channel_size[hidden_layer]
        == original_channel_size[hidden_layer] - numb_new_channels
    )


def test_remove_cnn_channel_specified_hidden_layer(device):
    input_tensor = torch.randn(1, 3, 64, 64)
    cnn = nn.Sequential(
        nn.Conv2d(3, 256, 3, 2),
        nn.ReLU(),
        nn.Conv2d(256, 128, 3, 2),
        nn.ReLU(),
        nn.Flatten(),
        nn.Linear(28800, 128),
        nn.ReLU(),
        nn.Linear(128, 10),
    )
    evolvable_network = MakeEvolvable(cnn, input_tensor, device=device)
    numb_new_channels = None
    layer = 0
    original_channel_size = copy.deepcopy(evolvable_network.channel_size)
    evolvable_network.min_channel_size = 16
    result = evolvable_network.remove_cnn_channel(
        hidden_layer=layer, numb_new_channels=numb_new_channels
    )
    numb_new_channels = result["numb_new_channels"]
    assert (
        evolvable_network.channel_size[layer]
        == original_channel_size[layer] - numb_new_channels
    )


######### Test change_cnn_kernel #########
def test_change_cnn_kernel(simple_cnn, device):
    input_tensor = torch.randn(1, 3, 64, 64)
    evolvable_network = MakeEvolvable(simple_cnn, input_tensor, device=device)

    # Check initial kernel sizes
    assert evolvable_network.kernel_size == [(3, 3), (3, 3)]

    # Change kernel size
    evolvable_network.change_cnn_kernel()

    while evolvable_network.kernel_size == [(3, 3), (3, 3)]:
        evolvable_network.change_cnn_kernel()

    # Check if kernel size has changed
    assert evolvable_network.kernel_size != [
        (3, 3),
        (3, 3),
    ], evolvable_network.kernel_size


def test_change_cnn_kernel_else_statement(device):
    network = nn.Sequential(
        nn.Conv2d(3, 16, kernel_size=(3, 3), stride=1, padding=1),
        nn.ReLU(),
        nn.MaxPool2d(kernel_size=2, stride=2),
        nn.Flatten(),
        nn.Linear(16384, 128),
        nn.ReLU(),
        nn.Linear(128, 1),
    )
    input_tensor = torch.randn(1, 3, 64, 64)
    evolvable_network = MakeEvolvable(network, input_tensor, device=device)

    # Change kernel size
    evolvable_network.change_cnn_kernel()
    # Check if kernel size has changed
    assert evolvable_network.kernel_size == [
        (3, 3),
        (3, 3),
    ], evolvable_network.kernel_size


def test_change_kernel_multi_single_arg(device):
    network = nn.Sequential(
        nn.Conv3d(3, 16, kernel_size=(1, 3, 3), stride=(1, 3, 3), padding=1),
        nn.ReLU(),
        nn.Conv3d(16, 32, kernel_size=(1, 3, 3), stride=(1, 3, 3), padding=1),
        nn.ReLU(),
        nn.Flatten(),
        nn.Linear(69120, 128),
        nn.ReLU(),
        nn.Linear(128, 1),
    )
    evolvable_cnn = MakeEvolvable(
        network, torch.randn(1, 3, 1, 210, 160), device=device
    )
    while evolvable_cnn.kernel_size == [(1, 3, 3), (1, 3, 3)]:
        evolvable_cnn.change_cnn_kernel()

    assert evolvable_cnn.kernel_size != [
        (1, 3, 3),
        (1, 3, 3),
    ], evolvable_cnn.kernel_size


def test_change_kernel_multi_single_arg_else_statement(device):
    network = nn.Sequential(
        nn.Conv3d(3, 16, kernel_size=(1, 3, 3), stride=(1, 3, 3), padding=1),
        nn.ReLU(),
        nn.Flatten(),
        nn.Linear(181440, 128),
        nn.ReLU(),
        nn.Linear(128, 1),
    )
    evolvable_cnn = MakeEvolvable(
        network, torch.randn(1, 3, 1, 210, 160), device=device
    )
    evolvable_cnn.change_cnn_kernel()
    assert evolvable_cnn.kernel_size == [
        (1, 3, 3),
        (1, 3, 3),
    ], evolvable_cnn.kernel_size


def test_change_kernel_multi_two_arg(two_arg_cnn, device):
    evolvable_cnn = MakeEvolvable(
        two_arg_cnn,
        torch.randn(1, 4, 2, 210, 160),
        torch.randn(1, 2),
        device=device,
        extra_critic_dims=2,
    )
    while evolvable_cnn.kernel_size == [(1, 3, 3), (1, 3, 3)]:
        evolvable_cnn.change_cnn_kernel()

    assert evolvable_cnn.kernel_size != [
        (1, 3, 3),
        (1, 3, 3),
    ], evolvable_cnn.kernel_size


######### Test recreate_nets #########
def test_recreate_nets_parameters_preserved(simple_mlp, device):
    input_tensor = torch.randn(1, 10)
    evolvable_network = MakeEvolvable(simple_mlp, input_tensor, device=device)

    value_net = evolvable_network.value_net
    value_net_dict = dict(value_net.named_parameters())

    # Modify the architecture
    evolvable_network.hidden_size += [evolvable_network.hidden_size[-1]]

    evolvable_network.recreate_nets()
    new_value_net = evolvable_network.value_net

    for key, param in new_value_net.named_parameters():
        if key in value_net_dict.keys():
            assert torch.equal(param, value_net_dict[key])


def test_recreate_nets_parameters_shrink_preserved(device):
    network = nn.Sequential(
        nn.Linear(4, 32), nn.ReLU(), nn.Linear(32, 32), nn.ReLU(), nn.Linear(32, 2)
    )

    input_tensor = torch.randn(1, 4)
    evolvable_network = MakeEvolvable(network, input_tensor, device=device)

    value_net = evolvable_network.value_net
    value_net_dict = dict(value_net.named_parameters())

    # Modify the architecture
    evolvable_network.hidden_size = evolvable_network.hidden_size[:-1]
    evolvable_network.recreate_nets(shrink_params=True)
    new_value_net = evolvable_network.value_net

    for key, param in new_value_net.named_parameters():
        if key in value_net_dict.keys():
            torch.testing.assert_close(param, value_net_dict[key])


######### Test clone #########


# The clone() method successfully creates a deep copy of the model.
@pytest.mark.parametrize(
    "network, input_tensor, secondary_input_tensor, extra_critic_dims",
    [
        ("simple_mlp", torch.randn(1, 10), None, None),
        ("simple_cnn", torch.randn(1, 3, 64, 64), None, None),
        ("two_arg_cnn", torch.randn(1, 4, 2, 210, 160), torch.randn(1, 2), 2),
    ],
)
def test_clone_method_with_equal_state_dicts(
    network, input_tensor, secondary_input_tensor, request, device, extra_critic_dims
):
    network = request.getfixturevalue(network)
    if secondary_input_tensor is None:
        evolvable_network = MakeEvolvable(
            network, input_tensor, device=device, extra_critic_dims=extra_critic_dims
        )
    else:
        evolvable_network = MakeEvolvable(
            network,
            input_tensor,
            secondary_input_tensor,
            device=device,
            extra_critic_dims=2,
        )
    clone_network = evolvable_network.clone()
    assert isinstance(clone_network, MakeEvolvable)
    assert str(evolvable_network.state_dict()) == str(clone_network.state_dict())<|MERGE_RESOLUTION|>--- conflicted
+++ resolved
@@ -1,8 +1,4 @@
-<<<<<<< HEAD
 import copy
-
-=======
->>>>>>> 25a41e93
 import pytest
 import torch
 import torch.nn as nn
