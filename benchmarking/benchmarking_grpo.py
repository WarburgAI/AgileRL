--- conflicted
+++ resolved
@@ -214,27 +214,6 @@
         data_batch_size=1,
         custom_collate_fn=custom_collate_fn,
     )
-<<<<<<< HEAD
-=======
-
-    deepspeed_training_config = {
-        "train_micro_batch_size_per_gpu": 2,
-        "gradient_accumulation_steps": 8,
-        "optimizer": {"type": "AdamW", "params": {"lr": 1e-6}},
-        "bf16": {"enabled": True},
-        "zero_optimization": {
-            "stage": 2,
-            "contiguous_gradients": True,
-            "overlap_comm": True,
-            "reduce_scatter": True,
-            "reduce_bucket_size": 5e8,
-            "allgather_bucket_size": 5e8,
-            "gather_16bit_weights_on_model_save": True,
-            "offload_optimizer": {"device": "cpu"},
-        },
-        "gradient_clipping": 1.0,
-    }
->>>>>>> 1b8e9de1
     # Instantiate the grpo agent
     agent = GRPO(
         env.observation_space,
@@ -257,18 +236,4 @@
 
 
 if __name__ == "__main__":
-<<<<<<< HEAD
-    main()
-=======
-    import os
-
-    # These two variables refer to the number of devices available and
-    # will be unique to your distributed setup.
-    # World size refers to the number of processes for training, which
-    # is usually the number of GPUs.
-    # Local rank is the unique local ID given to a process running in a
-    # single node.
-    world_size = int(os.getenv("WORLD_SIZE", "1"))
-    local_rank = int(os.getenv("LOCAL_RANK", "0"))
-    main(world_size, local_rank)
->>>>>>> 1b8e9de1
+    main()