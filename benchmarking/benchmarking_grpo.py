import re
from typing import Tuple

import deepspeed
import torch
from datasets import load_dataset
from peft import LoraConfig, get_peft_model
from torch.utils.data import Dataset
from transformers import AutoModelForCausalLM, AutoTokenizer
from accelerate import Accelerator
from agilerl.algorithms import GRPO
from agilerl.training.train_llm import finetune_llm
from agilerl.utils.llm_utils import HuggingFaceGym

MODEL_PATH = "Qwen/Qwen2.5-3B"
DATASET = "Jiayi-Pan/Countdown-Tasks-3to4"  # "openai/gsm8k"


def create_model(pretrained_model_name_or_path):
    model = AutoModelForCausalLM.from_pretrained(
        pretrained_model_name_or_path=pretrained_model_name_or_path,
        torch_dtype=torch.bfloat16,
<<<<<<< HEAD
        device_map=None,
=======
>>>>>>> 6b934659
        attn_implementation="flash_attention_2",
        # load_in_4bit=True,
    )
    peft_config = LoraConfig(
        r=32,
        lora_alpha=32,
        target_modules=[
            "q_proj",
            "k_proj",
            "v_proj",
            "o_proj",
            "up_proj",
            "down_proj",
            "gate_proj",
        ],
        task_type="CAUSAL_LM",
        lora_dropout=0.05,
    )
    model = get_peft_model(model, peft_config)
    return model


def countdown_chat_template(q, a, tokenizer):
    conversation = [
        {
            "role": "system",
            "content": "You are a helpful assistant. You first think about the reasoning process in your mind and then provide the user with the answer.",
        },
        {
            "role": "user",
            "content": f"Using each number in this tensor only once {tuple(i.item() for i in q)}, create an equation that equals {a.item()}. You can use basic arithmetic operations (+, -, *, /) and each number can only be used once. Show your work in <think> </think> tags. And return the final equation and answer in <answer> </answer> tags, for example <answer> (1 + 2) / 3 = 1 </answer>.",
        },
        {"role": "assistant", "content": "Let me solve this step by step.\n<think>"},
    ]
    updated_prompt = tokenizer.apply_chat_template(
        conversation, tokenize=False, continue_final_message=True
    )
    tokenized_prompt = tokenizer(
        [updated_prompt],
        return_tensors="pt",
        padding=True,
        padding_side="left",
        return_attention_mask=True,
    )
    return tokenized_prompt


def make_dataset(dataset_name: str) -> Tuple[Dataset, Dataset]:
    raw_dataset = (
        load_dataset(DATASET, split="train").shuffle(seed=42).select(range(50000))
    )
    raw_dataset = raw_dataset.rename_column("target", "answer")
    raw_dataset = raw_dataset.rename_column("nums", "question")
    train_test_split = raw_dataset.train_test_split(test_size=0.1)
    train_dataset = train_test_split["train"]
    test_dataset = train_test_split["test"]
    return train_dataset, test_dataset


def format_reward_func(completions, target, **kwargs):
    """
    Format: <think>...</think><answer>...</answer>
    Args:
        completions (list[str]): Generated outputs
        target (list[str]): Expected answers

      Returns:
          list[float]: Reward scores
    """
    rewards = []

    for completion, gt in zip(completions, target):

        try:
            # add synthetic <think> as its already part of the prompt and prefilled for the assistant to more easily match the regex
            completion = "<think>" + completion
            # Check if the format is correct
            regex = r"^<think>([^<]*(?:<(?!/?think>)[^<]*)*)<\/think>\n<answer>([\s\S]*?)<\/answer>$"

            match = re.search(regex, completion, re.DOTALL)
            # if the format is not correct, reward is 0
            if match is None or len(match.groups()) != 2:
                rewards.append(0.0)
            else:
                rewards.append(1.0)
        except Exception:
            rewards.append(0.0)
    return rewards


def equation_reward_func(completions, target, nums, **kwargs):
    """
    Evaluates completions based on:
    2. Mathematical correctness of the answer

    Args:
        completions (list[str]): Generated outputs
        target (list[str]): Expected answers
        nums (list[str]): Available numbers

    Returns:
        list[float]: Reward scores
    """
    rewards = []

    for completion, gt, numbers in zip(completions, target, nums):
        try:
            # add synthetic <think> as its already part of the prompt and prefilled for the assistant to more easily match the regex
            completion = "<think>" + completion
            # Check if the format is correct
            match = re.search(r"<answer>(.*?)<\/answer>", completion)
            if match is None:
                rewards.append(0.0)
                continue
            # Extract the "answer" part from the completion
            equation = match.group(1).strip()
            # Extract all numbers from the equation
            used_numbers = [int(n) for n in re.findall(r"\d+", equation)]

            # Check if all numbers are used exactly once
            if sorted(used_numbers) != sorted(numbers):
                rewards.append(0.0)
                continue
            # Define a regex pattern that only allows numbers, operators, parentheses, and whitespace
            allowed_pattern = r"^[\d+\-*/().\s]+$"
            if not re.match(allowed_pattern, equation):
                rewards.append(0.0)
                continue

            # Evaluate the equation with restricted globals and locals
            result = eval(equation, {"__builtins__": None}, {})
            # Check if the equation is correct and matches the ground truth
            if abs(float(result) - float(gt)) < 1e-5:
                rewards.append(1.0)
            else:
                rewards.append(0.0)
        except Exception:
            # If evaluation fails, reward is 0
            rewards.append(0.0)
    return rewards


def combined_rewards(completion, solution, prompt):
    reward = (
        equation_reward_func([completion], [solution], [prompt])[0]
        + format_reward_func([completion], [solution])[0]
    )

    print(
        f"""
    ============================================, \n
    Completion: {completion}, \n
    Numbers: {prompt}, \n
    Correct Answer: {solution.item()} \n
    Reward: {reward}
    """
    )

    return reward


def custom_collate_fn(batch):
    # Extract answers and questions
    answers = torch.tensor([item["answer"] for item in batch])

    # For questions of variable length, we need to pad them
    # First, find the maximum length
    max_len = max(len(item["question"]) for item in batch)

    # Create padded tensor
    questions = torch.zeros(len(batch), max_len, dtype=torch.long)
    for i, item in enumerate(batch):
        q_len = len(item["question"])
        questions[i, :q_len] = torch.tensor(item["question"])

    return {"answer": answers, "question": questions}


def main(world_size, local_rank):
    # Instantiate the model and the associated tokenizer
    model = create_model(**{"pretrained_model_name_or_path": MODEL_PATH})
    tokenizer = AutoTokenizer.from_pretrained(MODEL_PATH)
    tokenizer.pad_token = tokenizer.eos_token
    train_dataset, test_dataset = make_dataset(DATASET)
    # Convert the HuggingFace dataset into a Gymnasium environment
    env = HuggingFaceGym(
        train_dataset=train_dataset,
        test_dataset=test_dataset,
        tokenizer=tokenizer,
        reward_fn=combined_rewards,
        apply_chat_template_fn=countdown_chat_template,
        max_answer_tokens=1024,
        data_batch_size=1,
        custom_collate_fn=custom_collate_fn,
    )

    deepspeed_training_config = {
        "train_micro_batch_size_per_gpu": 2,
        "gradient_accumulation_steps": 8,
        "optimizer": {"type": "AdamW", "params": {"lr": 1e-6}},
        "bf16": {"enabled": True},
        "zero_optimization": {
            "stage": 2,
            "contiguous_gradients": True,
            "overlap_comm": True,
            "reduce_scatter": True,
<<<<<<< HEAD
            "reduce_bucket_size": 2e8,
            "contiguous_gradients": True,
            "stage3_gather_16bit_weights_on_model_save": True,
            "offload_optimizer": {"device": "cpu"},
        },
    }
    deepspeed_inference_config = {
        "tensor_parallel": {"tp_size": world_size},
        "dtype": torch.bfloat16,
        "replace_with_kernel_inject": True,
    }

    # Instantiate the GRPO agent
    deepspeed.init_distributed()
=======
            "reduce_bucket_size": 5e8,
            "allgather_bucket_size": 5e8,
            "gather_16bit_weights_on_model_save": True,
            "offload_optimizer": {
            "device": "cpu"
         }
        },
        "gradient_clipping": 1.0,
    }
    # Instantiate the grpo agent
>>>>>>> 6b934659
    agent = GRPO(
        env.observation_space,
        env.action_space,
        actor_network=model,
        pad_token_id=tokenizer.eos_token_id,
        device=f"cuda:{local_rank}",
        batch_size=1,
        group_size=12,
        reduce_memory_peak=False,
        accelerator=Accelerator()
    )
    finetune_llm(
        agent=agent,
        env=env,
        evaluation_interval=5,
        wb=False,
        checkpoint_interval=1,
        checkpoint_path="saved_llms",
    )  


if __name__ == "__main__":
    import os

    # These two variables refer to the number of devices available and
    # will be unique to your distributed setup.
    # World size refers to the number of processes for training, which
    # is usually the number of GPUs.
    # Local rank is the unique local ID given to a process running in a
    # single node.
    world_size = int(os.getenv("WORLD_SIZE", "1"))
    local_rank = int(os.getenv("LOCAL_RANK", "0"))
    main(world_size, local_rank)<|MERGE_RESOLUTION|>--- conflicted
+++ resolved
@@ -20,10 +20,6 @@
     model = AutoModelForCausalLM.from_pretrained(
         pretrained_model_name_or_path=pretrained_model_name_or_path,
         torch_dtype=torch.bfloat16,
-<<<<<<< HEAD
-        device_map=None,
-=======
->>>>>>> 6b934659
         attn_implementation="flash_attention_2",
         # load_in_4bit=True,
     )
@@ -230,22 +226,6 @@
             "contiguous_gradients": True,
             "overlap_comm": True,
             "reduce_scatter": True,
-<<<<<<< HEAD
-            "reduce_bucket_size": 2e8,
-            "contiguous_gradients": True,
-            "stage3_gather_16bit_weights_on_model_save": True,
-            "offload_optimizer": {"device": "cpu"},
-        },
-    }
-    deepspeed_inference_config = {
-        "tensor_parallel": {"tp_size": world_size},
-        "dtype": torch.bfloat16,
-        "replace_with_kernel_inject": True,
-    }
-
-    # Instantiate the GRPO agent
-    deepspeed.init_distributed()
-=======
             "reduce_bucket_size": 5e8,
             "allgather_bucket_size": 5e8,
             "gather_16bit_weights_on_model_save": True,
@@ -256,7 +236,6 @@
         "gradient_clipping": 1.0,
     }
     # Instantiate the grpo agent
->>>>>>> 6b934659
     agent = GRPO(
         env.observation_space,
         env.action_space,
