import importlib

import supersuit as ss
import torch
import yaml
from accelerate import Accelerator
from pettingzoo.utils import env_logger

from agilerl.algorithms.core.registry import HyperparameterConfig, RLParameter
from agilerl.components import MultiAgentReplayBuffer
from agilerl.hpo.mutation import Mutations
from agilerl.hpo.tournament import TournamentSelection
from agilerl.modules import EvolvableMLP
from agilerl.training.train_multi_agent_off_policy import train_multi_agent_off_policy
from agilerl.utils.evolvable_networks import (
    get_input_size_from_space,
    get_output_size_from_space,
)
from agilerl.utils.utils import (
    create_population,
    make_multi_agent_vect_envs,
    observation_space_channels_to_first,
)
from benchmarking.networks import SimpleCritic

# !Note: If you are running this demo without having installed agilerl,
# uncomment and place the following above agilerl imports:

# import sys
# sys.path.append('../')


def main(INIT_HP, MUTATION_PARAMS, NET_CONFIG, DISTRIBUTED_TRAINING, use_net=True):
    device = torch.device("cuda" if torch.cuda.is_available() else "cpu")
    env_logger.EnvLogger.suppress_output()

    print("============ AgileRL Multi-agent benchmarking ============")

    if DISTRIBUTED_TRAINING:
        accelerator = Accelerator()
        accelerator.wait_for_everyone()
        if accelerator.is_main_process:
            print("===== Distributed Training =====")
        accelerator.wait_for_everyone()
    else:
        accelerator = None

    print(f"DEVICE: {device}")

    def create_env(**kwargs):
        env = importlib.import_module(f"{INIT_HP['ENV_NAME']}").parallel_env(**kwargs)

        if INIT_HP["CHANNELS_LAST"]:
            # Environment processing for image based observations
<<<<<<< HEAD
            # env = ss.frame_skip_v0(env, 4)
            # env = ss.clip_reward_v0(env, lower_bound=-1, upper_bound=1)
            # env = ss.color_reduction_v0(env, mode="B")
=======
            env = ss.frame_skip_v0(env, 4)
            env = ss.clip_reward_v0(env, lower_bound=-1, upper_bound=1)
            env = ss.color_reduction_v0(env, mode="B")
>>>>>>> a136ceaf
            env = ss.resize_v1(env, x_size=84, y_size=84)
            env = ss.frame_stack_v1(env, 4)

        return env

    env_kwargs = dict(max_cycles=25, continuous_actions=False)
    env = make_multi_agent_vect_envs(
        create_env, num_envs=INIT_HP["NUM_ENVS"], **env_kwargs
    )

    env.reset(seed=42)
    # Configure the multi-agent algo input arguments
    observation_spaces = {
        agent: env.single_observation_space(agent) for agent in env.agents
    }
    action_spaces = {agent: env.single_action_space(agent) for agent in env.agents}
    if INIT_HP["CHANNELS_LAST"]:
        observation_spaces = {
            agent: observation_space_channels_to_first(obs)
            for agent, obs in observation_spaces.items()
        }

    INIT_HP["AGENT_IDS"] = [agent_id for agent_id in env.agents]

    field_names = ["state", "action", "reward", "next_state", "done"]
    memory = MultiAgentReplayBuffer(
        INIT_HP["MEMORY_SIZE"],
        field_names=field_names,
        agent_ids=INIT_HP["AGENT_IDS"],
        device=device,
    )

    tournament = TournamentSelection(
        INIT_HP["TOURN_SIZE"],
        INIT_HP["ELITISM"],
        INIT_HP["POP_SIZE"],
        INIT_HP["EVAL_LOOP"],
    )

    mutations = Mutations(
        no_mutation=MUTATION_PARAMS["NO_MUT"],
        architecture=MUTATION_PARAMS["ARCH_MUT"],
        new_layer_prob=MUTATION_PARAMS["NEW_LAYER"],
        parameters=MUTATION_PARAMS["PARAMS_MUT"],
        activation=MUTATION_PARAMS["ACT_MUT"],
        rl_hp=MUTATION_PARAMS["RL_HP_MUT"],
        mutation_sd=MUTATION_PARAMS["MUT_SD"],
        rand_seed=MUTATION_PARAMS["RAND_SEED"],
        device=device,
        accelerator=accelerator,
    )

    hp_config = HyperparameterConfig(
        lr_actor=RLParameter(
            min=MUTATION_PARAMS["MIN_LR"], max=MUTATION_PARAMS["MAX_LR"]
        ),
        lr_critic=RLParameter(
            min=MUTATION_PARAMS["MIN_LR"], max=MUTATION_PARAMS["MAX_LR"]
        ),
        batch_size=RLParameter(
            min=MUTATION_PARAMS["MIN_BATCH_SIZE"],
            max=MUTATION_PARAMS["MAX_BATCH_SIZE"],
            dtype=int,
        ),
        learn_step=RLParameter(
            min=MUTATION_PARAMS["MIN_LEARN_STEP"],
            max=MUTATION_PARAMS["MAX_LEARN_STEP"],
            dtype=int,
            grow_factor=1.5,
            shrink_factor=0.75,
        ),
    )

    state_dims = get_input_size_from_space(observation_spaces)
    action_dims = get_output_size_from_space(action_spaces)
    total_state_dims = sum(state_dim[0] for state_dim in state_dims.values())
    total_action_dims = sum(action_dims.values())

    if use_net:
        ## Critic nets currently set-up for MADDPG
        actor = [
            EvolvableMLP(
                num_inputs=state_dim[0],
                num_outputs=action_dim,
                hidden_size=[64, 64, 64],
                activation="ReLU",
                output_activation="GumbelSoftmax",
                device=device,
            )
            for state_dim, action_dim in zip(state_dims.values(), action_dims.values())
        ]
        NET_CONFIG = None
        critic = [
            SimpleCritic(
                num_inputs=total_state_dims + total_action_dims,
                num_outputs=1,
                device=device,
                hidden_size=[64, 64, 64, 64],
                activation="ReLU",
                output_activation=None,
            )
            for _ in range(len(state_dims))
        ]
    else:
        actor = None
        critic = None

    agent_pop = create_population(
        algo=INIT_HP["ALGO"],
        observation_space=observation_spaces,
        action_space=action_spaces,
        net_config=NET_CONFIG,
        INIT_HP=INIT_HP,
        hp_config=hp_config,
        actor_network=actor,
        critic_network=critic,
        population_size=INIT_HP["POP_SIZE"],
        num_envs=INIT_HP["NUM_ENVS"],
        device=device,
        accelerator=accelerator,
        torch_compiler=INIT_HP["TORCH_COMPILE"],
    )

    train_multi_agent_off_policy(
        env,
        INIT_HP["ENV_NAME"],
        INIT_HP["ALGO"],
        agent_pop,
        memory=memory,
        sum_scores=True,
        INIT_HP=INIT_HP,
        MUT_P=MUTATION_PARAMS,
        swap_channels=INIT_HP["CHANNELS_LAST"],
        max_steps=INIT_HP["MAX_STEPS"],
        evo_steps=INIT_HP["EVO_STEPS"],
        eval_steps=INIT_HP["EVAL_STEPS"],
        eval_loop=INIT_HP["EVAL_LOOP"],
        learning_delay=INIT_HP["LEARNING_DELAY"],
        target=INIT_HP["TARGET_SCORE"],
        tournament=tournament,
        mutation=mutations,
        wb=INIT_HP["WANDB"],
        accelerator=accelerator,
    )

    if str(device) == "cuda":
        torch.cuda.empty_cache()


if __name__ == "__main__":
    with open("configs/training/multi_agent/maddpg.yaml") as file:
        config = yaml.safe_load(file)
    INIT_HP = config["INIT_HP"]
    MUTATION_PARAMS = config["MUTATION_PARAMS"]
    NET_CONFIG = config["NET_CONFIG"]
    DISTRIBUTED_TRAINING = config["DISTRIBUTED_TRAINING"]
    main(INIT_HP, MUTATION_PARAMS, NET_CONFIG, DISTRIBUTED_TRAINING, use_net=False)<|MERGE_RESOLUTION|>--- conflicted
+++ resolved
@@ -52,15 +52,9 @@
 
         if INIT_HP["CHANNELS_LAST"]:
             # Environment processing for image based observations
-<<<<<<< HEAD
-            # env = ss.frame_skip_v0(env, 4)
-            # env = ss.clip_reward_v0(env, lower_bound=-1, upper_bound=1)
-            # env = ss.color_reduction_v0(env, mode="B")
-=======
             env = ss.frame_skip_v0(env, 4)
             env = ss.clip_reward_v0(env, lower_bound=-1, upper_bound=1)
             env = ss.color_reduction_v0(env, mode="B")
->>>>>>> a136ceaf
             env = ss.resize_v1(env, x_size=84, y_size=84)
             env = ss.frame_stack_v1(env, 4)
 
