--- conflicted
+++ resolved
@@ -100,19 +100,12 @@
     :type num_outputs: int
     :param hidden_size: Hidden layer(s) size
     :type hidden_size: List[int]
-<<<<<<< HEAD
+    :param num_atoms: Number of atoms for Rainbow DQN, defaults to 50
+    :type num_atoms: int, optional
     :param mlp_activation: Activation layer, defaults to 'relu'
     :type mlp_activation: str, optional
     :param mlp_output_activation: Output activation layer, defaults to None
     :type mlp_output_activation: str, optional
-=======
-    :param num_atoms: Number of atoms for Rainbow DQN, defaults to 50
-    :type num_atoms: int, optional
-    :param activation: Activation layer, defaults to 'relu'
-    :type activation: str, optional
-    :param output_activation: Output activation layer, defaults to None
-    :type output_activation: str, optional
->>>>>>> 18ba39fa
     :param layer_norm: Normalization between layers, defaults to False
     :type layer_norm: bool, optional
     :param output_vanish: Vanish output by multiplying by 0.1, defaults to True
@@ -136,16 +129,10 @@
         num_inputs: int,
         num_outputs: int,
         hidden_size: List[int],
-<<<<<<< HEAD
+        num_atoms=50,
         mlp_activation="ReLU",
         mlp_output_activation=None,
-        layer_norm=False,
-=======
-        num_atoms=50,
-        activation="relu",
-        output_activation=None,
         layer_norm=True,
->>>>>>> 18ba39fa
         output_vanish=True,
         init_layers=True,
         stored_values=None,
@@ -225,18 +212,8 @@
         if self.init_layers:
             net_dict["linear_layer_0"] = self.layer_init(net_dict["linear_layer_0"])
         if self.layer_norm:
-<<<<<<< HEAD
-            net_dict["layer_norm_0"] = nn.LayerNorm(self.hidden_size[0])
+            net_dict["layer_norm_0"] = nn.LayerNorm(hidden_size[0])
         net_dict["activation_0"] = self.get_activation(self.mlp_activation)
-
-        if len(self.hidden_size) > 1:
-            for l_no in range(1, len(self.hidden_size)):
-                net_dict[f"linear_layer_{str(l_no)}"] = nn.Linear(
-                    self.hidden_size[l_no - 1], self.hidden_size[l_no]
-                )
-=======
-            net_dict["layer_norm_0"] = nn.LayerNorm(hidden_size[0])
-        net_dict["activation_0"] = self.get_activation(self.activation)
         if len(hidden_size) > 1:
             for l_no in range(1, len(hidden_size)):
                 if noisy:
@@ -247,7 +224,6 @@
                     net_dict[f"linear_layer_{str(l_no)}"] = nn.Linear(
                         hidden_size[l_no - 1], hidden_size[l_no]
                     )
->>>>>>> 18ba39fa
                 if self.init_layers:
                     net_dict[f"linear_layer_{str(l_no)}"] = self.layer_init(
                         net_dict[f"linear_layer_{str(l_no)}"]
@@ -269,16 +245,8 @@
             output_layer.weight.data.mul_(0.1)
             output_layer.bias.data.mul_(0.1)
         net_dict["linear_layer_output"] = output_layer
-<<<<<<< HEAD
-        if self.mlp_output_activation is not None:
-            net_dict["activation_output"] = self.get_activation(
-                self.mlp_output_activation
-            )
-
-=======
         if output_activation is not None:
             net_dict["activation_output"] = self.get_activation(output_activation)
->>>>>>> 18ba39fa
         net = nn.Sequential(net_dict)
         return net
 
@@ -289,7 +257,7 @@
             output_size=self.hidden_size[-1] if self.rainbow else self.num_outputs,
             hidden_size=self.hidden_size,
             output_vanish=False,
-            output_activation=self.output_activation,
+            output_activation=self.mlp_output_activation,
         )
 
         if self.accelerator is None:
@@ -448,14 +416,9 @@
             "num_inputs": self.num_inputs,
             "num_outputs": self.num_outputs,
             "hidden_size": self.hidden_size,
-<<<<<<< HEAD
+            "num_atoms": self.num_atoms,
             "mlp_activation": self.mlp_activation,
             "mlp_output_activation": self.mlp_output_activation,
-=======
-            "num_atoms": self.num_atoms,
-            "activation": self.activation,
-            "output_activation": self.output_activation,
->>>>>>> 18ba39fa
             "layer_norm": self.layer_norm,
             "init_layers": self.init_layers,
             "output_vanish": self.output_vanish,
@@ -490,13 +453,7 @@
         """Removes a hidden layer from neural network."""
         if len(self.hidden_size) > 1:  # HARD LIMIT
             self.hidden_size = self.hidden_size[:-1]
-<<<<<<< HEAD
-            new_net = self.create_net()
-            new_net = self.shrink_preserve_parameters(old_net=self.net, new_net=new_net)
-            self.net = new_net
-=======
             self.recreate_nets()
->>>>>>> 18ba39fa
         else:
             self.add_mlp_node()
 
