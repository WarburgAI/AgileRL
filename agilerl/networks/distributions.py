--- conflicted
+++ resolved
@@ -513,10 +513,7 @@
         latent: torch.Tensor,
         action_mask: Optional[ArrayOrTensor] = None,
         sample: bool = True,
-<<<<<<< HEAD
-=======
         deterministic: bool = False,
->>>>>>> a136ceaf
     ) -> Union[
         Tuple[torch.Tensor, torch.Tensor, torch.Tensor], Tuple[None, None, torch.Tensor]
     ]:
@@ -548,15 +545,6 @@
         # Distribution from logits
         self.dist = self.get_distribution(logits)
 
-<<<<<<< HEAD
-        # Sample action, compute log probability and entropy
-        if sample:
-            action = self.dist.sample()
-            log_prob = self.dist.log_prob(action)
-        else:
-            action = None
-            log_prob = None
-=======
         action = None
         log_prob = None
 
@@ -565,7 +553,6 @@
         elif sample:
             action = self.dist.sample()
             log_prob = self.dist.log_prob(action)
->>>>>>> a136ceaf
 
         entropy = self.dist.entropy()
         return action, log_prob, entropy
