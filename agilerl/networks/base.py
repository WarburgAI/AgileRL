import inspect
import warnings
from copy import deepcopy
from dataclasses import asdict
from typing import Any, Dict, Optional, Tuple, Type, TypeVar, Union

import numpy as np
import torch
from gymnasium import spaces

from agilerl.modules import (
    EvolvableCNN,
    EvolvableLSTM,
    EvolvableMLP,
    EvolvableMultiInput,
    EvolvableResNet,
    EvolvableSimBa,
)
from agilerl.modules.base import EvolvableModule, ModuleMeta, mutation
from agilerl.protocols import MutationType
from agilerl.typing import (
    BatchDimension,
<<<<<<< HEAD
    DeviceType,
    NetConfigType,
=======
    ConfigType,
    DeviceType,
>>>>>>> 7be0754a
)
from agilerl.utils.algo_utils import get_hidden_states_shape_from_model
from agilerl.utils.evolvable_networks import get_default_encoder_config, is_image_space

SelfEvolvableNetwork = TypeVar("SelfEvolvableNetwork", bound="EvolvableNetwork")
DefaultEncoderType = Union[
    EvolvableCNN, EvolvableMLP, EvolvableMultiInput, EvolvableSimBa, EvolvableLSTM
]


def assert_correct_mlp_net_config(net_config: Dict[str, Any]) -> None:
    """Asserts that the MLP network configuration is correct.

    :param net_config: Configuration of the MLP network.
    :type net_config: Dict[str, Any]
    """
    assert (
        "hidden_size" in net_config.keys()
    ), "Net config must contain hidden_size: int."
    assert isinstance(
        net_config["hidden_size"], list
    ), "Net config hidden_size must be a list."
    assert (
        len(net_config["hidden_size"]) > 0
    ), "Net config hidden_size must contain at least one element."


def assert_correct_simba_net_config(net_config: Dict[str, Any]) -> None:
    """Asserts that the MLP network configuration is correct.

    :param net_config: Configuration of the MLP network.
    :type net_config: Dict[str, Any]
    """
    assert (
        "hidden_size" in net_config.keys()
    ), "Net config must contain hidden_size: int."
    assert isinstance(
        net_config["hidden_size"], (int, np.int64)
    ), "Net config hidden_size must be an integer."
    assert "num_blocks" in net_config.keys(), "Net config must contain num_blocks: int."
    assert isinstance(
        net_config["num_blocks"], int
    ), "Net config num_blocks must be an integer."


def assert_correct_cnn_net_config(net_config: Dict[str, Any]) -> None:
    """Asserts that the CNN network configuration is correct.

    :param net_config: Configuration of the CNN network.
    :type net_config: Dict[str, Any]
    """
    for key in [
        "channel_size",
        "kernel_size",
        "stride_size",
    ]:
        assert key in net_config.keys(), f"Net config must contain {key}: int."
        assert isinstance(net_config[key], list), f"Net config {key} must be a list."
        assert (
            len(net_config[key]) > 0
        ), f"Net config {key} must contain at least one element."

        if key == "kernel_size":
            assert isinstance(
                net_config[key], (int, tuple, list)
            ), "Kernel size must be of type int, list, or tuple."


def assert_correct_lstm_net_config(net_config: Dict[str, Any]) -> None:
    """Asserts that the LSTM network configuration is correct.

    :param net_config: Configuration of the LSTM network.
    :type net_config: Dict[str, Any]
    """
    assert (
        "hidden_state_size" in net_config.keys()
    ), "LSTM net config must contain hidden_state_size: int."
    assert isinstance(net_config["hidden_state_size"], (int, np.int64)), (
        "LSTM net config hidden_state_size must be an integer but is "
        + str(type(net_config["hidden_state_size"]))
        + "."
    )


# TODO: Need to think of a way to do this check without the metaclass
class NetworkMeta(ModuleMeta):
    """Metaclass for evolvable networks. Checks that the network has
    an encoder and a head_net (named as such)."""

    def __call__(cls, *args, **kwargs):
        instance: SelfEvolvableNetwork = super().__call__(*args, **kwargs)

        # Check that the mutation methods of the network are correctly defined
        # i.e. only contain underlying methods corresponding to the encoder and head_net
        for mut_method in instance.mutation_methods:
            if "." in mut_method:
                attr = mut_method.split(".")[0]
                if attr not in ["encoder", "head_net"]:
                    raise AttributeError(
                        "Mutation methods of nested modules in EvolvableNetwork objects should only correspond to the 'encoder' or 'head_net'. This is done to ensure that equivalent architecture mutations can be applied across different evaluation networks (e.g. actor and critic)."
                    )

        return instance


class EvolvableNetwork(EvolvableModule, metaclass=NetworkMeta):
    """
    Base class for evolvable networks, i.e., evolvable modules that are configured in
    a specific way for a reinforcement learning algorithm, similar to how CNNs are used
    as building blocks in ResNet, VGG, etc. An evolvable network automatically inspects the passed
    observation space to determine the appropriate encoder to build through the AgileRL
    evolvable modules, inheriting the mutation methods of any nested evolvable modules.

    .. note::
        Currently, evolvable networks should only have the encoder (which, if not specified by the user,
        is automatically built from the observation space) and a 'head_net' attribute that processes the
        latent encodings into the desired number of outputs as evolvable components. For example, in
        ``RainbowQNetwork``, we disable mutations for the advantage net and apply the same mutations to it
        as the 'value' net, which is the network head in this case. Users should follow the same philosophy.

    :param observation_space: Observation space of the environment.
    :type observation_space: spaces.Space
    :param encoder_cls: Encoder class to use for the network. Defaults to None, whereby it is
        automatically built using an AgileRL module according the observation space.
    :type encoder_cls: Optional[Union[str, Type[EvolvableModule]]]
    :param encoder_config: Configuration of the encoder. Defaults to None.
    :type encoder_config: Optional[ConfigType]
    :param action_space: Action space of the environment. Defaults to None.
    :type action_space: Optional[spaces.Space]
    :param min_latent_dim: Minimum dimension of the latent space representation. Defaults to 8.
    :type min_latent_dim: int
    :param max_latent_dim: Maximum dimension of the latent space representation. Defaults to 128.
    :type max_latent_dim: int
    :param latent_dim: Dimension of the latent space representation. Defaults to 32.
    :type latent_dim: int
    :param simba: If True, use a SimBa network for the encoder for vector spaces. Defaults to False.
    :type simba: bool
    :param recurrent: If True, use a recurrent network for 2D observations. Defaults to False, whereby
        the encoder is a nn.Flatten() followed by an `EvolvableMLP`.
    :type recurrent: bool
    :param device: Device to use for the network. Defaults to "cpu".
    :type device: DeviceType
    :param random_seed: Random seed to use for the network. Defaults to None.
    :type random_seed: Optional[int]
    """

    encoder: EvolvableModule
    head_net: EvolvableModule

    # Custom encoder aliases
    _encoder_aliases: Dict[str, Type[EvolvableModule]] = {
        "ResNet": EvolvableResNet,
    }

    def __init__(
        self,
        observation_space: spaces.Space,
        encoder_cls: Optional[Union[str, Type[EvolvableModule]]] = None,
<<<<<<< HEAD
        encoder_config: Optional[NetConfigType] = None,
=======
        encoder_config: Optional[ConfigType] = None,
>>>>>>> 7be0754a
        encoder_name: str = "encoder",
        action_space: Optional[spaces.Space] = None,
        min_latent_dim: int = 8,
        max_latent_dim: int = 128,
        latent_dim: int = 32,
        simba: bool = False,
        recurrent: bool = False,
        device: DeviceType = "cpu",
        random_seed: Optional[int] = None,
    ) -> None:
        super().__init__(device, random_seed)

        assert (
            latent_dim <= max_latent_dim
        ), "Latent dimension must be less than or equal to max latent dimension."
        assert (
            latent_dim >= min_latent_dim
        ), "Latent dimension must be greater than or equal to min latent dimension."

        if encoder_config is None:
            encoder_config = get_default_encoder_config(
                observation_space, simba=simba, recurrent=recurrent
<<<<<<< HEAD
=======
            )

        # For multi-agent settings with image observation spaces, we use
        # `nn.Conv3D` layers and stack the agents observations across the depth dimension.
        cnn_keys = ["cnn_config", "kernel_size"]
        if n_agents is not None and any(
            key in encoder_config.keys() for key in cnn_keys
        ):
            encoder_config = EvolvableNetwork.modify_multi_agent_config(
                net_config=encoder_config, observation_space=observation_space
>>>>>>> 7be0754a
            )

        self.observation_space = observation_space
        self.action_space = action_space
        self.latent_dim = latent_dim
        self.min_latent_dim = min_latent_dim
        self.max_latent_dim = max_latent_dim
        self.encoder_cls = encoder_cls
        self.device = device
        self.simba = simba
        self.recurrent = recurrent
        self.flatten_obs = False
        self.encoder_name = encoder_name
        self.cached_hidden_state = None
<<<<<<< HEAD
=======

        encoder_config = (
            encoder_config
            if isinstance(encoder_config, dict)
            else asdict(encoder_config)
        )
>>>>>>> 7be0754a

        # By default we use same activation for encoder output as for the rest of the network
        output_activation = encoder_config.get("output_activation", None)
        if output_activation is None:
            activation = encoder_config.get("activation", "ReLU")
            encoder_config["output_activation"] = activation

        if encoder_cls is not None:
            if isinstance(encoder_cls, str):
                self.encoder_cls = self._encoder_aliases[encoder_cls]
            elif not issubclass(encoder_cls, EvolvableModule):
                raise TypeError("Encoder class must be a subclass of EvolvableModule.")

            # Check if encoder config contains `num_outputs` as input argument, in which
            # case we can enable latent space mutations. Otherwise, we disable them.
            input_args = inspect.getfullargspec(self.encoder_cls.__init__).args
            if "num_outputs" not in input_args:
                warnings.warn(
<<<<<<< HEAD
                    f"{self.encoder_cls.__name__} does not contain `num_outputs` as an "
                    "input argument. Disabling latent space mutations. Make sure to set the number of "
                    "outputs to the latent dimension in the encoder configuration."
=======
                    f"{self.encoder_cls.__name__} does not contain `num_outputs` as an input argument. Disabling latent space mutations. Make sure to set the number of outputs to the latent dimension in the encoder configuration."
>>>>>>> 7be0754a
                )
                self.filter_mutation_methods("latent")
            else:
                encoder_config["num_outputs"] = self.latent_dim

            self.encoder = self.encoder_cls(
                **{
                    "observation_space": self.observation_space,
                    "num_outputs": self.latent_dim,
                    "device": self.device,
                    "name": self.encoder_name,
                    **encoder_config,
                }
            )
        else:
            self.encoder = self._build_encoder(encoder_config)

        # NOTE: We disable layer mutations for the encoder since this usually adds a lot
        # of variance to the optimization process
        self.encoder.disable_mutations(MutationType.LAYER)

    @property
    def encoder_config(self) -> Dict[str, Any]:
        """Net configuration for encoder.

        :return: Initial dictionary for the network.
        :rtype: Dict[str, Any]
        """
        return (
            self.encoder.net_config
            if self.encoder_cls is None
            else self.encoder.init_dict
        )

    @property
    def head_config(self) -> Dict[str, Any]:
        """Net configuration for head.

        :return: Initial dictionary for the network.
        :rtype: Dict[str, Any]
        """
        if not hasattr(self, "head_net"):
            raise AttributeError("Network does not have a head_net attribute.")

        return self.head_net.net_config

    @property
    def activation(self) -> str:
        """Activation function of the network.

        :return: Activation function.
        :rtype: str
        """
        return self.encoder.activation

    def __call__(self, *args, **kwargs) -> torch.Tensor:
        """Forward pass of the network."""
        return self.forward(*args, **kwargs)

    def extract_features(
        self, x: torch.Tensor, hidden_state: Optional[Dict[str, torch.Tensor]] = None
    ) -> Union[torch.Tensor, Tuple[torch.Tensor, torch.Tensor]]:
        """Extract features from the encoder part of the network.

        :param x: Input tensor to extract features from
        :type x: torch.Tensor
        :param hidden_states: Hidden states for recurrent networks (unused in non-recurrent networks)
        :type hidden_states: Dict[str, torch.Tensor], optional
        :return: The encoded features
        :rtype: torch.Tensor
        """
        # For compatibility with both recurrent and non-recurrent networks
        if hidden_state is None:
            return self.encoder(x)
        else:
            return self.encoder(x, hidden_state=hidden_state)

    def forward_head(self, latent: torch.Tensor, *args, **kwargs) -> torch.Tensor:
        """Forward pass of the network head using pre-computed latent encodings.

        :param latent: Latent encodings from the encoder.
        :type latent: torch.Tensor

        :return: Output of the network head.
        :rtype: torch.Tensor
        """
        if not hasattr(self, "head_net"):
            raise AttributeError("Network does not have a head_net attribute.")

        return self.head_net(latent, *args, **kwargs)

    def build_network_head(self, *args, **kwargs) -> None:
        """Build the head of the network."""
        raise NotImplementedError(
            "Method build_network_head must be implemented in EvolvableNetwork objects."
        )

    def create_mlp(
        self, num_inputs: int, num_outputs: int, name: str, net_config: Dict[str, Any]
    ) -> EvolvableMLP:
        """Builds the head of the network based on the passed configuration.

        :param num_inputs: Number of inputs to the network head.
        :type num_inputs: int
        :param num_outputs: Number of outputs of the network head.
        :type num_outputs: int
        :param name: Name of the network head.
        :type name: str
        :param net_config: Configuration of the network head.
        :type net_config: Dict[str, Any]

        :return: Network head.
        :rtype: EvolvableMLP
        """
        return EvolvableMLP(
            num_inputs=num_inputs,
            num_outputs=num_outputs,
            device=self.device,
            name=name,
            **net_config,
        )

    def init_weights_gaussian(
        self, std_coeff: float = 4.0, output_coeff: float = 2.0
    ) -> None:
        """Initialize the weights of the network with a Gaussian distribution.

        :param std_coeff: Coefficient for the standard deviation of the Gaussian distribution, defaults to 4.0
        :type std_coeff: float, optional
        :param output_coeff: Coefficient for the standard deviation of the Gaussian distribution for the output layer, defaults to 2.0
        :type output_coeff: float, optional
        """
        # Initialize the weights of the encoder
        self.encoder.init_weights_gaussian(std_coeff=std_coeff)

        # Initialize weights of network heads
        # NOTE: We assume the head is an instance of EvolvableMLP
        for attr, module in self.modules().items():
            if attr != "encoder":
                module.init_weights_gaussian(
                    std_coeff=std_coeff, output_coeff=output_coeff
                )

    def initialize_hidden_state(self, batch_size: int = 1) -> Dict[str, torch.Tensor]:
        """Initialize the hidden state for the network.

        :param env: The environment to initialize the hidden state for
        :type env: GymEnvType
        """
        if self.recurrent:

            # if the hidden state is not initialized, initialize it
            if (
                self.cached_hidden_state is None
                or len(self.cached_hidden_state) == 0
                or self.cached_hidden_state_batch_size != batch_size
            ):
                self.cached_hidden_state = {}
                self.cached_hidden_state_batch_size = batch_size
                for name, shape in get_hidden_states_shape_from_model(
                    self.encoder
                ).items():
                    # shape might have a batch dimension 'BatchPlaceholder', so we need to replace it
                    shape = tuple(
                        batch_size if x == BatchDimension else x for x in shape
                    )
                    self.cached_hidden_state[name] = torch.zeros(shape).to(self.device)
            return deepcopy(self.cached_hidden_state)
        else:
            raise ValueError(
                "Cannot initialize hidden state for non-recurrent networks."
            )

    def change_activation(self, activation: str, output: bool = False) -> None:
        """Change the activation function for the network.

        :param activation: Activation function to use.
        :type activation: str
        :param output: If True, change the output activation function, defaults to False
        :type output: bool, optional
        """
        for attr, module in self.modules().items():
            _output = True if attr == "encoder" else output
            module.change_activation(activation, output=_output)

    @mutation(MutationType.NODE)
    def add_latent_node(self, numb_new_nodes: Optional[int] = None) -> Dict[str, Any]:
        """Add a latent node to the network.

        :param numb_new_nodes: Number of new nodes to add, defaults to None
        :type numb_new_nodes: int, optional

        :return: Configuration for adding a latent node.
        :rtype: Dict[str, Any]
        """
        if numb_new_nodes is None:
            numb_new_nodes = self.rng.choice([8, 16, 32])

        if self.latent_dim + numb_new_nodes < self.max_latent_dim:
            self.latent_dim += numb_new_nodes

        return {"numb_new_nodes": numb_new_nodes}

    @mutation(MutationType.NODE)
    def remove_latent_node(
        self, numb_new_nodes: Optional[int] = None
    ) -> Dict[str, Any]:
        """Remove a latent node from the network.

        :param numb_new_nodes: Number of nodes to remove, defaults to None
        :type numb_new_nodes: int, optional

        :return: Configuration for removing a latent node.
        :rtype: Dict[str, Any]
        """
        if numb_new_nodes is None:
            numb_new_nodes = self.rng.choice([8, 16, 32])

        if self.latent_dim - numb_new_nodes > self.min_latent_dim:
            self.latent_dim -= numb_new_nodes

        return {"numb_new_nodes": numb_new_nodes}

    def recreate_encoder(self: SelfEvolvableNetwork) -> None:
        """Recreate the encoder of the network."""
        if self.encoder_cls is not None:
            # Need to change `num_outputs` to the latent dimension after a mutation
            init_dict = self.encoder.init_dict
            init_dict["num_outputs"] = self.latent_dim
            encoder = self.encoder_cls(**init_dict)
        else:
            encoder = self._build_encoder(self.encoder.net_config)

        self.encoder = EvolvableModule.preserve_parameters(self.encoder, encoder)

    def _build_encoder(self, net_config: Dict[str, Any]) -> DefaultEncoderType:
        """Builds the encoder for the network based on the environments observation space.

        :return: Encoder module.
        :rtype: EvolvableModule
        """
        net_config = net_config if isinstance(net_config, dict) else asdict(net_config)

        if isinstance(self.observation_space, (spaces.Dict, spaces.Tuple)):
            encoder = EvolvableMultiInput(
                observation_space=self.observation_space,
                num_outputs=self.latent_dim,
                device=self.device,
                name=self.encoder_name,
                **net_config,
            )
        elif is_image_space(self.observation_space):
            assert_correct_cnn_net_config(net_config)

            encoder = EvolvableCNN(
                input_shape=self.observation_space.shape,
                num_outputs=self.latent_dim,
                device=self.device,
                name=self.encoder_name,
                **net_config,
            )
        elif self.recurrent:
            assert_correct_lstm_net_config(net_config)

            encoder = EvolvableLSTM(
                input_size=self.observation_space.shape[0],
                num_outputs=self.latent_dim,
                device=self.device,
                name=self.encoder_name,
                **net_config,
            )
        else:
            if self.simba:
                assert_correct_simba_net_config(net_config)
                encoder_mlp_cls = EvolvableSimBa
            else:
                assert_correct_mlp_net_config(net_config)
                encoder_mlp_cls = EvolvableMLP

                # For MLP encoders we want to:
                # 1. Be consistent with layer normalization and apply after the final
                # linear layer for further stability (see https://github.com/AgileRL/AgileRL/issues/337)
                # 2. Disable output_vanish
                net_config["output_layernorm"] = net_config.get("layer_norm", True)
                net_config["output_vanish"] = False

            encoder = encoder_mlp_cls(
                num_inputs=spaces.flatdim(self.observation_space),
                num_outputs=self.latent_dim,
                device=self.device,
                name=self.encoder_name,
                **net_config,
            )

            # Need to flatten > 2D observations by default for MLPs
            self.flatten_obs = len(self.observation_space.shape) > 1

        return encoder<|MERGE_RESOLUTION|>--- conflicted
+++ resolved
@@ -20,13 +20,8 @@
 from agilerl.protocols import MutationType
 from agilerl.typing import (
     BatchDimension,
-<<<<<<< HEAD
     DeviceType,
     NetConfigType,
-=======
-    ConfigType,
-    DeviceType,
->>>>>>> 7be0754a
 )
 from agilerl.utils.algo_utils import get_hidden_states_shape_from_model
 from agilerl.utils.evolvable_networks import get_default_encoder_config, is_image_space
@@ -126,7 +121,8 @@
                 attr = mut_method.split(".")[0]
                 if attr not in ["encoder", "head_net"]:
                     raise AttributeError(
-                        "Mutation methods of nested modules in EvolvableNetwork objects should only correspond to the 'encoder' or 'head_net'. This is done to ensure that equivalent architecture mutations can be applied across different evaluation networks (e.g. actor and critic)."
+                        "Mutation methods of nested modules in EvolvableNetwork objects should only correspond to the 'encoder' or 'head_net'. "
+                        "This is done to ensure that equivalent architecture mutations can be applied across different evaluation networks (e.g. actor and critic)."
                     )
 
         return instance
@@ -185,11 +181,7 @@
         self,
         observation_space: spaces.Space,
         encoder_cls: Optional[Union[str, Type[EvolvableModule]]] = None,
-<<<<<<< HEAD
         encoder_config: Optional[NetConfigType] = None,
-=======
-        encoder_config: Optional[ConfigType] = None,
->>>>>>> 7be0754a
         encoder_name: str = "encoder",
         action_space: Optional[spaces.Space] = None,
         min_latent_dim: int = 8,
@@ -212,19 +204,6 @@
         if encoder_config is None:
             encoder_config = get_default_encoder_config(
                 observation_space, simba=simba, recurrent=recurrent
-<<<<<<< HEAD
-=======
-            )
-
-        # For multi-agent settings with image observation spaces, we use
-        # `nn.Conv3D` layers and stack the agents observations across the depth dimension.
-        cnn_keys = ["cnn_config", "kernel_size"]
-        if n_agents is not None and any(
-            key in encoder_config.keys() for key in cnn_keys
-        ):
-            encoder_config = EvolvableNetwork.modify_multi_agent_config(
-                net_config=encoder_config, observation_space=observation_space
->>>>>>> 7be0754a
             )
 
         self.observation_space = observation_space
@@ -239,15 +218,6 @@
         self.flatten_obs = False
         self.encoder_name = encoder_name
         self.cached_hidden_state = None
-<<<<<<< HEAD
-=======
-
-        encoder_config = (
-            encoder_config
-            if isinstance(encoder_config, dict)
-            else asdict(encoder_config)
-        )
->>>>>>> 7be0754a
 
         # By default we use same activation for encoder output as for the rest of the network
         output_activation = encoder_config.get("output_activation", None)
@@ -266,13 +236,9 @@
             input_args = inspect.getfullargspec(self.encoder_cls.__init__).args
             if "num_outputs" not in input_args:
                 warnings.warn(
-<<<<<<< HEAD
                     f"{self.encoder_cls.__name__} does not contain `num_outputs` as an "
                     "input argument. Disabling latent space mutations. Make sure to set the number of "
                     "outputs to the latent dimension in the encoder configuration."
-=======
-                    f"{self.encoder_cls.__name__} does not contain `num_outputs` as an input argument. Disabling latent space mutations. Make sure to set the number of outputs to the latent dimension in the encoder configuration."
->>>>>>> 7be0754a
                 )
                 self.filter_mutation_methods("latent")
             else:
