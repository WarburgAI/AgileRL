from dataclasses import asdict
from typing import Optional, Tuple, Type, Union

import torch
from gymnasium import spaces

from agilerl.modules import EvolvableModule
from agilerl.modules.configs import MlpNetConfig
from agilerl.networks.base import EvolvableNetwork
from agilerl.typing import NetConfigType, TorchObsType


class ValueNetwork(EvolvableNetwork):
    """Value functions are used in reinforcement learning to estimate the expected value of a state.
    For any given observation, we predict a single scalar value that represents
    the discounted return from that state. Used in e.g. PPO.

    :param observation_space: Observation space of the environment.
    :type observation_space: spaces.Space
    :param encoder_cls: Encoder class to use for the network. Defaults to None, whereby it is
        automatically built using an AgileRL module according the observation space.
    :type encoder_cls: Optional[Union[str, Type[EvolvableModule]]]
    :param encoder_config: Configuration of the encoder.
    :type encoder_config: NetConfigType
    :param head_config: Configuration of the head.
    :type head_config: Optional[NetConfigType]
    :param min_latent_dim: Minimum latent dimension.
    :type min_latent_dim: int
    :param max_latent_dim: Maximum latent dimension.
    :type max_latent_dim: int
    :param latent_dim: Latent dimension.
    :type latent_dim: int
    :param simba: Whether to use the SimBa architecture for training the network.
    :type simba: bool
    :param recurrent: Whether to use a recurrent network.
    :type recurrent: bool
    :param device: Device to run the network on.
    :type device: str
    :param random_seed: Random seed to use for the network. Defaults to None.
    :type random_seed: Optional[int]
    """

    def __init__(
        self,
        observation_space: spaces.Space,
        encoder_cls: Optional[Union[str, Type[EvolvableModule]]] = None,
        encoder_config: Optional[NetConfigType] = None,
        head_config: Optional[NetConfigType] = None,
        min_latent_dim: int = 8,
        max_latent_dim: int = 128,
        latent_dim: int = 32,
        simba: bool = False,
        recurrent: bool = False,
        device: str = "cpu",
<<<<<<< HEAD
=======
        random_seed: Optional[int] = None,
>>>>>>> f93dda78
        encoder_name: str = "encoder",
    ):

        super().__init__(
            observation_space,
            encoder_cls=encoder_cls,
            encoder_config=encoder_config,
            action_space=None,
            min_latent_dim=min_latent_dim,
            max_latent_dim=max_latent_dim,
            latent_dim=latent_dim,
            simba=simba,
            recurrent=recurrent,
            device=device,
<<<<<<< HEAD
=======
            random_seed=random_seed,
>>>>>>> f93dda78
            encoder_name=encoder_name,
        )

        if head_config is None:
            head_config = asdict(MlpNetConfig(hidden_size=[16], output_activation=None))

        # Build the network head
        self.build_network_head(head_config)

    def get_output_dense(self) -> torch.nn.Linear:
        """Returns the output dense layer of the network.

        :return: Output dense layer.
        :rtype: torch.nn.Linear
        """
        return self.head_net.get_output_dense()

    def build_network_head(self, net_config: NetConfigType) -> None:
        """Builds the head of the network.

        :param net_config: Configuration of the head.
        :type net_config: NetConfigType
        """
        self.head_net = self.create_mlp(
            num_inputs=self.latent_dim,
            num_outputs=1,
            name="value",
            net_config=net_config,
        )

    def forward(
        self, x: TorchObsType, hidden_state: Optional[TorchObsType] = None
    ) -> Union[torch.Tensor, Tuple[torch.Tensor, torch.Tensor]]:
        """Forward pass of the network.

        :param x: Input tensor.
        :type x: torch.Tensor, dict[str, torch.Tensor], or list[torch.Tensor]
        :return: Output tensor.
        :rtype: torch.Tensor
        """
        if self.recurrent:
            latent, hidden_state = self.extract_features(x, hidden_state=hidden_state)
            return self.head_net(latent), hidden_state
        else:
            latent = self.extract_features(x)
            return self.head_net(latent)

    def recreate_network(self) -> None:
        """Recreates the network."""
        self.recreate_encoder()

        head_net = self.create_mlp(
            num_inputs=self.latent_dim,
            num_outputs=1,
            name="value",
            net_config=self.head_net.net_config,
        )

        self.head_net = EvolvableModule.preserve_parameters(self.head_net, head_net)<|MERGE_RESOLUTION|>--- conflicted
+++ resolved
@@ -52,10 +52,7 @@
         simba: bool = False,
         recurrent: bool = False,
         device: str = "cpu",
-<<<<<<< HEAD
-=======
         random_seed: Optional[int] = None,
->>>>>>> f93dda78
         encoder_name: str = "encoder",
     ):
 
@@ -70,10 +67,7 @@
             simba=simba,
             recurrent=recurrent,
             device=device,
-<<<<<<< HEAD
-=======
             random_seed=random_seed,
->>>>>>> f93dda78
             encoder_name=encoder_name,
         )
 
