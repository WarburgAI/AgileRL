from dataclasses import asdict
from typing import Optional, Tuple, Type, Union

import torch
from gymnasium import spaces

from agilerl.modules import EvolvableModule
from agilerl.modules.configs import MlpNetConfig
from agilerl.networks.base import EvolvableNetwork
from agilerl.typing import NetConfigType, TorchObsType


class ValueNetwork(EvolvableNetwork):
    """Value functions are used in reinforcement learning to estimate the expected value of a state.
    For any given observation, we predict a single scalar value that represents
    the discounted return from that state. Used in e.g. PPO.

    :param observation_space: Observation space of the environment.
    :type observation_space: spaces.Space
    :param encoder_cls: Encoder class to use for the network. Defaults to None, whereby it is
        automatically built using an AgileRL module according the observation space.
    :type encoder_cls: Optional[Union[str, Type[EvolvableModule]]]
    :param encoder_config: Configuration of the encoder.
    :type encoder_config: NetConfigType
    :param head_config: Configuration of the head.
    :type head_config: Optional[NetConfigType]
    :param min_latent_dim: Minimum latent dimension.
    :type min_latent_dim: int
    :param max_latent_dim: Maximum latent dimension.
    :type max_latent_dim: int
    :param latent_dim: Latent dimension.
    :type latent_dim: int
    :param simba: Whether to use the SimBa architecture for training the network.
    :type simba: bool
    :param recurrent: Whether to use a recurrent network.
    :type recurrent: bool
    :param device: Device to run the network on.
    :type device: str
    :param random_seed: Random seed to use for the network. Defaults to None.
    :type random_seed: Optional[int]
    """

    def __init__(
        self,
        observation_space: spaces.Space,
        encoder_cls: Optional[Union[str, Type[EvolvableModule]]] = None,
        encoder_config: Optional[NetConfigType] = None,
        head_config: Optional[NetConfigType] = None,
        min_latent_dim: int = 8,
        max_latent_dim: int = 128,
        latent_dim: int = 32,
        simba: bool = False,
        recurrent: bool = False,
        device: str = "cpu",
<<<<<<< HEAD
        encoder_name: str = "encoder",
=======
        random_seed: Optional[int] = None,
        encoder_name: str = "encoder",
        **kwargs,
>>>>>>> a136ceaf
    ):
        super().__init__(
            observation_space,
            encoder_cls=encoder_cls,
            encoder_config=encoder_config,
            action_space=None,
            min_latent_dim=min_latent_dim,
            max_latent_dim=max_latent_dim,
            latent_dim=latent_dim,
            simba=simba,
            recurrent=recurrent,
            device=device,
<<<<<<< HEAD
=======
            random_seed=random_seed,
>>>>>>> a136ceaf
            encoder_name=encoder_name,
        )

        for key, value in kwargs.items():
            print(
                f"an extra argument has been passed and will be ignored: {key} = {value}"
            )

        if head_config is None:
            head_config = asdict(MlpNetConfig(hidden_size=[16], output_activation=None))

        # Build the network head
        self.build_network_head(head_config)

    def get_output_dense(self) -> torch.nn.Linear:
        """Returns the output dense layer of the network.

        :return: Output dense layer.
        :rtype: torch.nn.Linear
        """
        return self.head_net.get_output_dense()

    def build_network_head(self, net_config: NetConfigType) -> None:
        """Builds the head of the network.

        :param net_config: Configuration of the head.
        :type net_config: NetConfigType
        """
        self.head_net = self.create_mlp(
            num_inputs=self.latent_dim,
            num_outputs=1,
            name="value",
            net_config=net_config,
        )

    def forward(
        self, x: TorchObsType, hidden_state: Optional[TorchObsType] = None
    ) -> Union[torch.Tensor, Tuple[torch.Tensor, torch.Tensor]]:
        """Forward pass of the network.

        :param x: Input tensor.
        :type x: torch.Tensor, dict[str, torch.Tensor], or list[torch.Tensor]
        :return: Output tensor.
        :rtype: torch.Tensor
        """
        if self.recurrent:
            latent, hidden_state = self.extract_features(x, hidden_state=hidden_state)
            return self.head_net(latent), hidden_state
        else:
            latent = self.extract_features(x)
            return self.head_net(latent)
<<<<<<< HEAD
=======

    def sequence_forward(
        self, obs_seq: TorchObsType, hidden_state: Optional[TorchObsType] = None
    ) -> Tuple[torch.Tensor, Optional[TorchObsType]]:
        """Forward pass for a sequence of observations."""
        if not self.recurrent:
            raise ValueError(
                "sequence_forward is only supported for recurrent networks."
            )

        features_seq, next_hidden = self.extract_features(
            obs_seq, hidden_state=hidden_state
        )

        is_dict = isinstance(obs_seq, dict)
        if is_dict:
            batch_size, seq_len = next(iter(obs_seq.values())).shape[:2]
        else:
            batch_size, seq_len = obs_seq.shape[:2]

        features_flat = features_seq.reshape(batch_size * seq_len, -1)
        values_flat = self.head_net(features_flat)
        values = values_flat.reshape(batch_size, seq_len, -1)

        return values, next_hidden
>>>>>>> a136ceaf

    def recreate_network(self) -> None:
        """Recreates the network."""
        self.recreate_encoder()

        head_net = self.create_mlp(
            num_inputs=self.latent_dim,
            num_outputs=1,
            name="value",
            net_config=self.head_net.net_config,
        )

        self.head_net = EvolvableModule.preserve_parameters(self.head_net, head_net)<|MERGE_RESOLUTION|>--- conflicted
+++ resolved
@@ -52,13 +52,9 @@
         simba: bool = False,
         recurrent: bool = False,
         device: str = "cpu",
-<<<<<<< HEAD
-        encoder_name: str = "encoder",
-=======
         random_seed: Optional[int] = None,
         encoder_name: str = "encoder",
         **kwargs,
->>>>>>> a136ceaf
     ):
         super().__init__(
             observation_space,
@@ -71,10 +67,7 @@
             simba=simba,
             recurrent=recurrent,
             device=device,
-<<<<<<< HEAD
-=======
             random_seed=random_seed,
->>>>>>> a136ceaf
             encoder_name=encoder_name,
         )
 
@@ -126,8 +119,6 @@
         else:
             latent = self.extract_features(x)
             return self.head_net(latent)
-<<<<<<< HEAD
-=======
 
     def sequence_forward(
         self, obs_seq: TorchObsType, hidden_state: Optional[TorchObsType] = None
@@ -153,7 +144,6 @@
         values = values_flat.reshape(batch_size, seq_len, -1)
 
         return values, next_hidden
->>>>>>> a136ceaf
 
     def recreate_network(self) -> None:
         """Recreates the network."""
