import copy
import inspect
from collections import OrderedDict
from functools import wraps
from typing import (
    Any,
    Callable,
    Dict,
    Generic,
    Iterable,
    Iterator,
    List,
    Optional,
    Tuple,
    Type,
    TypeVar,
    Union,
)

import numpy as np
import torch
import torch.nn as nn
from numpy.random import Generator
from torch._dynamo import OptimizedModule

from agilerl.modules.custom_components import NoisyLinear
from agilerl.protocols import MutationMethod, MutationType

SelfEvolvableModule = TypeVar("SelfEvolvableModule", bound="EvolvableModule")


def mutation(
    mutation_type: MutationType, **recreate_kwargs
) -> Callable[[Callable], MutationMethod]:
    """Decorator to register a method as a mutation function of a specific type. This signals
    that the module should be recreated after the function has been called on the module.

    :param mutation_type: The type of mutation function.
    :type mutation_type: MutationType
    :return: The decorator function.
    :rtype: Callable[[Callable], MutationMethod]
    """

    def decorator(func: Callable[[Any], Optional[Dict[str, Any]]]) -> MutationMethod:
        @wraps(func)
        def wrapper(self, *args, **kwargs):
            return func(self, *args, **kwargs)

        # Explicitly set the mutation type attribute on the wrapper function
        wrapper._mutation_type = mutation_type

        # Each mutation method might want to call different arguments when recreating the network
        wrapper._recreate_kwargs = recreate_kwargs
        return wrapper

    return decorator


class MutationContext:
    """Tracks nested mutation method calls. This allows us to automatically call a modules
    ``recreate_network()`` method after the outermost mutation method has been called. It handles
    cases where we fall back on another mutation method when a limit has been reached e.g. in
    the EvolvableMLP ``add_layer()`` method, after the maximum number of layers has been reached we
    instead call ``add_node()``. In cases like this, we want to avoid redundant recreations of the
    network.

    :param module: The evolvable module.
    :type module: EvolvableModule
    :param method: The mutation method.
    :type method: MutationMethod
    :param attribute: The mutation attribute.
    :type attribute: str
    """

    def __init__(
        self, module: SelfEvolvableModule, method: MutationMethod, attribute: str
    ):
        self.module = module
        self.method = method
        self.method_name = attribute

    def __enter__(self) -> None:
        self.module._mutation_depth += 1
        self.module.last_mutation = self.method
        self.module.last_mutation_attr = self.method_name
        return self

    def __exit__(self, exc_type, exc_val, exc_tb) -> None:
        """
        Exit the context manager. If the mutation depth is 0, then we have exited the outermost
        mutation method and need to recreate the network. Otherwise, we have exited a nested
        mutation method and do not need to do anything.
        """
        self.module._mutation_depth -= 1
        if self.module._mutation_depth == 0:
            # Identify the mutation method that was actually applied
            final_mutation_attr = self._resolve_final_mutation_attr()
            self.module.last_mutation_attr = final_mutation_attr

            if final_mutation_attr is not None:
                self.module.last_mutation = getattr(self.module, final_mutation_attr)

                # Recreate the network whose architecture was mutated
                if "." not in final_mutation_attr and not isinstance(
                    self.module, EvolvableWrapper
                ):
                    if self.method._recreate_kwargs:
                        recreation_kwargs = inspect.signature(
                            self.module.recreate_network
                        ).parameters
                        rec_kwargs = {
                            k: v
                            for k, v in self.method._recreate_kwargs.items()
                            if k in recreation_kwargs
                        }
                    else:
                        rec_kwargs = {}

                    self.module.recreate_network(**rec_kwargs)

            # Apply mutation hook if specified
            for hook in self.module._mutation_hooks:
                hook()

    def _resolve_final_mutation_attr(self) -> Optional[str]:
        """Resolve the mutation method that was applied last. This is necessary during
        hyperparameter optimization in RL algorithms because it is often convenient to
        apply the same architecture mutation to the different networks in an algorithm
        because the tasks they solve are of similar complexity, and their networks will
        therefore require similar capacities.

        :return: The final mutation attribute.
        :rtype: Optional[str]
        """
        if (
            self.module.last_mutation_attr is not None
            and "." in self.module.last_mutation_attr
        ):
            parts = self.module.last_mutation_attr.split(".")
            mutated_module = self.module
            for part in parts[:-1]:
                mutated_module: SelfEvolvableModule = getattr(mutated_module, part)

            if mutated_module.last_mutation_attr is None:
                return

            return ".".join(parts[:-1] + [mutated_module.last_mutation_attr])

        elif isinstance(self.module, EvolvableWrapper):
            return self.module.wrapped.last_mutation_attr

        return self.module.last_mutation_attr


def _mutation_wrapper(
    module: SelfEvolvableModule, method: MutationMethod, attribute: str
) -> Callable:
    """Wraps mutation methods to use context manager.

    :param module: The evolvable module.
    :type module: EvolvableModule
    :param method: The mutation method.
    :type method: MutationMethod
    :param attribute: The mutation attribute.
    :type attribute: str

    :return: The wrapped mutation method.
    :rtype: Callable
    """

    @wraps(method)
    def wrapped(*args, **kwargs):
        with MutationContext(module, method, attribute):
            # This handles the case of an `EvolvableWrapper`
            if attribute not in module.mutation_methods:
                module.last_mutation_attr = None
                module.last_mutation = None
                return

            return method(*args, **kwargs)

    return wrapped


def _get_filtered_methods(
    module: SelfEvolvableModule, mut_type: MutationType
) -> List[str]:
    """Gets the mutation methods of a given type for the module.

    :param module: The evolvable module.
    :type module: EvolvableModule
    :param mut_type: The type of mutation method.
    :type mut_type: MutationType
    :return: The filtered mutation methods.
    :rtype: List[str]
    """
    _fetch = (
        "layer_mutation_methods"
        if mut_type == MutationType.LAYER
        else "node_mutation_methods"
    )

    init_methods: List[str] = getattr(module, "_" + _fetch)
    _filtered = []
    for method in init_methods:
        if "." not in method:
            _filtered.append(method)
            continue

        comps = method.split(".")
        mod: EvolvableModule = getattr(module, comps[0])
        layer_muts = getattr(mod, _fetch)
        if any(".".join([comps[0], m]) == method for m in layer_muts):
            _filtered.append(method)

    return _filtered


class ModuleMeta(type):
    """Metaclass to parse the mutation methods of an EvolvableModule instance
    and its superclasses. Allows us to dynamically keep track of the last mutation
    method applied to an EvolvableModule instance, and automatically recreate the
    relevant network after a mutation has been applied.

    :param cls: The class to be metaclassed.
    :type cls: type
    :param args: The arguments to pass to the class constructor.
    :type args: tuple
    :param kwargs: The keyword arguments to pass to the class constructor.
    :type kwargs: dict
    """

    def __call__(
        cls: Type[SelfEvolvableModule], *args, **kwargs
    ) -> SelfEvolvableModule:
        instance: SelfEvolvableModule = super().__call__(*args, **kwargs)

        # Wrap mutation methods to use context manager
        for name, method in instance.get_mutation_methods().items():
            setattr(instance, name, _mutation_wrapper(instance, method, name))

        # Use the same random number generator for all of the evolvable modules
        for module in instance._evolvable_modules.values():
            module._rng = instance._rng

        return instance


class EvolvableModule(nn.Module, metaclass=ModuleMeta):
    """Base class for evolvable neural networks. Inheriting from this class allows us to dynamically keep
    track of the available mutation methods of the network and its nested evolvable modules. During initialization,
    registered mutation methods are wrapped to use a context manager that automatically calls the ``recreate_network``
    method of the network after the outermost mutation method has been called. This avoids redundant recreations of the
    network when multiple mutation methods are applied in sequence.

    :param device: The device to run the network on.
    :type device: str
    :param random_seed: The random seed to use for the network. Determines the random number generator
        stored in ``self.rng`` that can be used to sample random numbers in e.g. mutation methods.
    :type random_seed: Optional[int]
    """

    _evolvable_modules: Dict[str, Optional["EvolvableModule"]]
    _mutation_hooks: List[Callable]

    def __init__(self, device: str, random_seed: Optional[int] = None) -> None:
        nn.Module.__init__(self)
        self._init_surface_methods()
        self.random_seed = random_seed

        self._rng = np.random.default_rng(seed=random_seed)
        self._device = device
        self._last_mutation = None
        self._last_mutation_attr = None
        self._mutation_depth = 0

        super().__setattr__("_evolvable_modules", {})
        super().__setattr__("_mutation_hooks", [])

    @property
    def init_dict(self) -> Dict[str, Any]:
        return self.get_init_dict()

    @property
    def net_config(self) -> Dict[str, Any]:
        return self.get_init_dict()

    @property
    def mutation_methods(self) -> List[str]:
        return self.layer_mutation_methods + self.node_mutation_methods

    @property
    def layer_mutation_methods(self) -> List[str]:
        return _get_filtered_methods(self, MutationType.LAYER)

    @property
    def node_mutation_methods(self) -> List[str]:
        return _get_filtered_methods(self, MutationType.NODE)

    @property
    def activation(self) -> Optional[str]:
        return None

    @property
    def last_mutation(self) -> Optional[MutationMethod]:
        return self._last_mutation

    @last_mutation.setter
    def last_mutation(self, value: MutationMethod) -> None:
        self._last_mutation = value

    @property
    def last_mutation_attr(self) -> Optional[str]:
        return self._last_mutation_attr

    @last_mutation_attr.setter
    def last_mutation_attr(self, value: str) -> None:
        self._last_mutation_attr = value

    @property
    def rng(self) -> np.random.Generator:
        return self._rng

    @rng.setter
    def rng(self, value: np.random.Generator) -> None:
        self._rng = value
        for module in self.modules().values():
            module.rng = value

    @property
    def device(self) -> str:
        return self._device

    @device.setter
    def device(self, value: str) -> None:
        self._device = value
        for module in self.modules().values():
            module.device = value

    def recreate_network(self, **kwargs) -> None:
        """Recreate the network after a mutation has been applied. If the mutation methods of
        an `EvolvableModule` are only attributed to its nested modules, then the `recreate_network`
        method should be implemented in the nested modules and it is not required on the parent.

        :param kwargs: Keyword arguments to pass to the network constructor.
        :type kwargs: Dict[str, Any]
        """
        if any("." not in method for method in self.mutation_methods):
            raise NotImplementedError(
                "An EvolvableModule must implement the recreate_network method whenever it includes "
                "unique mutation methods."
            )

    def forward(self, *args, **kwargs) -> torch.Tensor:
        raise NotImplementedError(
            "forward method must be implemented in order to use the evolvable module."
        )

    def __call__(self, *args, **kwargs) -> torch.Tensor:
        """Forward pass of the network."""
        return self.forward(*args, **kwargs)

    def get_init_dict(self) -> Dict[str, Any]:
        """Get the dictionary of constructor arguments for the network.

        :return: The dictionary of constructor arguments.
        :rtype: Dict[str, Any]
        """
        constructor_args = inspect.signature(self.__init__).parameters

        try:
            return {k: getattr(self, k) for k in constructor_args.keys()}
        except AttributeError as e:
            raise AttributeError(
                "Custom EvolvableModule objects must be explicit about their "
                "constructor arguments (i.e. don't use *args and **kwargs). Error: "
                + str(e)
            )

    def change_activation(self, activation: str, output: bool) -> None:
        """Set the activation function for the network.

        :param activation: Activation function to use.
        :type activation: str
        :param output: Whether to set the activation function for the output layer.
        :type output: bool
        """
        raise NotImplementedError(
            "change_activation method must be implemented in order to set the activation function."
        )

    def __setattr__(self, name: str, value: Union[Any, SelfEvolvableModule]) -> None:
        """Set attribute of the network. If the attribute is a module, add its mutation methods
        to the parent module. Otherwise, set the attribute as usual.

        :param name: The name of the attribute.
        :type name: str
        :param value: The value of the attribute.
        :type value: Any
        """
        # Add mutation methods to the network
        if isinstance(value, EvolvableModule):
            if name not in self._evolvable_modules:
                layer_fns = []
                node_fns = []
                for mut_name, method in value.get_mutation_methods().items():
                    method_name = ".".join([name, mut_name])
                    method_type = method._mutation_type
                    if method_type == MutationType.LAYER:
                        layer_fns.append(method_name)
                    elif method_type == MutationType.NODE:
                        node_fns.append(method_name)
                    else:
                        raise ValueError(f"Invalid mutation type: {method_type}")

                self._layer_mutation_methods += layer_fns
                self._node_mutation_methods += node_fns
            else:
                value._layer_mutation_methods = self._evolvable_modules[
                    name
                ]._layer_mutation_methods
                value._node_mutation_methods = self._evolvable_modules[
                    name
                ]._node_mutation_methods

            self._evolvable_modules[name] = value

        super().__setattr__(name, value)

    def __getattr__(self, name: str) -> Any:
        """Get attribute of the network. If the attribute is a mutation method, return the
        method (including one from a nested module). Otherwise, raise an AttributeError.

        :param name: The name of the attribute.
        :type name: str
        :return: The attribute of the network.
        :rtype: Any
        """
        try:
            attr = super().__getattr__(name)
            return attr
        except AttributeError as e:
            mut_method = self.get_mutation_methods().get(name)
            if mut_method is not None:
                return mut_method
            raise e

    def get_output_dense(self) -> Optional[nn.Module]:
        """Get the output dense layer of the network.

        :return: The output dense layer.
        :rtype: nn.Module
        """
        return

    @staticmethod
    def preserve_parameters(old_net: nn.Module, new_net: nn.Module) -> nn.Module:
        """Returns new neural network with copied parameters from old network. Specifically, it
        handles tensors with different sizes by copying the minimum number of elements.

        :param old_net: Old neural network
        :type old_net: nn.Module
        :param new_net: New neural network
        :type new_net: nn.Module
        :return: New neural network with copied parameters
        :rtype: nn.Module
        """
        old_net_dict = dict(old_net.named_parameters())

        for key, param in new_net.named_parameters():
            if key in old_net_dict.keys():
                old_param = old_net_dict[key]
                old_size = old_param.data.size()
                new_size = param.data.size()

                if old_size == new_size:
                    # If the sizes are the same, just copy the parameter
                    param.data = old_param.data
                elif "norm" not in key:
                    # Create a slicing index to handle tensors with varying sizes
                    slice_index = tuple(
                        slice(0, min(o, n)) for o, n in zip(old_size, new_size)
                    )
                    param.data[slice_index] = old_param.data[slice_index]

        return new_net

    @staticmethod
    def init_weights_gaussian(module: nn.Module, std_coeff: float) -> None:
        """Initialize the weights of the neural network using a Gaussian distribution.

        :param module: The neural network module.
        :type module: nn.Module
        :param std_coeff: The standard deviation coefficient.
        :type std_coeff: float
        """

        def init_weights(m):
            if isinstance(m, nn.Linear):
                hidden_size = m.weight.size(1)
                nn.init.normal_(m.weight, mean=0, std=std_coeff / hidden_size)
                if m.bias is not None:
                    nn.init.constant_(m.bias, 0)

        if isinstance(module, nn.Linear):
            init_weights(module)
            return

        layers = [m for m in module.children()]
        for layer in layers:
            init_weights(layer)

    def _init_surface_methods(self) -> None:
        """Initialize the surface mutation methods of the network. We parse the class and its
        superclasses to find all mutation methods and add them to the `_layer_mutation_methods`
        and `_node_mutation_methods` lists."""

        def _fetch_methods(cls: Type) -> List[str]:
            return [
                method
                for method in vars(cls).values()
                if isinstance(method, MutationMethod)
            ]

        # Check mutation methods in class
        class_methods: List[MutationMethod] = _fetch_methods(self.__class__)
        layer_methods = []
        node_methods = []
        for method in class_methods:
            if method._mutation_type == MutationType.LAYER:
                layer_methods.append(method.__name__)
            elif method._mutation_type == MutationType.NODE:
                node_methods.append(method.__name__)

        # Check mutation methods in superclasses
        def check_base_methods(cls) -> None:
            for base in cls.__bases__:
                if base is EvolvableModule:
                    return

                base_methods: List[MutationMethod] = _fetch_methods(base)
                for method in base_methods:
                    if method._mutation_type == MutationType.LAYER:
                        layer_methods.append(method.__name__)
                    elif method._mutation_type == MutationType.NODE:
                        node_methods.append(method.__name__)

                check_base_methods(base)

        check_base_methods(self.__class__)

        # We want the unique set of mutation methods across the class and its superclasses
        self._layer_mutation_methods = list(set(layer_methods))
        self._node_mutation_methods = list(set(node_methods))

    def reset_noise(self) -> None:
        """Reset noise for all NoisyLinear layers in the network."""
        for layer in self.torch_modules():
            if isinstance(layer, NoisyLinear):
                layer.reset_noise()

    def register_mutation_hook(self, hook: Callable) -> None:
        """Register a hook to be called after a mutation has been applied to a
        nested evolvable module. The hook function should not take any arguments.

        :param hook: The hook function.
        :type hook: Callable
        """
        self._mutation_hooks.append(hook)

    def disable_mutations(self, mut_type: Optional[MutationType] = None) -> None:
        """Disable all or some mutation methods from the evolvable module. It recursively
        disables the mutation methods of nested evolvable modules as well.

        :param mut_type: The type of mutation method to disable.
        :type mut_type: Optional[MutationType]
        """
        if mut_type is None:
            self._layer_mutation_methods = []
            self._node_mutation_methods = []
        elif mut_type == MutationType.LAYER:
            self._layer_mutation_methods = []
        elif mut_type == MutationType.NODE:
            self._node_mutation_methods = []
        else:
            raise ValueError(f"Invalid mutation type: {mut_type}")

        # Recursively disable mutations in nested evolvable modules
        for module in self.modules().values():
            module.disable_mutations(mut_type)

    def modules(self) -> Dict[str, "EvolvableModule"]:
        """Returns the nested evolvable modules in the network.

        .. warning:: This overrides the behavior of `nn.Module.modules()` and only returns
            the evolvable modules. If you need the torch modules, use :meth:`torch_modules()` instead.

        :return: A dictionary of network attributes.
        :rtype: dict[str, Any]
        """
        return self._evolvable_modules

    def torch_modules(self) -> Iterator[nn.Module]:
        """Returns an iterator over the `nn.Module`s in the network.

        :return: An iterator over the `nn.Module`s in the network.
        :rtype: Iterator[nn.Module]
        """
        return super().modules()

    def get_mutation_methods(self) -> Dict[str, MutationMethod]:
        """Get all mutation methods for the network as dictionary of method names to
        mutation methods.

        :return: A dictionary of mutation methods.
        :rtype: Dict[str, MutationMethod]
        """

        def get_method_from_name(name: str) -> MutationMethod:
            if "." not in name:
                return getattr(self, name)

            attr = name.split(".")[0]
            method = ".".join(name.split(".")[1:])

            return getattr(getattr(self, attr), method)

        return {name: get_method_from_name(name) for name in self.mutation_methods}

    def filter_mutation_methods(self, remove: str) -> None:
        """Filter out mutation methods that contain the specified string in their name.

<<<<<<< HEAD
        param remove: The string to remove.
=======
        :param remove: The string to remove.
>>>>>>> f93dda78
        :type remove: str
        """

        def filter_methods(methods: List[str]) -> List[str]:
            return [method for method in methods if remove not in method]

        self._layer_mutation_methods = filter_methods(self._layer_mutation_methods)
        self._node_mutation_methods = filter_methods(self._node_mutation_methods)

    def get_mutation_probs(self, new_layer_prob: float) -> List[float]:
        """Get the mutation probabilities for each mutation method.

<<<<<<< HEAD
        param new_layer_prob: The probability of selecting a layer mutation method.
=======
        :param new_layer_prob: The probability of selecting a layer mutation method.
>>>>>>> f93dda78
        :type new_layer_prob: float
        return: A list of probabilities for each mutation method.
        rtype: List[float]
        """
        num_layer_fns = len(self.layer_mutation_methods)
        num_node_fns = len(self.node_mutation_methods)

        num_total = num_layer_fns + num_node_fns
        if num_layer_fns == 0 or num_node_fns == 0:
            return [1 / num_total for _ in range(num_total)]

        probs = []
        for fn in self.get_mutation_methods().values():
            if fn._mutation_type == MutationType.LAYER:
                prob = new_layer_prob / num_layer_fns
            elif fn._mutation_type == MutationType.NODE:
                prob = (1 - new_layer_prob) / num_node_fns

            probs.append(prob)

        return probs

    def sample_mutation_method(
        self, new_layer_prob: float, rng: Optional[Generator] = None
    ) -> MutationMethod:
        """Sample a mutation method based on the mutation probabilities.

        :param new_layer_prob: The probability of selecting a layer mutation method.
        type new_layer_prob: float
        :param rng: The random number generator.
        type rng: Optional[Generator]
        return: The sampled mutation method.
        rtype: MutationMethod
        """
        if not self.mutation_methods:
            raise ValueError(
                "No mutation methods available. Please use the @mutation decorator to register methods."
            )

        if rng is None:
            rng = np.random.default_rng()

        probs = self.get_mutation_probs(new_layer_prob)
        return rng.choice(self.mutation_methods, p=probs, size=1)[0]

    def clone(self: SelfEvolvableModule) -> SelfEvolvableModule:
        """Returns clone of an `EvolvableModule` with identical parameters.

        :return: A clone of the `EvolvableModule`.
        :rtype: SelfEvolvableModule
        """
        clone = self.__class__(**copy.deepcopy(self.get_init_dict()))
        clone.rng = self.rng

        clone._layer_mutation_methods = self._layer_mutation_methods
        clone._node_mutation_methods = self._node_mutation_methods
        for name, module in clone._evolvable_modules.items():
            module._layer_mutation_methods = self._evolvable_modules[
                name
            ]._layer_mutation_methods
            module._node_mutation_methods = self._evolvable_modules[
                name
            ]._node_mutation_methods

        # Load state dict if the network has been trained
        try:
            clone.load_state_dict(self.state_dict(), strict=False)
        except RuntimeError as e:
            print(
                f"Warning: Failed to load state_dict during unpickling of {self.__class__.__name__} to device {self.device}. Error: {e}"
            )
            pass
        return clone


class EvolvableWrapper(EvolvableModule):
    """Wrapper class for evolvable neural networks. Can be used to provide some
    additional functionality to an `EvolvableModule` while maintaining its mutation methods
    at the top-level.

    :param module: The evolvable module to wrap.
    :type module: EvolvableModule
    """

    def __init__(self, module: EvolvableModule) -> None:
        super().__init__(module.device, module.random_seed)

        self._init_wrapped_methods(module, MutationType.LAYER)
        self._init_wrapped_methods(module, MutationType.NODE)

        # Disable mutations in the wrapped module since these are now assigned to the wrapper
        self._wrapped = module
        self.filter_mutation_methods("_wrapped")

    @property
    def wrapped(self) -> EvolvableModule:
        return self._wrapped

    def change_activation(self, activation: str, output: bool) -> None:
        """Change the activation function for the network.

        :param activation: The activation function to use.
        :type activation: str
        :param output: Whether to set the activation function for the output layer.
        :type output: bool
        """
        self._wrapped.change_activation(activation, output)

    def _init_wrapped_methods(
        self, module: EvolvableModule, mut_type: MutationType
    ) -> None:
        """Initialize the mutation methods of the wrapped module.

        :param module: The wrapped module.
        :type module: EvolvableModule
        :param mut_type: The type of mutation method.
        :type mut_type: MutationType
        """
        _fetch = (
            "layer_mutation_methods"
            if mut_type == MutationType.LAYER
            else "node_mutation_methods"
        )

        for method in getattr(module, _fetch):
            if method not in self.mutation_methods:
                setattr(self, method, getattr(module, method))
                current_methods: List[str] = getattr(self, f"_{_fetch}")
                current_methods.append(method)
                setattr(self, f"_{_fetch}", current_methods)
            else:
                raise AttributeError(f"Duplicate mutation method: {method}")


ModuleType = TypeVar("ModuleType", bound=Union[EvolvableModule, nn.Module])


class ModuleDict(EvolvableModule, nn.ModuleDict, Generic[ModuleType]):
    """Analogous to ``nn.ModuleDict``, but allows for the inheritance of the
    mutation methods of nested evolvable modules.

    :param modules: The modules to add to the dictionary.
    :type modules: Optional[Dict[str, EvolvableModule]]
    :param device: The device to use for the modules.
    :type device: str
    """

    def __init__(
        self, modules: Optional[Dict[str, EvolvableModule]] = None, device: str = "cpu"
    ) -> None:
        super().__init__(device)
        if modules is not None:
            for name, module in modules.items():
                self.add_module(name, module)

    @property
    def layer_mutation_methods(self) -> List[str]:
        return [
            f"{name}.{method}"
            for name, module in self.modules().items()
            for method in module.layer_mutation_methods
        ]

    @property
    def node_mutation_methods(self) -> List[str]:
        return [
            f"{name}.{method}"
            for name, module in self.modules().items()
            for method in module.node_mutation_methods
        ]

    @property
    def activation(self) -> Optional[str]:
        nested_activations = [module.activation for module in self.modules().values()]
        if len(set(nested_activations)) == 1:
            return nested_activations[0]
        return None

    def __getitem__(self, key: str) -> ModuleType:
        return super().__getitem__(key)

    def values(self) -> Iterable[ModuleType]:
        return super().values()

    def items(self) -> Iterable[Tuple[str, ModuleType]]:
        return super().items()

    def change_activation(self, activation: str, output: bool) -> None:
        """Change the activation function for the network.

        :param activation: The activation function to use.
        :type activation: str
        :param output: Whether to set the activation function for the output layer.
        :type output: bool
        """
        for module in self.modules().values():
            module.change_activation(activation, output)

    def filter_mutation_methods(self, remove: str) -> None:
        """Filter out mutation methods that contain the specified string in their name.

        param remove: The string to remove.
        type remove: str
        """
        for module in self.modules().values():
            module.filter_mutation_methods(remove)

    def modules(self) -> Dict[str, EvolvableModule]:
        """Returns the nested evolvable modules in the network.

        .. warning:: This overrides the behavior of `nn.Module.modules()` and only returns
            the evolvable modules. If you need the torch modules, use :meth:`torch_modules()` instead.

        :return: A dictionary of network attributes.
        :rtype: dict[str, Any]
        """
        evo_modules = OrderedDict()
        for name, module in self.items():
            orig_mod = (
                module._orig_mod if isinstance(module, OptimizedModule) else module
            )
            if isinstance(orig_mod, EvolvableModule):
                evo_modules[name] = module

        return evo_modules

    def get_mutation_methods(self) -> Dict[str, MutationMethod]:
        """Get all mutation methods for the network.

        :return: A dictionary of mutation methods.
        :rtype: Dict[str, MutationMethod]
        """

        def get_method_from_name(name: str) -> MutationMethod:
            if "." not in name:
                return getattr(self, name)

            key = name.split(".")[0]
            method = ".".join(name.split(".")[1:])
            return getattr(self[key], method)

        return {name: get_method_from_name(name) for name in self.mutation_methods}

    def clone(self) -> "ModuleDict":
        """Returns clone of an `ModuleDict` with identical parameters.

        :return: A clone of the `ModuleDict`.
        :rtype: ModuleDict
        """
        return ModuleDict({key: module.clone() for key, module in self.items()})<|MERGE_RESOLUTION|>--- conflicted
+++ resolved
@@ -630,11 +630,7 @@
     def filter_mutation_methods(self, remove: str) -> None:
         """Filter out mutation methods that contain the specified string in their name.
 
-<<<<<<< HEAD
-        param remove: The string to remove.
-=======
         :param remove: The string to remove.
->>>>>>> f93dda78
         :type remove: str
         """
 
@@ -647,11 +643,7 @@
     def get_mutation_probs(self, new_layer_prob: float) -> List[float]:
         """Get the mutation probabilities for each mutation method.
 
-<<<<<<< HEAD
-        param new_layer_prob: The probability of selecting a layer mutation method.
-=======
         :param new_layer_prob: The probability of selecting a layer mutation method.
->>>>>>> f93dda78
         :type new_layer_prob: float
         return: A list of probabilities for each mutation method.
         rtype: List[float]
