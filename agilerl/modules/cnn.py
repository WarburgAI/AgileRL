from dataclasses import dataclass
from typing import Any, Dict, List, Literal, Optional, Tuple, Union

import numpy as np
import torch
import torch.nn as nn

from agilerl.modules.base import EvolvableModule, MutationType, mutation
from agilerl.typing import ArrayOrTensor, KernelSizeType
from agilerl.utils.evolvable_networks import create_cnn, get_activation

BlockType = Literal["Conv1d", "Conv2d", "Conv3d"]


def _assert_correct_kernel_sizes(
    sizes: List[Tuple[int, ...]], block_type: BlockType
) -> None:
    """Check that kernel sizes correspond to either 2d or 3d convolutions. We enforce
    CNN kernels to have the same value for width and height.

    :param sizes: Kernel sizes.
    :type sizes:  Union[int, Tuple[int, ...]]
    """
    for k_size in sizes:
        if len(k_size) == 2 and block_type == "Conv2d":
            wh_unique = set(k_size)
        elif len(k_size) == 3 and block_type == "Conv3d":
            wh_unique = set(k_size[-2:])
        elif len(k_size) == 1 and block_type == "Conv1d":
            # For Conv1D, kernel_size is (length,), so no width/height to compare.
            # The assertion len(set(k_size)) == 1 will hold.
            wh_unique = set(k_size)
        else:
            msg = (
                "1 (length) for Conv1d, "
                "2 (width x height) for Conv2d, or "
                "3 (depth x width x height) for Conv3d"
            )
            raise ValueError(
                f"Found CNN kernel with length {len(k_size)}. These should "
                f"have a length of {msg} for {block_type}."
            )

        assert len(wh_unique) == 1, (
            "AgileRL currently doesn't support having different "
            f"values for width and height in a single CNN kernel: {wh_unique}"
        )


@dataclass
class MutableKernelSizes:
    sizes: List[KernelSizeType]
    cnn_block_type: Literal["Conv2d", "Conv3d"]
    sample_input: Optional[torch.Tensor]
    rng: np.random.Generator

    def __post_init__(self) -> None:
        tuple_sizes = False
        if isinstance(self.sizes[0], (tuple, list)):
            tuple_sizes = True
            _assert_correct_kernel_sizes(self.sizes, self.cnn_block_type)
        elif self.cnn_block_type == "Conv3d":
            # NOTE: If kernel sizes are passed as integers in multi-agent settings, we
            # add a depth dimension of 1 for all layers. Note that for e.g. value functions
            # or Q networks it is common for the first layer to have a depth corresponding
            # to the number of agents (since we stack the observations from all agents to
            # obtain the value)
            sizes = [(1, k_size, k_size) for k_size in self.sizes]

            # We infer the depth of the first kernel from the shape of the sample input tensor
            sizes[0] = (self.sample_input.size(2), self.sizes[0], self.sizes[0])
            self.sizes = sizes
            tuple_sizes = True
        elif self.cnn_block_type == "Conv1d":
            # If kernel sizes are passed as integers for Conv1d, convert to (length,) tuples
            self.sizes = [(k_size,) for k_size in self.sizes]
            tuple_sizes = True

        self.tuple_sizes = tuple_sizes

    @property
    def int_sizes(self) -> List[int]:
        if self.tuple_sizes:
            return [k_size[-1] for k_size in self.sizes]
        return self.sizes

    def __len__(self) -> int:
        return len(self.sizes)

    def add_layer(self, other: int) -> None:
        if self.tuple_sizes:
            if self.cnn_block_type == "Conv2d":
                other = (other, other)
            elif self.cnn_block_type == "Conv3d":
                # NOTE: Do we always want to use a depth of one when adding a layer
                # in multi-agent settings?
                other = (1, other, other)
            elif self.cnn_block_type == "Conv1d":
                other = (other,)

        self.sizes += [other]

    def remove_layer(self) -> None:
        self.sizes = self.sizes[:-1]

    def calc_max_kernel_sizes(
        self, channel_size: List[int], stride_size: List[int], input_shape: List[int]
    ) -> List[int]:
        """Calculate the maximum kernel sizes for each convolutional layer.

        :param channel_size: Number of channels in each convolutional layer.
        :type channel_size: List[int]
        :param stride_size: Stride size of each convolutional layer.
        :type stride_size: List[int]
        :param input_shape: Input shape.
        :type input_shape: List[int]

        :return: Maximum kernel sizes for each convolutional layer.
        :rtype: List[int]
        """
        kernel_size = self.int_sizes if self.tuple_sizes else self.sizes
        max_kernel_list = []
        height_in, width_in = input_shape[-2:]
        for idx, _ in enumerate(channel_size):
            height_out = 1 + np.floor(
                (height_in + 2 * (0) - kernel_size[idx]) / (stride_size[idx])
            )
            width_out = 1 + np.floor(
                (width_in + 2 * (0) - kernel_size[idx]) / (stride_size[idx])
            )
            max_kernel_size = min(height_out, width_out) * 0.25
            max_kernel_size = int(max_kernel_size)
            if max_kernel_size <= 0:
                max_kernel_size = 1
            elif max_kernel_size > 9:
                max_kernel_size = 9
            max_kernel_list.append(max_kernel_size)
            height_in = height_out
            width_in = width_out

        return max_kernel_list

    def change_kernel_size(
        self,
        hidden_layer: int,
        channel_size: List[int],
        stride_size: List[int],
        input_shape: Tuple[int],
        kernel_size: Optional[Union[int, Tuple[int, ...]]] = None,
    ) -> int:
        """Randomly alters convolution kernel of random CNN layer.

        :param hidden_layer: Depth of hidden layer to change kernel size of.
        :type hidden_layer: int
        :param channel_size: Number of channels in each convolutional layer.
        :type channel_size: List[int]
        :param stride_size: Stride size of each convolutional layer.
        :type stride_size: List[int]
        :param input_shape: Input shape.
        :type input_shape: Tuple[int]
        :param kernel_size: Kernel size to change to, defaults to None
        :type kernel_size: int, optional

        :return: New kernel size
        :rtype: int
        """
        if kernel_size is not None:
            if self.tuple_sizes:
                assert isinstance(kernel_size, tuple), "Kernel size must be a tuple."
            else:
                kernel_size = (
                    int(kernel_size)
                    if not isinstance(kernel_size, int)
                    else kernel_size
                )
                assert isinstance(kernel_size, int), "Kernel size must be an integer."

            new_kernel_size = kernel_size
        else:
            max_kernels = self.calc_max_kernel_sizes(
                channel_size, stride_size, input_shape
            )

            # Get current kernel size to avoid generating the same value
            current_kernel_size = self.sizes[hidden_layer]
            if self.tuple_sizes:
                current_kernel_size = current_kernel_size[-1]

            max_kernel = max_kernels[hidden_layer]
            if max_kernel == 1:
                new_kernel_size = 1
            else:
                candidates = [
                    k for k in range(1, max_kernel + 1) if k != current_kernel_size
                ]
                if candidates:
                    new_kernel_size = self.rng.choice(candidates)
                else:
                    new_kernel_size = self.rng.integers(1, max_kernel + 1)

        if self.tuple_sizes:
            if self.cnn_block_type == "Conv2d":
                self.sizes[hidden_layer] = (new_kernel_size, new_kernel_size)
            elif self.cnn_block_type == "Conv3d":
                depth = self.sizes[hidden_layer][0]
                self.sizes[hidden_layer] = (depth, new_kernel_size, new_kernel_size)
            elif self.cnn_block_type == "Conv1d":
                self.sizes[hidden_layer] = (new_kernel_size,)
<<<<<<< HEAD
            else:
                self.sizes[hidden_layer] = new_kernel_size
=======
        else:
            self.sizes[hidden_layer] = new_kernel_size
>>>>>>> f93dda78

        return new_kernel_size


class EvolvableCNN(EvolvableModule):
    """The Evolvable Convolutional Neural Network class. Consists of a sequence of convolutional layers
    with an optional activation function between each layer. Supports using layer normalization. Allows for
    the following types of architecture mutations during training:

    * Adding or removing convolutional layers
    * Adding or removing channels from convolutional layers
    * Changing the kernel size and stride size of convolutional layers
    * Changing the activation function between layers (e.g. ReLU to GELU)
    * Changing the activation function for the output layer (e.g. ReLU to GELU)

    :param input_shape: Input shape
    :type input_shape: List[int]
    :param num_outputs: Action dimension
    :type num_outputs: int
    :param channel_size: CNN channel size
    :type channel_size: List[int]
    :param kernel_size: Convolution kernel size
    :type kernel_size: List[KernelSizeType]
    :param stride_size: Convolution stride size
    :type stride_size: List[int]
    :param sample_input: Sample input tensor, defaults to None
    :type sample_input: Optional[torch.Tensor], optional
    :param block_type: Type of convolutional block, either 'Conv1d', 'Conv2d' or 'Conv3d', defaults to 'Conv2d'.
    :type block_type: Literal["Conv1d", "Conv2d", "Conv3d"], optional
    :param activation: CNN activation layer, defaults to 'ReLU'
    :type activation: str, optional
    :param output_activation: MLP output activation layer, defaults to None
    :type output_activation: Optional[str], optional
    :param min_hidden_layers: Minimum number of hidden layers the fully connected layer will shrink down to, defaults to 1
    :type min_hidden_layers: int, optional
    :param max_hidden_layers: Maximum number of hidden layers the fully connected layer will expand to, defaults to 6
    :type max_hidden_layers: int, optional
    :param min_channel_size: Minimum number of channels a convolutional layer can have, defaults to 32
    :type min_channel_size: int, optional
    :param max_channel_size: Maximum number of channels a convolutional layer can have, defaults to 256
    :type max_channel_size: int, optional
    :param layer_norm: Normalization between layers, defaults to False
    :type layer_norm: bool, optional
    :param init_layers: Initialise network layers, defaults to True
    :type init_layers: bool, optional
    :param device: Device for accelerated computing, 'cpu' or 'cuda', defaults to 'cpu'
    :type device: str, optional
    :param name: Name of the CNN, defaults to 'cnn'
    :type name: str, optional
    :param random_seed: Random seed to use for the network. Defaults to None.
    :type random_seed: Optional[int]
    """

    def __init__(
        self,
        input_shape: List[int],
        num_outputs: int,
        channel_size: List[int],
        kernel_size: List[KernelSizeType],
        stride_size: List[int],
        sample_input: Optional[torch.Tensor] = None,
        block_type: Literal["Conv1d", "Conv2d", "Conv3d"] = "Conv2d",
        activation: str = "ReLU",
        output_activation: Optional[str] = None,
        min_hidden_layers: int = 1,
        max_hidden_layers: int = 6,
        min_channel_size: int = 16,
        max_channel_size: int = 256,
        layer_norm: bool = False,
        init_layers: bool = True,
        device: str = "cpu",
        name: str = "cnn",
        random_seed: Optional[int] = None,
    ) -> None:
        super().__init__(device, random_seed)

        assert len(kernel_size) == len(
            channel_size
        ), "Length of kernel size list must be the same length as channel size list."
        assert len(stride_size) == len(
            channel_size
        ), "Length of stride size list must be the same length as channel size list."
        # assert len(input_shape) >= 3, "Input shape must have at least 3 dimensions." # Adjusted below
        assert (
            num_outputs > 0
        ), "'num_outputs' cannot be less than or equal to zero, please enter a valid integer."
        assert (
            min_hidden_layers < max_hidden_layers
        ), "'min_hidden_layers' must be less than 'max_hidden_layers."
        assert (
            min_channel_size < max_channel_size
        ), "'min_channel_size' must be less than 'max_channel_size'."

        if block_type == "Conv1d":
            assert (
                len(input_shape) == 2
            ), f"For Conv1d, input_shape should be (channels, length), got {input_shape}"
            _sample_input = (
                torch.zeros(1, *input_shape, device=device)  # (1, C, L)
                if sample_input is None
                else sample_input
            )
            assert (
                len(_sample_input.shape) == 3
            ), f"Sample input for Conv1d must be (B, C, L), got shape {_sample_input.shape}"
        elif block_type == "Conv2d":
            assert (
                len(input_shape) == 3
            ), f"For Conv2d, input_shape should be (channels, height, width), got {input_shape}"
            _sample_input = (
                torch.zeros(1, *input_shape, device=device)
                if sample_input is None
                else sample_input
            )
            assert (
                len(_sample_input.shape) == 4
            ), f"Sample input for Conv2d must be (B, C, H, W), got shape {_sample_input.shape}"
        elif block_type == "Conv3d":
            assert (
<<<<<<< HEAD
                len(input_shape) == 4
            ), f"For Conv3d, input_shape should be (channels, depth, height, width), got {input_shape}"
=======
                len(input_shape) == 3
            ), f"For Conv3d, input_shape should be (channels, height, width), got {input_shape}"
>>>>>>> f93dda78
            assert (
                sample_input is not None and len(sample_input.shape) == 5
            ), f"Sample input with shape format (B, C, D, H, W) must be provided for 3D convolutional networks, got {sample_input.shape if sample_input is not None else None}."
            _sample_input = sample_input
        else:
            raise ValueError(
                f"Invalid block type: {block_type}. Must be 'Conv1d', 'Conv2d' or 'Conv3d'."
            )

        self.input_shape = input_shape
        self.channel_size = channel_size
        self.stride_size = stride_size
        self.block_type = block_type
        self.num_outputs = num_outputs
        self.output_activation = output_activation
        self._activation = activation
        self.min_hidden_layers = min_hidden_layers
        self.max_hidden_layers = max_hidden_layers
        self.min_channel_size = min_channel_size
        self.max_channel_size = max_channel_size
        self.layer_norm = layer_norm
        self.init_layers = init_layers
<<<<<<< HEAD
        self.sample_input = _sample_input  # Use the processed sample_input
        self.name = name
        self.mut_kernel_size = MutableKernelSizes(
            kernel_size, block_type, self.sample_input
=======
        self.sample_input = _sample_input.to(device)
        self.name = name
        self.mut_kernel_size = MutableKernelSizes(
            sizes=kernel_size,
            cnn_block_type=block_type,
            sample_input=self.sample_input,
            rng=self.rng,
>>>>>>> f93dda78
        )

        self.model = self.create_cnn(
            in_channels=input_shape[0],
            channel_size=channel_size,
            kernel_size=self.mut_kernel_size.sizes,
            stride_size=stride_size,
            sample_input=self.sample_input,
        )

    @property
    def net_config(self) -> Dict[str, Any]:
        net_config = self.init_dict.copy()
        for attr in ["input_shape", "num_outputs", "device", "name"]:
            net_config.pop(attr, None)

        return net_config

    @property
    def kernel_size(self) -> List[KernelSizeType]:
        """Returns the kernel size of the network.

        :return: Kernel size
        :rtype: List[KernelSizeType]
        """
        return self.mut_kernel_size.int_sizes

    @property
    def activation(self) -> str:
        """Returns the activation function of the network.

        :return: Activation function
        :rtype: str
        """
        return self._activation

    @activation.setter
    def activation(self, activation: str) -> None:
        """Sets the activation function of the network.

        :param activation: Activation function to use.
        :type activation: str
        """
        self._activation = activation

    @staticmethod
    def shrink_preserve_parameters(old_net: nn.Module, new_net: nn.Module) -> nn.Module:
        """Returns shrunk new neural network with copied parameters from old network.

        :param old_net: Old neural network
        :type old_net: nn.Module
        :param new_net: New neural network
        :type new_net: nn.Module
        :return: Shrunk new neural network with copied parameters
        :rtype: nn.Module
        """
        old_net_dict = dict(old_net.named_parameters())

        for key, param in new_net.named_parameters():
            if key in old_net_dict.keys():
                old_param = old_net_dict[key]
                old_size = old_param.data.size()
                new_size = param.data.size()

                if old_size == new_size:
                    param.data = old_param.data
                elif "norm" not in key:
                    min_0 = min(old_size[0], new_size[0])
                    if len(param.data.size()) == 1:
                        param.data[:min_0] = old_param.data[:min_0]

                    # NOTE: We specifically implement this method to only maintain spatial
                    # information in convolutional layers when reducing kernel / channel
                    # sizes within a layer.
                    else:
                        min_1 = min(old_size[1], new_size[1])
                        param.data[:min_0, :min_1] = old_net_dict[key].data[
                            :min_0, :min_1
                        ]

        return new_net

    def init_weights_gaussian(self, std_coeff: float = 4) -> None:
        """Initialise weights of linear layer using Gaussian distribution.

        :param std_coeff: Standard deviation coefficient, defaults to 4
        :type std_coeff: float, optional
        """
        # Output layer is initialised with std_coeff=2
        output_layer = self.get_output_dense()
        EvolvableModule.init_weights_gaussian(output_layer, std_coeff=std_coeff)

    def get_output_dense(self) -> torch.nn.Module:
        """Returns output layer of neural network.

        :return: Output layer of neural network
        :rtype: torch.nn.Module
        """
        return getattr(self.model, f"{self.name}_linear_output")

    def change_activation(self, activation: str, output: bool = False) -> None:
        """Set the activation function for the network.

        :param activation: Activation function to use.
        :type activation: str
        :param output: Flag indicating whether to set the output activation function, defaults to False
        :type output: bool, optional
        """
        if output:
            self.output_activation = activation

        self.activation = activation
        self.recreate_network()

    def create_cnn(
        self,
        in_channels: int,
        channel_size: List[int],
        kernel_size: List[KernelSizeType],
        stride_size: List[int],
        sample_input: torch.Tensor,
    ) -> nn.Sequential:
        """
        Creates and returns a convolutional neural network.

        :param in_channels: The number of input channels.
        :type in_channels: int
        :param channel_size: A list of integers representing the number of channels in each convolutional layer.
        :type channel_size: List[int]
        :param kernel_size: A list of integers representing the kernel size of each convolutional layer.
        :type kernel_size: List[int]
        :param stride_size: A list of integers representing the stride size of each convolutional layer.
        :type stride_size: List[int]
        :param sample_input: A sample input tensor.
        :type sample_input: torch.Tensor
        :param name: The name of the CNN.
        :type name: str

        :return: The created convolutional neural network.
        :rtype: nn.Sequential
        """
        # Build the main convolutional block
        net_dict = create_cnn(
            block_type=self.block_type,
            in_channels=in_channels,
            channel_size=channel_size,
            kernel_size=kernel_size,
            stride_size=stride_size,
            name=self.name,
            init_layers=self.init_layers,
            layer_norm=self.layer_norm,
            activation_fn=self.activation,
            device=self.device,
        )

        # Flatten image encodings and pass through a final linear layer
        pre_flatten_model = nn.Sequential(net_dict)
        pre_flatten_model.eval()
        with torch.no_grad():
            pre_flatten_output = pre_flatten_model(sample_input)
            net_dict[f"{self.name}_flatten"] = nn.Flatten()
            cnn_output = nn.Sequential(net_dict)(sample_input)

        flattened_size = cnn_output.shape[1]
        net_dict[f"{self.name}_linear_output"] = nn.Linear(
            flattened_size, self.num_outputs, device=self.device
        )
        net_dict[f"{self.name}_output_activation"] = get_activation(
            self.output_activation
        )
        self.cnn_output_size = pre_flatten_output.shape

        return nn.Sequential(net_dict)

    def reset_noise(self) -> None:
        """Resets noise of the model layers."""
        EvolvableModule.reset_noise(self.model)

    def forward(self, x: ArrayOrTensor) -> torch.Tensor:
        """Returns output of neural network.

        :param x: Neural network input
        :type x: torch.Tensor or np.ndarray

        :return: Output of the neural network
        :rtype: torch.Tensor
        """
        if not isinstance(x, torch.Tensor):
            x = torch.tensor(x, dtype=torch.float32, device=self.device)

<<<<<<< HEAD
        # Handle single-image input for 3D convolutions
        # if self.block_type == "Conv3d" and len(x.shape) == 4:
        #     x = x.unsqueeze(2)

        # if len(x.shape) == 3:
        #     x = x.unsqueeze(0)

        expected_dims = 0
        if self.block_type == "Conv1d":
            expected_dims = 3  # (N, C, L)
        elif self.block_type == "Conv2d":
            expected_dims = 4  # (N, C, H, W)
        elif self.block_type == "Conv3d":
            expected_dims = 5  # (N, C, D, H, W)
=======
        expected_dims = 0
        if self.block_type == "Conv1d":
            expected_dims = 3  # (N, C, L)
        elif self.block_type == "Conv2d":
            expected_dims = 4  # (N, C, H, W)
        elif self.block_type == "Conv3d":
            expected_dims = 5  # (N, C, D, H, W)

            # Specific handling for Conv3d if it expects depth but receives data without it
            # (e.g. (N, C, H, W) -> (N, C, 1, H, W))
            if len(x.shape) == expected_dims - 1:
                x = x.unsqueeze(2)
>>>>>>> f93dda78

        if len(x.shape) == expected_dims - 1:  # Missing batch dimension
            x = x.unsqueeze(0)

        # Specific handling for Conv3d if it expects depth but receives data without it (e.g. (N,C,H,W) -> (N,C,1,H,W))
        if self.block_type == "Conv3d" and len(x.shape) == 4 and expected_dims == 5:
            x = x.unsqueeze(2)

        return self.model(x)

    @mutation(MutationType.LAYER)
    def add_layer(self) -> None:
<<<<<<< HEAD
        """Adds a hidden layer to convolutional neural network."""
=======
        """Adds a hidden layer to convolutional neural network.

        :return: If maximum number of hidden layers is reached, returns a dictionary containing
        the hidden layer and number of new channels.
        :rtype: Optional[Dict[str, int]]
        """
>>>>>>> f93dda78
        dims_to_check = (
            self.cnn_output_size[-1:]
            if self.block_type == "Conv1d"
            else self.cnn_output_size[-2:]
        )

        condition_max_k_gt_2 = False
        if self.block_type == "Conv1d":
            # For Conv1D, if the current output length is greater than 2,
            # it implies that meaningful kernels (>2) were possible or are possible.
            if self.cnn_output_size[-1] > 2:
                condition_max_k_gt_2 = True
        else:
            # Original logic for Conv2D/Conv3D
            # This relies on calc_max_kernel_sizes which might need review for 3D if issues arise.
            max_kernels_from_util = self.mut_kernel_size.calc_max_kernel_sizes(
                self.channel_size, self.stride_size, self.input_shape
            )
            if max_kernels_from_util and max_kernels_from_util[-1] > 2:
                condition_max_k_gt_2 = True

        if (
            len(self.channel_size) < self.max_hidden_layers
            and not any(
                i <= 2 for i in dims_to_check
            )  # Current output dim is large enough
            and condition_max_k_gt_2
        ):
            # Try to add a new layer
            self.channel_size += [self.channel_size[-1]]  # Provisional: add channel

            l_in_for_new_layer = self.cnn_output_size[
                -1
            ]  # Output length of current last layer is input to new one

            if (
                l_in_for_new_layer < 2
            ):  # Not enough input dimension for a kernel of min size 2
                self.channel_size = self.channel_size[:-1]  # Revert channel addition
                return self.add_channel()

            # Determine kernel size for the new layer
            # Kernel size k_new: 2 <= k_new <= l_in_for_new_layer
<<<<<<< HEAD
            k_new = np.random.randint(2, l_in_for_new_layer + 1)
=======

            k_new = self.rng.integers(2, l_in_for_new_layer + 1)
>>>>>>> f93dda78
            self.mut_kernel_size.add_layer(k_new)  # Provisional: add kernel

            # Determine stride for the new layer
            # Stride s_new: 1 <= s_new <= (l_in_for_new_layer - k_new + 1)
            max_s_new = l_in_for_new_layer - k_new + 1
            if (
                max_s_new < 1
            ):  # Not possible to make a valid stride (e.g. k_new > l_in_for_new_layer)
                self.channel_size = self.channel_size[:-1]  # Revert channel
                self.mut_kernel_size.remove_layer()  # Revert kernel
                return self.add_channel()

<<<<<<< HEAD
            s_new = np.random.randint(1, max_s_new + 1)
=======
            s_new = self.rng.integers(1, max_s_new + 1)
>>>>>>> f93dda78
            self.stride_size = self.stride_size + [s_new]

            # If all successful, the provisional additions are kept.
            # Network will be recreated by the @mutation decorator.
        else:
            # Conditions not met, or provisional addition failed and reverted.
            return self.add_channel()

    @mutation(MutationType.LAYER, shrink_params=True)
    def remove_layer(self) -> Optional[Dict[str, int]]:
        """Removes a hidden layer from convolutional neural network.

        :return: If minimum number of hidden layers is reached, returns a dictionary containing
        the hidden layer and number of new channels.
        :rtype: Optional[Dict[str, int]]
        """
        if len(self.channel_size) > self.min_hidden_layers:
            self.channel_size = self.channel_size[:-1]
            self.mut_kernel_size.remove_layer()
            self.stride_size = self.stride_size[:-1]
        else:
            return self.add_channel()

    @mutation(MutationType.NODE)
    def change_kernel(
        self, kernel_size: Optional[int] = None, hidden_layer: Optional[int] = None
    ) -> Dict[str, Union[int, None]]:
        """Randomly alters convolution kernel of random CNN layer.

        :param kernel_size: Kernel size to change to, defaults to None
        :type kernel_size: int, optional
        :param hidden_layer: Depth of hidden layer to change kernel size of, defaults to None
        :type hidden_layer: int, optional

        :return: Dictionary containing the hidden layer and kernel size
        :rtype: Dict[str, Union[int, None]]
        """
        if len(self.channel_size) > 1:
            if hidden_layer is None:
                hidden_layer = self.rng.integers(1, min(4, len(self.channel_size)))

            new_kernel_size = self.mut_kernel_size.change_kernel_size(
                hidden_layer,
                self.channel_size,
                self.stride_size,
                self.input_shape,
                kernel_size,
            )
        else:
            return self.add_layer()

        return {"hidden_layer": hidden_layer, "kernel_size": new_kernel_size}

    @mutation(MutationType.NODE)
    def add_channel(
        self,
        hidden_layer: Optional[int] = None,
        numb_new_channels: Optional[int] = None,
    ) -> Dict[str, int]:
        """Adds channel to hidden layer of convolutional neural network.

        :param hidden_layer: Depth of hidden layer to add channel to, defaults to None
        :type hidden_layer: int, optional
        :param numb_new_channels: Number of channels to add to hidden layer, defaults to None
        :type numb_new_channels: int, optional
        :return: Dictionary containing the hidden layer and number of new channels added
        :rtype: dict[str, int]
        """
        if hidden_layer is None:
            hidden_layer = self.rng.integers(0, len(self.channel_size))
        else:
            hidden_layer = min(hidden_layer, len(self.channel_size) - 1)

        # Randomly choose number of channels to add
        if numb_new_channels is None:
            numb_new_channels = self.rng.choice([8, 16, 32])

        # HARD LIMIT
        if self.channel_size[hidden_layer] + numb_new_channels <= self.max_channel_size:
            self.channel_size[hidden_layer] += numb_new_channels

        return {"hidden_layer": hidden_layer, "numb_new_channels": numb_new_channels}

    @mutation(MutationType.NODE, shrink_params=True)
    def remove_channel(
        self,
        hidden_layer: Optional[int] = None,
        numb_new_channels: Optional[int] = None,
    ) -> Dict[str, int]:
        """Remove channel from hidden layer of convolutional neural network.

        :param hidden_layer: Depth of hidden layer to add channel to, defaults to None
        :type hidden_layer: int, optional
        :param numb_new_channels: Number of channels to add to hidden layer, defaults to None
        :type numb_new_channels: int, optional
        :return: Dictionary containing the hidden layer and number of new channels
        :rtype: Dict[str, Union[int, None]]
        """
        if hidden_layer is None:
            hidden_layer = self.rng.integers(0, len(self.channel_size))
        else:
            hidden_layer = min(hidden_layer, len(self.channel_size) - 1)

        if numb_new_channels is None:
            numb_new_channels = self.rng.choice([8, 16, 32])

        # HARD LIMIT
        if self.channel_size[hidden_layer] - numb_new_channels >= self.min_channel_size:
            self.channel_size[hidden_layer] -= numb_new_channels
        else:
            numb_new_channels = 0

        return {"hidden_layer": hidden_layer, "numb_new_channels": numb_new_channels}

    def recreate_network(self, shrink_params: bool = False) -> None:
        """Recreates the neural network while preserving the parameters of the old network.

        :param shrink_params: Flag indicating whether to shrink the parameters, defaults to False
        :type shrink_params: bool, optional
        """
<<<<<<< HEAD
        # sample_input = (
        #     torch.zeros(1, *self.input_shape, device=self.device)
        #     if self.sample_input is None # This logic is now handled in __init__
        #     else self.sample_input
        # )
=======
>>>>>>> f93dda78

        # Create model with new architecture
        model = self.create_cnn(
            in_channels=self.input_shape[0],
            channel_size=self.channel_size,
            kernel_size=self.mut_kernel_size.sizes,
            stride_size=self.stride_size,
            sample_input=self.sample_input,  # Use the stored sample_input
        )

        # Copy parameters from old model to new model
        preserve_params_fn = (
            self.shrink_preserve_parameters
            if shrink_params
            else EvolvableModule.preserve_parameters
        )
        self.model = preserve_params_fn(old_net=self.model, new_net=model)<|MERGE_RESOLUTION|>--- conflicted
+++ resolved
@@ -206,13 +206,8 @@
                 self.sizes[hidden_layer] = (depth, new_kernel_size, new_kernel_size)
             elif self.cnn_block_type == "Conv1d":
                 self.sizes[hidden_layer] = (new_kernel_size,)
-<<<<<<< HEAD
-            else:
-                self.sizes[hidden_layer] = new_kernel_size
-=======
         else:
             self.sizes[hidden_layer] = new_kernel_size
->>>>>>> f93dda78
 
         return new_kernel_size
 
@@ -332,13 +327,8 @@
             ), f"Sample input for Conv2d must be (B, C, H, W), got shape {_sample_input.shape}"
         elif block_type == "Conv3d":
             assert (
-<<<<<<< HEAD
-                len(input_shape) == 4
-            ), f"For Conv3d, input_shape should be (channels, depth, height, width), got {input_shape}"
-=======
                 len(input_shape) == 3
             ), f"For Conv3d, input_shape should be (channels, height, width), got {input_shape}"
->>>>>>> f93dda78
             assert (
                 sample_input is not None and len(sample_input.shape) == 5
             ), f"Sample input with shape format (B, C, D, H, W) must be provided for 3D convolutional networks, got {sample_input.shape if sample_input is not None else None}."
@@ -361,12 +351,6 @@
         self.max_channel_size = max_channel_size
         self.layer_norm = layer_norm
         self.init_layers = init_layers
-<<<<<<< HEAD
-        self.sample_input = _sample_input  # Use the processed sample_input
-        self.name = name
-        self.mut_kernel_size = MutableKernelSizes(
-            kernel_size, block_type, self.sample_input
-=======
         self.sample_input = _sample_input.to(device)
         self.name = name
         self.mut_kernel_size = MutableKernelSizes(
@@ -374,7 +358,6 @@
             cnn_block_type=block_type,
             sample_input=self.sample_input,
             rng=self.rng,
->>>>>>> f93dda78
         )
 
         self.model = self.create_cnn(
@@ -565,14 +548,6 @@
         if not isinstance(x, torch.Tensor):
             x = torch.tensor(x, dtype=torch.float32, device=self.device)
 
-<<<<<<< HEAD
-        # Handle single-image input for 3D convolutions
-        # if self.block_type == "Conv3d" and len(x.shape) == 4:
-        #     x = x.unsqueeze(2)
-
-        # if len(x.shape) == 3:
-        #     x = x.unsqueeze(0)
-
         expected_dims = 0
         if self.block_type == "Conv1d":
             expected_dims = 3  # (N, C, L)
@@ -580,20 +555,11 @@
             expected_dims = 4  # (N, C, H, W)
         elif self.block_type == "Conv3d":
             expected_dims = 5  # (N, C, D, H, W)
-=======
-        expected_dims = 0
-        if self.block_type == "Conv1d":
-            expected_dims = 3  # (N, C, L)
-        elif self.block_type == "Conv2d":
-            expected_dims = 4  # (N, C, H, W)
-        elif self.block_type == "Conv3d":
-            expected_dims = 5  # (N, C, D, H, W)
 
             # Specific handling for Conv3d if it expects depth but receives data without it
             # (e.g. (N, C, H, W) -> (N, C, 1, H, W))
             if len(x.shape) == expected_dims - 1:
                 x = x.unsqueeze(2)
->>>>>>> f93dda78
 
         if len(x.shape) == expected_dims - 1:  # Missing batch dimension
             x = x.unsqueeze(0)
@@ -606,16 +572,12 @@
 
     @mutation(MutationType.LAYER)
     def add_layer(self) -> None:
-<<<<<<< HEAD
-        """Adds a hidden layer to convolutional neural network."""
-=======
         """Adds a hidden layer to convolutional neural network.
 
         :return: If maximum number of hidden layers is reached, returns a dictionary containing
         the hidden layer and number of new channels.
         :rtype: Optional[Dict[str, int]]
         """
->>>>>>> f93dda78
         dims_to_check = (
             self.cnn_output_size[-1:]
             if self.block_type == "Conv1d"
@@ -659,12 +621,8 @@
 
             # Determine kernel size for the new layer
             # Kernel size k_new: 2 <= k_new <= l_in_for_new_layer
-<<<<<<< HEAD
-            k_new = np.random.randint(2, l_in_for_new_layer + 1)
-=======
 
             k_new = self.rng.integers(2, l_in_for_new_layer + 1)
->>>>>>> f93dda78
             self.mut_kernel_size.add_layer(k_new)  # Provisional: add kernel
 
             # Determine stride for the new layer
@@ -677,11 +635,7 @@
                 self.mut_kernel_size.remove_layer()  # Revert kernel
                 return self.add_channel()
 
-<<<<<<< HEAD
-            s_new = np.random.randint(1, max_s_new + 1)
-=======
             s_new = self.rng.integers(1, max_s_new + 1)
->>>>>>> f93dda78
             self.stride_size = self.stride_size + [s_new]
 
             # If all successful, the provisional additions are kept.
@@ -802,14 +756,6 @@
         :param shrink_params: Flag indicating whether to shrink the parameters, defaults to False
         :type shrink_params: bool, optional
         """
-<<<<<<< HEAD
-        # sample_input = (
-        #     torch.zeros(1, *self.input_shape, device=self.device)
-        #     if self.sample_input is None # This logic is now handled in __init__
-        #     else self.sample_input
-        # )
-=======
->>>>>>> f93dda78
 
         # Create model with new architecture
         model = self.create_cnn(
