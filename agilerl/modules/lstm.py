from typing import Any, Dict, Optional, Tuple

import torch
import torch.nn as nn

from agilerl.modules.base import EvolvableModule, MutationType, mutation
from agilerl.typing import ArrayOrTensor, BatchDimension
from agilerl.utils.evolvable_networks import get_activation


class EvolvableLSTM(EvolvableModule):
    """The Evolvable Long Short-Term Memory (LSTM) class.

    :param input_size: Size of input features
    :type input_size: int
    :param hidden_state_size: Size of hidden state
    :type hidden_state_size: int
    :param num_outputs: Output dimension
    :type num_outputs: int
    :param num_layers: Number of LSTM layers stacked together
    :type num_layers: int
    :param output_activation: Output activation layer, defaults to None
    :type output_activation: str, optional
    :param min_hidden_state_size: Minimum hidden state size, defaults to 32
    :type min_hidden_state_size: int, optional
    :param max_hidden_state_size: Maximum hidden state size, defaults to 512
    :type max_hidden_state_size: int, optional
    :param min_layers: Minimum number of LSTM layers, defaults to 1
    :type min_layers: int, optional
    :param max_layers: Maximum number of LSTM layers, defaults to 3
    :type max_layers: int, optional
    :param dropout: Dropout probability between LSTM layers, defaults to 0.0
    :type dropout: float, optional
    :param device: Device for accelerated computing, 'cpu' or 'cuda', defaults to 'cpu'
    :type device: str, optional
    :param name: Name of the network, defaults to 'lstm'
    :type name: str, optional
    :param random_seed: Random seed to use for the network. Defaults to None.
    :type random_seed: Optional[int]
    """

    def __init__(
        self,
        input_size: int,
        hidden_state_size: int,
        num_outputs: int,
        num_layers: int = 1,
        output_activation: str = None,
        min_hidden_state_size: int = 32,
        max_hidden_state_size: int = 512,
        max_seq_len: int = None,
        min_layers: int = 1,
        max_layers: int = 3,
        dropout: float = 0.0,
        device: str = "cpu",
        name: str = "lstm",
        random_seed: Optional[int] = None,
    ):
        super().__init__(device, random_seed)

        assert (
            input_size > 0
        ), "'input_size' cannot be less than or equal to zero, please enter a valid integer."
        assert (
            hidden_state_size > 0
        ), "'hidden_state_size' cannot be less than or equal to zero, please enter a valid integer."
        assert (
            num_outputs > 0
        ), "'num_outputs' cannot be less than or equal to zero, please enter a valid integer."
        assert (
            num_layers > 0
        ), "'num_layers' cannot be less than or equal to zero, please enter a valid integer."
        assert (
            min_hidden_state_size < max_hidden_state_size
        ), "'min_hidden_state_size' must be less than 'max_hidden_state_size'."
        assert min_layers < max_layers, "'min_layers' must be less than 'max_layers'."
        assert 0 <= dropout < 1, "'dropout' must be between 0 and 1."

        self.name = name
        self.input_size = input_size
        self.hidden_state_size = hidden_state_size
        self.num_outputs = num_outputs
        self.num_layers = num_layers
        self.output_activation = output_activation
        self.min_hidden_state_size = min_hidden_state_size
        self.max_hidden_state_size = max_hidden_state_size
        self.min_layers = min_layers
        self.max_layers = max_layers
        self.dropout = dropout
        self.max_seq_len = max_seq_len

        # For LSTM, hidden state and cell state have shape (num_layers * num_directions, batch_size, hidden_size)
        # Assuming unidirectional LSTM (num_directions=1) !TODO: SHOULD WE HAVE A DIRECTIONAL LSTM IN THE FUTURE?
        self.hidden_state_architecture = {
            "h": (self.num_layers, BatchDimension, self.hidden_state_size),
            "c": (self.num_layers, BatchDimension, self.hidden_state_size),
        }

        # Create the network
        self.model = self.create_lstm()

    def create_lstm(self) -> nn.ModuleDict:
        """Creates and returns an LSTM network with the current configuration.

        :return: LSTM network
        :rtype: nn.ModuleDict
        """
        # Define network components
        model_dict = nn.ModuleDict()
        model_dict[f"{self.name}_lstm"] = nn.LSTM(
            input_size=self.input_size,
            hidden_size=int(self.hidden_state_size),
            num_layers=self.num_layers,
            batch_first=True,
            dropout=self.dropout if self.num_layers > 1 else 0,
            device=self.device,
        )

        # Add activation if specified
        model_dict[f"{self.name}_lstm_output"] = nn.Linear(
            self.hidden_state_size, self.num_outputs, device=self.device
        )
        model_dict[f"{self.name}_output_activation"] = get_activation(
            self.output_activation
        )

        return model_dict

    @property
    def net_config(self) -> Dict[str, Any]:
        """Returns model configuration in dictionary format."""
        net_config = self.init_dict.copy()
        for attr in ["input_size", "num_outputs", "device", "name"]:
            if attr in net_config:
                net_config.pop(attr)

        return net_config

    @property
    def activation(self) -> str:
        """Returns activation function."""
        return

    @activation.setter
    def activation(self, activation: str) -> None:
        """Set activation function."""
        pass

    @mutation(MutationType.ACTIVATION)
    def change_activation(self, activation: str, output: bool = False) -> None:
        """Set the output activation function for the network.

        :param activation: Activation function to use.
        :type activation: str
        :param output: Flag indicating whether to set the output activation function, defaults to False
        :type output: bool, optional
        """
        self.output_activation = activation
        self.recreate_network()

    def forward(
        self,
        x: ArrayOrTensor,
        hidden_state: Optional[Dict[str, ArrayOrTensor]] = None,
    ) -> Tuple[torch.Tensor, Dict[str, torch.Tensor]]:
        """Forward pass of the network.

        :param x: Input tensor
        :type x: ArrayOrTensor
        :param hidden_state: Dict containing hidden and cell states, defaults to None
        :type hidden_state: Optional[Dict[str, torch.Tensor]]
        :return: Output tensor and next hidden state
        :rtype: Tuple[torch.Tensor, Dict[str, torch.Tensor]]
        """
        if not isinstance(x, torch.Tensor):
            x = torch.tensor(x, dtype=torch.float32, device=self.device)

        # If input is 2D (batch_size, features), add sequence length dimension
        if x.dim() == 2:
            # Reshape to (batch_size, seq_len=1, features)
            x = x.unsqueeze(1)
        elif x.dim() != 3:
            raise ValueError(
                f"Expected 2D (batch_size, features) or 3D (batch_size, seq_len, features) input, but got {x.dim()}D"
            )

        # Use provided hidden state if available
        if hidden_state is not None:
            h0 = hidden_state.get(f"{self.name}_h", None)
            c0 = hidden_state.get(f"{self.name}_c", None)

            lstm_output, (h_n, c_n) = self.model[f"{self.name}_lstm"](x, (h0, c0))
        else:
            raise ValueError("Hidden state is required for LSTM forward pass.")
<<<<<<< HEAD
            # lstm_output, (h_n, c_n) = self.model[f"{self.name}_lstm"](x)
=======
>>>>>>> a136ceaf

        # Process output
        lstm_output = self.model[f"{self.name}_lstm_output"](lstm_output[:, -1, :])
        lstm_output = self.model[f"{self.name}_output_activation"](lstm_output)

        # Return output and new hidden state
        next_hidden = {
            **hidden_state,
            f"{self.name}_h": h_n,
            f"{self.name}_c": c_n,
        }
        return lstm_output, next_hidden

    def get_output_dense(self) -> torch.nn.Module:
        """Returns output layer of neural network."""
        return self.model[f"{self.name}_linear_output"]

    @mutation(MutationType.LAYER)
    def add_layer(self) -> None:
        """Adds an LSTM layer to the network. Falls back on `add_node()` if
        max layers reached."""
        if self.num_layers < self.max_layers:  # HARD LIMIT
            self.num_layers += 1
        else:
            return self.add_node()

    @mutation(MutationType.LAYER)
    def remove_layer(self) -> None:
        """Removes an LSTM layer from the network. Falls back on `add_node()` if
        min layers reached."""
        if self.num_layers > self.min_layers:  # HARD LIMIT
            self.num_layers -= 1
        else:
            return self.add_node()

    @mutation(MutationType.NODE)
    def add_node(self, numb_new_nodes: Optional[int] = None) -> Dict[str, int]:
        """Increases hidden size of the LSTM.

        :param numb_new_nodes: Number of nodes to add to hidden size, defaults to None
        :type numb_new_nodes: int, optional
        :return: Dictionary with number of new nodes
        :rtype: Dict[str, int]
        """
        if numb_new_nodes is None:
            numb_new_nodes = self.rng.choice([16, 32, 64])

        if (
            self.hidden_state_size + numb_new_nodes <= self.max_hidden_state_size
        ):  # HARD LIMIT
            self.hidden_state_size += numb_new_nodes

        return {"numb_new_nodes": numb_new_nodes}

    @mutation(MutationType.NODE)
    def remove_node(self, numb_new_nodes: Optional[int] = None) -> Dict[str, int]:
        """Decreases hidden size of the LSTM.

        :param numb_new_nodes: Number of nodes to remove from hidden size, defaults to None
        :type numb_new_nodes: int, optional
        :return: Dictionary with number of new nodes
        :rtype: Dict[str, int]
        """
        if numb_new_nodes is None:
            numb_new_nodes = self.rng.choice([16, 32, 64])

        if (
            self.hidden_state_size - numb_new_nodes >= self.min_hidden_state_size
        ):  # HARD LIMIT
            self.hidden_state_size -= numb_new_nodes

        return {"numb_new_nodes": numb_new_nodes}

    def recreate_network(self) -> None:
        """Recreates the LSTM network with current parameters."""
        model = self.create_lstm()

        # Preserve parameters where possible
        self.model = EvolvableModule.preserve_parameters(
            old_net=self.model, new_net=model
        )<|MERGE_RESOLUTION|>--- conflicted
+++ resolved
@@ -192,10 +192,6 @@
             lstm_output, (h_n, c_n) = self.model[f"{self.name}_lstm"](x, (h0, c0))
         else:
             raise ValueError("Hidden state is required for LSTM forward pass.")
-<<<<<<< HEAD
-            # lstm_output, (h_n, c_n) = self.model[f"{self.name}_lstm"](x)
-=======
->>>>>>> a136ceaf
 
         # Process output
         lstm_output = self.model[f"{self.name}_lstm_output"](lstm_output[:, -1, :])
