--- conflicted
+++ resolved
@@ -9,10 +9,6 @@
 from accelerate import Accelerator
 from gymnasium import spaces
 from pettingzoo import ParallelEnv
-<<<<<<< HEAD
-from tqdm import trange
-=======
->>>>>>> a136ceaf
 
 from agilerl.algorithms import IPPO
 from agilerl.hpo.mutation import Mutations
@@ -227,36 +223,10 @@
                 done = {agent_id: np.zeros(num_envs) for agent_id in agent.agent_ids}
 
                 for _ in range(-(agent.learn_step // -num_envs)):
-<<<<<<< HEAD
-                    # Need to extract inactive agents from observation
-                    # NOTE: We currently assume the termination condition is deterministic
-                    # (i.e. any given agent will always terminate at the same timestep in
-                    # different vectorized environments). `inactive_agents` is therefore not used.
-                    # TODO: This would be so much cleaner if it was implemented as an `AgentWrapper``
-                    _, obs = agent.extract_inactive_agents(obs)
-
-=======
->>>>>>> a136ceaf
                     # Get next action from agent
                     action, log_prob, entropy, value = agent.get_action(
                         obs=obs, infos=info
                     )
-
-                    # Need to fill in placeholder values for inactive agents
-                    # NOTE: This will only happen in environments where the termination
-                    # condition is based on the agents actions where the same agent in
-                    # different environments may terminate at different times.
-                    # for agent_id, inactive_array in inactive_agents.items():
-                    #     placeholder = (
-                    #         int(np.nan)
-                    #         if np.issubdtype(action[agent_id].dtype, np.integer)
-                    #         else np.nan
-                    #     )
-
-                    #     # Insert placeholder values for inactive agents
-                    #     action[agent_id] = np.insert(
-                    #         action[agent_id], inactive_array, placeholder, axis=0
-                    #     )
 
                     if not is_vectorised:
                         action = {agent: act[0] for agent, act in action.items()}
