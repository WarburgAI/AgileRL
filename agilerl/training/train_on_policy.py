--- conflicted
+++ resolved
@@ -50,10 +50,7 @@
     verbose: bool = True,
     accelerator: Optional[Accelerator] = None,
     wandb_api_key: Optional[str] = None,
-<<<<<<< HEAD
-=======
     wandb_kwargs: Optional[Dict[str, Any]] = None,
->>>>>>> a136ceaf
     collect_rollouts_fn: Optional[
         Callable[[OnPolicyAlgorithms, gym.Env, int], None]
     ] = None,
@@ -110,11 +107,8 @@
     :type accelerator: accelerate.Accelerator(), optional
     :param wandb_api_key: API key for Weights & Biases, defaults to None
     :type wandb_api_key: str, optional
-<<<<<<< HEAD
-=======
     :param wandb_kwargs: Additional kwargs to pass to wandb.init()
     :type wand_kwargs: dict, optional
->>>>>>> a136ceaf
     :param collect_rollouts_fn: Optional function used to collect rollouts. If
         ``None`` and agents use a rollout buffer, a default function will be
         selected based on whether the agent is recurrent.
@@ -208,19 +202,11 @@
         for agent_idx, agent in enumerate(pop):  # Loop through population
             agent.set_training_mode(True)
 
-<<<<<<< HEAD
-            scores = np.zeros(num_envs)
-=======
->>>>>>> a136ceaf
             completed_episode_scores = []
             steps = 0
             start_time = time.time()
 
-<<<<<<< HEAD
-            active_collect = collect_rollouts_fn
-=======
             n_steps = -(agent.learn_step // -num_envs)
->>>>>>> a136ceaf
             if active_collect is None and getattr(agent, "use_rollout_buffer", False):
                 if getattr(agent, "recurrent", False):
                     from agilerl.rollouts import (
@@ -233,101 +219,6 @@
                 getattr(agent, "use_rollout_buffer", False)
                 and active_collect is not None
             ):
-<<<<<<< HEAD
-                for _ in range(-(evo_steps // -agent.learn_step)):
-                    active_collect(agent, env, n_steps=agent.learn_step)
-
-                    buffer_size = agent.rollout_buffer.pos
-                    rewards_np = (
-                        agent.rollout_buffer.buffer["rewards"][:buffer_size]
-                        .cpu()
-                        .numpy()
-                    )
-                    dones_np = (
-                        agent.rollout_buffer.buffer["dones"][:buffer_size].cpu().numpy()
-                    )
-
-                    for r_step, d_step in zip(rewards_np, dones_np):
-                        scores += np.array(r_step)
-                        finished = np.array(d_step, dtype=bool)
-                        for idx, fin in enumerate(finished):
-                            if fin:
-                                completed_episode_scores.append(scores[idx])
-                                agent.scores.append(scores[idx])
-                                scores[idx] = 0
-
-                    steps += buffer_size * num_envs
-                    total_steps += buffer_size * num_envs
-
-                    loss = agent.learn()
-                    pop_loss[agent_idx].append(loss)
-
-            else:
-                state, info = env.reset()
-                for _ in range(-(evo_steps // -agent.learn_step)):
-                    states = []
-                    actions = []
-                    log_probs = []
-                    rewards = []
-                    dones = []
-                    values = []
-
-                    done = np.zeros(num_envs)
-                    for idx_step in range(-(agent.learn_step // -num_envs)):
-                        if swap_channels:
-                            state = obs_channels_to_first(state)
-
-                        action_mask = info.get("action_mask", None)
-                        action, log_prob, entropy, value = agent.get_action(
-                            state, action_mask=action_mask
-                        )
-
-                        if not is_vectorised:
-                            action = action[0]
-                            log_prob = log_prob[0]
-                            value = value[0]
-                            entropy = (
-                                entropy[0] if hasattr(entropy, "__len__") else entropy
-                            )
-
-                        pop_entropy[agent_idx].append(entropy)
-
-                        if isinstance(agent.action_space, spaces.Box):
-                            if agent.actor.squash_output:
-                                clipped_action = agent.actor.scale_action(action)
-                            else:
-                                clipped_action = np.clip(
-                                    action,
-                                    agent.action_space.low,
-                                    agent.action_space.high,
-                                )
-                        else:
-                            clipped_action = action
-
-                        next_state, reward, term, trunc, info = env.step(clipped_action)
-                        next_done = np.logical_or(term, trunc).astype(np.int8)
-
-                        total_steps += num_envs
-                        steps += num_envs
-
-                        states.append(state)
-                        actions.append(action)
-                        log_probs.append(log_prob)
-                        rewards.append(reward)
-                        dones.append(done)
-                        values.append(value)
-
-                        state = next_state
-                        done = next_done
-                        scores += np.array(reward)
-
-                        if not is_vectorised:
-                            term = [term]
-                            trunc = [trunc]
-
-                        for idx, (d, t) in enumerate(zip(term, trunc)):
-                            if d or t:
-=======
                 last_obs, last_done, last_scores, last_info = None, None, None, None
                 for _ in range(-(evo_steps // -agent.learn_step)):
                     # Collect rollouts and save in buffer
@@ -433,33 +324,21 @@
 
                         for idx, env_done in enumerate(next_done_np):
                             if env_done:
->>>>>>> a136ceaf
                                 completed_episode_scores.append(scores[idx])
                                 agent.scores.append(scores[idx])
                                 scores[idx] = 0
 
                     if swap_channels:
-<<<<<<< HEAD
-                        next_state = obs_channels_to_first(next_state)
-
-                    experiences = (
-                        states,
-=======
                         next_obs = obs_channels_to_first(next_obs)
 
                     experiences = (
                         observations,
->>>>>>> a136ceaf
                         actions,
                         log_probs,
                         rewards,
                         dones,
                         values,
-<<<<<<< HEAD
-                        next_state,
-=======
                         next_obs,
->>>>>>> a136ceaf
                         next_done,
                     )
                     loss = agent.learn(experiences)
