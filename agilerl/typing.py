from enum import Enum
from numbers import Number
<<<<<<< HEAD
from typing import Any, ClassVar, Dict, List, Protocol, Tuple, Union
from enum import Enum
=======
from typing import Any, Callable, ClassVar, Dict, List, Protocol, Tuple, TypeVar, Union
>>>>>>> f93dda78

import gymnasium as gym
import numpy as np
import torch
from accelerate.optimizer import AcceleratedOptimizer
from gymnasium import spaces
from numpy.typing import ArrayLike
from pettingzoo import ParallelEnv
from tensordict import TensorDict
from torch._dynamo import OptimizedModule
from torch.nn import Module
from torch.optim import Optimizer

from agilerl.protocols import (
    EvolvableAlgorithm,
    EvolvableModule,
    EvolvableNetwork,
    ModuleDict,
)

# Type variable for module types - bound to Module to ensure all types inherit from it
T = TypeVar("T", bound=Union[Module, OptimizedModule])


class IsDataclass(Protocol):
    __dataclass_fields__: ClassVar[Dict[str, Any]]


class MultiAgentSetup(Enum):
    """Enum to specify the type of multi-agent setup."""

    HOMOGENEOUS = "homogeneous"  # all agents have the same network architecture
    MIXED = "mixed"  # contains a mix of different network architectures
    HETEROGENEOUS = "heterogeneous"  # all agents have different network architectures


class ModuleType(Enum):
    """Enum to specify the type of module."""

    MLP = "mlp"
    CNN = "cnn"
    RNN = "rnn"
    MULTI_INPUT = "multi_input"


SupportedObsSpaces = Union[
    spaces.Box,
    spaces.Discrete,
    spaces.MultiDiscrete,
    spaces.Dict,
    spaces.Tuple,
    spaces.MultiBinary,
]

SupportedActionSpaces = Union[
    spaces.Discrete,
    spaces.MultiDiscrete,
    spaces.MultiBinary,
    spaces.Box,
]

ArrayOrTensor = Union[ArrayLike, torch.Tensor]
StandardTensorDict = Dict[str, torch.Tensor]
TensorTuple = Tuple[torch.Tensor, ...]
ArrayDict = Dict[str, np.ndarray]
ArrayTuple = Tuple[ArrayLike, ...]
NetConfigType = Dict[str, Union[Dict[str, Any], Any]]
KernelSizeType = Union[int, Tuple[int, ...]]
GymSpaceType = Union[SupportedObsSpaces, List[SupportedObsSpaces]]
GymEnvType = Union[str, gym.Env, gym.vector.VectorEnv, gym.vector.AsyncVectorEnv]
PzEnvType = Union[str, ParallelEnv]

NumpyObsType = Union[np.ndarray, ArrayDict, ArrayTuple]
TorchObsType = Union[torch.Tensor, TensorDict, TensorTuple, StandardTensorDict]
ObservationType = Union[NumpyObsType, TorchObsType, Number]
MultiAgentObservationType = Dict[str, ObservationType]
ActionType = Union[int, float, np.ndarray, torch.Tensor]
InfosDict = Dict[str, Dict[str, Any]]
MaybeObsList = Union[List[ObservationType], ObservationType]
ExperiencesType = Union[Dict[str, ObservationType], Tuple[ObservationType, ...]]
ActionReturnType = Union[Tuple[Union[ActionType, Any], ...], ActionType, Any]
GymStepReturn = Tuple[NumpyObsType, ActionType, float, MaybeObsList, InfosDict]
PzStepReturn = Tuple[
    Dict[str, NumpyObsType], ArrayDict, ArrayDict, ArrayDict, Dict[str, Any]
]

SingleAgentModule = Union[T, EvolvableModule, OptimizedModule, EvolvableNetwork]
MultiAgentModule = ModuleDict[SingleAgentModule[T]]
NetworkType = Union[SingleAgentModule[T], MultiAgentModule[T]]
EvolvableNetworkType = Union[EvolvableModule, ModuleDict[EvolvableModule]]
DeviceType = Union[str, torch.device]
OptimizerType = Union[Optimizer, AcceleratedOptimizer]
ConfigType = Union[IsDataclass, NetConfigType]
StateDict = Union[Dict[str, Any], Dict[str, Dict[str, Any]]]

SingleAgentMutReturnType = Dict[str, Any]
MultiAgentMutReturnType = Dict[str, Dict[str, Any]]
MutationReturnType = Union[SingleAgentMutReturnType, MultiAgentMutReturnType]
PopulationType = List[EvolvableAlgorithm]
MutationMethod = Callable[[EvolvableAlgorithm], EvolvableAlgorithm]
ConfigType = Union[IsDataclass, Dict[str, Any]]
StateDict = Union[Dict[str, Any], List[Dict[str, Any]]]


class BatchDimension:
    def __repr__(self):
        return "BatchDimension"


class BPTTSequenceType(Enum):
    """Enum for BPTT sequence generation methods. It specifies the strategy used when generating sequences for BPTT training.
<<<<<<< HEAD
    
    CHUNKED is the default method which uses the least amount of memory while keeping all sampled trajectories available in the buffer for sequencing.
        The number of sequences generated is then:  (num_steps / max_seq_len) * num_envs
    MAXIMUM generates all possible overlapping sequences, which is the most memory-intensive option. 
=======

    CHUNKED is the default method which uses the least amount of memory while keeping all sampled trajectories available in the buffer for sequencing.
        The number of sequences generated is then:  (num_steps / max_seq_len) * num_envs
    MAXIMUM generates all possible overlapping sequences, which is the most memory-intensive option.
>>>>>>> f93dda78
        The number of sequences generated is then:  (num_steps - max_seq_len + 1) * num_envs
    FIFTY_PERCENT_OVERLAP generates sequences with 50% overlap, which is a compromise between the two.
        The number of sequences generated is then:  (num_steps / max_seq_len * 2) * num_envs
    """

    CHUNKED = "chunked"  # Generate sequences by non-overlapping chunks
    MAXIMUM = "maximum"  # Generate all possible overlapping sequences
<<<<<<< HEAD
    FIFTY_PERCENT_OVERLAP = "fifty_percent_overlap" # Generate sequences with 50% overlap
=======
    FIFTY_PERCENT_OVERLAP = (
        "fifty_percent_overlap"  # Generate sequences with 50% overlap
    )
>>>>>>> f93dda78
<|MERGE_RESOLUTION|>--- conflicted
+++ resolved
@@ -1,11 +1,6 @@
 from enum import Enum
 from numbers import Number
-<<<<<<< HEAD
-from typing import Any, ClassVar, Dict, List, Protocol, Tuple, Union
-from enum import Enum
-=======
 from typing import Any, Callable, ClassVar, Dict, List, Protocol, Tuple, TypeVar, Union
->>>>>>> f93dda78
 
 import gymnasium as gym
 import numpy as np
@@ -117,17 +112,10 @@
 
 class BPTTSequenceType(Enum):
     """Enum for BPTT sequence generation methods. It specifies the strategy used when generating sequences for BPTT training.
-<<<<<<< HEAD
-    
-    CHUNKED is the default method which uses the least amount of memory while keeping all sampled trajectories available in the buffer for sequencing.
-        The number of sequences generated is then:  (num_steps / max_seq_len) * num_envs
-    MAXIMUM generates all possible overlapping sequences, which is the most memory-intensive option. 
-=======
 
     CHUNKED is the default method which uses the least amount of memory while keeping all sampled trajectories available in the buffer for sequencing.
         The number of sequences generated is then:  (num_steps / max_seq_len) * num_envs
     MAXIMUM generates all possible overlapping sequences, which is the most memory-intensive option.
->>>>>>> f93dda78
         The number of sequences generated is then:  (num_steps - max_seq_len + 1) * num_envs
     FIFTY_PERCENT_OVERLAP generates sequences with 50% overlap, which is a compromise between the two.
         The number of sequences generated is then:  (num_steps / max_seq_len * 2) * num_envs
@@ -135,10 +123,6 @@
 
     CHUNKED = "chunked"  # Generate sequences by non-overlapping chunks
     MAXIMUM = "maximum"  # Generate all possible overlapping sequences
-<<<<<<< HEAD
-    FIFTY_PERCENT_OVERLAP = "fifty_percent_overlap" # Generate sequences with 50% overlap
-=======
     FIFTY_PERCENT_OVERLAP = (
         "fifty_percent_overlap"  # Generate sequences with 50% overlap
-    )
->>>>>>> f93dda78
+    )