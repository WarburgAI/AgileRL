from typing import Any, Dict, List, Optional

import numpy as np
from gymnasium.spaces import Space
from gymnasium.vector.utils import batch_space

from agilerl.typing import ActionType, PzStepReturn


class PettingZooVecEnv:
    """An abstract asynchronous, vectorized environment

    References:
        https://github.com/openai/baselines/tree/master/baselines/common/vec_env
        https://github.com/Farama-Foundation/Gymnasium/blob/main/gymnasium/vector/vector_env.py

    :param num_envs: Number of environments to vectorize
    :type num_envs: int
    :param observation_spaces: Dictionary of observation spaces
    :type observation_spaces: dict[str, gymnasium.spaces.Space]
    :param action_spaces: List of action spaces
    :type action_spaces: list[gymnasium.spaces.Space]
    :param possible_agents: List of possible agents
    :type possible_agents: list[str]
    """

    metadata: Dict[str, Any] = {}
    render_mode: Optional[str] = None
    closed: bool = False
    num_envs: int
    agents: List[str]
    num_agents: int

    def __init__(
        self,
        num_envs: int,
        observation_spaces: Dict[str, Space],
        action_spaces: List[Space],
        possible_agents: List[str],
    ):
        self.num_envs = num_envs
        self.agents = possible_agents
        self.num_agents = len(self.agents)
        self._single_observation_spaces = observation_spaces
        self._single_action_spaces = action_spaces
        self._observation_spaces = {
            agent: batch_space(space, self.num_envs)
            for agent, space in observation_spaces.items()
        }
        self._action_spaces = {
            agent: batch_space(space, self.num_envs)
            for agent, space in action_spaces.items()
        }
        self.action_space = self._get_action_space
        self.observation_space = self._get_observation_space
        self.single_action_space = self._get_single_action_space
        self.single_observation_space = self._get_single_observation_space

    def reset(
        self, seed: Optional[int] = None, options: Optional[Dict[str, Any]] = None
    ) -> Dict[str, Any]:
        """
        Reset all the environments and return two dictionaries of batched observations and infos.

        :param seed: Random seed, defaults to None
        :type seed: None | int, optional
        :param options: Options dictionary
        :type options: dict[str, Any]
        """
        pass

    def step_async(self, actions: List[Dict[str, ActionType]]) -> None:
        """
        Tell all the environments to start taking a step
        with the given actions.
        Call step_wait() to get the results of the step.
        You should not call this if a step_async run is
        already pending.

        :param actions: List of dictionaries of length num_envs, each sub dictionary contains
        actions for each agent in a given environment
        :type actions: list[dict[str, int | float | np.ndarray]]
        """
        pass

    def step_wait(self) -> PzStepReturn:
        """
        Wait for the step taken with step_async().
        """
        pass

    def step(self, actions: Dict[str, np.ndarray]) -> PzStepReturn:
        """Take an action for each parallel environment

        :param actions: Dictionary of vectorized actions for each agent.
        :type actions: dict[str, np.ndarray]

        :return: Tuple of observations, rewards, terminated, truncated, infos
        :rtype: tuple[dict[str, np.ndarray], dict[str, float], dict[str, bool], dict[str, bool], dict[str, Any]]
        """
        passed_actions_list = []
        for env_idx, _ in enumerate(list(actions.values())[0]):
<<<<<<< HEAD
            for action in actions.values():
                action = (
                    int(action[env_idx])
                    if np.isscalar(action[env_idx])
                    else action[env_idx]
=======
            env_actions = {}
            for agent_id, action in actions.items():
                agent_action = action[env_idx]

                # Skip if the action is NaN
                if np.isnan(agent_action).all():
                    continue

                agent_action = (
                    int(agent_action) if np.isscalar(agent_action) else agent_action
>>>>>>> a136ceaf
                )
                env_actions[agent_id] = agent_action

            passed_actions_list.append(env_actions)
        assert (
            len(passed_actions_list) == self.num_envs
        ), "Number of actions passed to the step function must be equal to the number of vectorized environments"

        self.step_async(passed_actions_list)
        return self.step_wait()

    def render(self) -> Any:
        """Returns the rendered frames from the parallel environments."""
        raise NotImplementedError(
            f"{self.__str__()} render function is not implemented."
        )

    def close(self, **kwargs: Any) -> None:
        """
        Clean up the environments' resources.
        """
        if self.closed:
            return

        self.close_extras(**kwargs)
        self.closed = True

    def close_extras(self, **kwargs: Any) -> None:
        """Clean up the extra resources e.g. beyond what's in this base class."""
        pass

    @property
    def unwrapped(self) -> "PettingZooVecEnv":
        """Return the base environment."""
        return self

    def _get_single_action_space(self, agent):
        """Get an agents single action space

        :param agent: Name of agent
        :type agent: str
        """
        return self._single_action_spaces[agent]

    def _get_action_space(self, agent):
        """Get an agents action space

        :param agent: Name of agent
        :type agent: str
        """
        return self._action_spaces[agent]

    def _get_single_observation_space(self, agent):
        """Get an agents single observation space

        :param agent: Name of agent
        :type agent: str
        """
        return self._single_observation_spaces[agent]

    def _get_observation_space(self, agent):
        """Get an agents observation space

        :param agent: Name of agent
        :type agent: str
        """
        return self._observation_spaces[agent]<|MERGE_RESOLUTION|>--- conflicted
+++ resolved
@@ -100,13 +100,6 @@
         """
         passed_actions_list = []
         for env_idx, _ in enumerate(list(actions.values())[0]):
-<<<<<<< HEAD
-            for action in actions.values():
-                action = (
-                    int(action[env_idx])
-                    if np.isscalar(action[env_idx])
-                    else action[env_idx]
-=======
             env_actions = {}
             for agent_id, action in actions.items():
                 agent_action = action[env_idx]
@@ -117,7 +110,6 @@
 
                 agent_action = (
                     int(agent_action) if np.isscalar(agent_action) else agent_action
->>>>>>> a136ceaf
                 )
                 env_actions[agent_id] = agent_action
 
