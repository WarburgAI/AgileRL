"""An async vector pettingzoo environment"""

import multiprocessing as mp
import sys
import time
import traceback
from collections import OrderedDict, defaultdict
from copy import deepcopy
from enum import Enum
from multiprocessing.connection import Connection
from multiprocessing.sharedctypes import RawArray
from typing import Any, Callable, Dict, List, Optional, Tuple, TypeAlias, TypeVar, Union

import numpy as np
from gymnasium import logger, spaces
from gymnasium.error import (
    AlreadyPendingCallError,
    ClosedEnvironmentError,
    NoAsyncCallError,
)
from gymnasium.vector.utils import CloudpickleWrapper, clear_mpi_env_vars
from pettingzoo import ParallelEnv

from agilerl.typing import ActionType, GymSpaceType, NumpyObsType, PzStepReturn
from agilerl.vector.pz_vec_env import PettingZooVecEnv

AgentID = TypeVar("AgentID")
ObsType = TypeVar("ObsType")
PzEnvType = Union[PettingZooVecEnv, ParallelEnv]
SharedMemoryType: TypeAlias = Union[RawArray, Tuple[RawArray, ...], Dict[str, RawArray]]


def reshape_observation(
    raw_data: NumpyObsType, space: spaces.Space, num_envs: int
) -> Any:
    """Reshape the raw data to the correct shape for the observation space.

    :param raw_data: The raw data to reshape
    :type raw_data: np.ndarray, Dict[str, np.ndarray], Tuple[np.ndarray, ...]
    :param space: The observation space
    :type space: gymnasium.spaces.Space
    :param num_envs: The number of environments
    :type num_envs: int

    :return: The reshaped data
    :rtype: Any
    """
    if isinstance(space, spaces.Dict):
        result = OrderedDict()
        for key, subspace in space.spaces.items():
            result[key] = reshape_observation(raw_data[key], subspace, num_envs)

    elif isinstance(space, spaces.Tuple):
        result = []
        for i, subspace in enumerate(space.spaces):
            result.append(reshape_observation(raw_data[i], subspace, num_envs))

        result = tuple(result)
    else:
        # Reshape to [num_envs, *shape]
        shape = space.shape if space.shape != () else (1,)
        reshaped = raw_data.reshape((num_envs, *shape))
        result = reshaped.astype(space.dtype)

    return result


class AsyncState(Enum):
    """The AsyncVectorEnv possible states given the different actions."""

    DEFAULT = "default"
    WAITING_RESET = "reset"
    WAITING_STEP = "step"
    WAITING_CALL = "call"


class AsyncPettingZooVecEnv(PettingZooVecEnv):
    """Vectorized PettingZoo environment that runs multiple environments in parallel

    :param env_fns: Functions that create the environment
    :type env_fns: list[Callable]
    :param copy: Boolean flag to copy the observation data when it is returned with either .step() or .reset(), recommended, defaults to True
    :type copy: bool, optional
    :param context: Context for multiprocessing. Choose between "spawn", "fork", or "forkserver".
    :type context: str, optional
    """

    processes: List[mp.Process]
    parent_pipes: List[Connection]
    error_queue: mp.Queue
    _state: AsyncState

    def __init__(
        self,
        env_fns: List[Callable[[], PzEnvType]],
        copy: bool = True,
        context: Optional[str] = None,
    ):
        # Core class attributes
        ctx = mp.get_context(context)
        self.env_fns = env_fns
        self.num_envs = len(env_fns)
        dummy_env = env_fns[0]()
        self.metadata = (
            dummy_env.metadata
            if hasattr(dummy_env, "metadata")
            else dummy_env.unwrapped.metadata
        )
        self.render_mode = (
            dummy_env.render_mode
            if hasattr(dummy_env, "render_mode")
            else dummy_env.unwrapped.render_mode
        )
        self.possible_agents = dummy_env.possible_agents
        self.active_agents = None
        self.previous_active = None
        self.copy = copy
        self.agents = dummy_env.possible_agents[:]
        action_spaces = {
            agent: dummy_env.action_space(agent) for agent in dummy_env.possible_agents
        }
        observation_spaces = {
            agent: dummy_env.observation_space(agent)
            for agent in dummy_env.possible_agents
        }
        dummy_env.close()
        del dummy_env
        super().__init__(
            len(env_fns),
            observation_spaces,
            action_spaces,
            self.possible_agents,
        )

        # Create the shared memory for sharing observations between subprocesses
        self._obs_buffer = create_shared_memory(
            num_envs=self.num_envs,
            obs_spaces=self._single_observation_spaces,
            context=ctx,
        )
        self.observations = Observations(
            shared_memory=self._obs_buffer,
            obs_spaces=self._single_observation_spaces,
            num_envs=self.num_envs,
        )
        self.parent_pipes, self.processes = [], []
        self.error_queue = ctx.Queue()

        target = _async_worker
        with clear_mpi_env_vars():
            for idx, env_fn in enumerate(self.env_fns):
                parent_pipe, child_pipe = ctx.Pipe()
                process = ctx.Process(
                    target=target,
                    name=f"Worker<{type(self).__name__}>-{idx}",
                    args=(
                        idx,
                        CloudpickleWrapper(env_fn),
                        child_pipe,
                        parent_pipe,
                        self._obs_buffer,
                        self.error_queue,
                        self.agents,
                    ),
                )
                self.parent_pipes.append(parent_pipe)
                self.processes.append(process)
                process.daemon = True
                process.start()
                child_pipe.close()

        self._state = AsyncState.DEFAULT

    def reset(
        self,
        *,
        seed: Optional[int] = None,
        options: Optional[Dict[str, Any]] = None,
    ) -> Tuple[Dict[str, NumpyObsType], Dict[str, Any]]:
        """
        Reset all the environments and return two dictionaries of batched observations and infos.

        :param seed: Random seed, defaults to None
        :type seed: None | int, optional
        :param options: Options dictionary
        :type options: dict[str, Any]
        """
        self.reset_async(seed=seed, options=options)
        return self.reset_wait()

    def reset_async(
        self,
        seed: Optional[int] = None,
        options: Optional[Dict[str, Any]] = None,
    ) -> None:
        """Send calls to the :obj:`reset` methods of the sub-environments.

        To get the results of these calls, you may invoke :meth:`reset_wait`.

        :param seed: Random seed, defaults to None
        :type seed: None | int, optional
        :param options: Options dictionary
        :type options: dict[str, Any]
        """
        self._assert_is_running()
        if seed is None:
            seed = [None for _ in range(self.num_envs)]
        elif isinstance(seed, int):
            seed = [seed + i for i in range(self.num_envs)]
        assert (
            len(seed) == self.num_envs
        ), f"If seeds are passed as a list the length must match num_envs={self.num_envs} but got length={len(seed)}."

        if self._state != AsyncState.DEFAULT:
            raise AlreadyPendingCallError(
                f"Calling `reset_async` while waiting for a pending call to `{self._state.value}` to complete",
                str(self._state.value),
            )
        for pipe, env_seed in zip(self.parent_pipes, seed):
            env_kwargs = {"seed": env_seed, "options": options}
            pipe.send(("reset", env_kwargs))

        self._state = AsyncState.WAITING_RESET

    def get_observations(self) -> Dict[str, NumpyObsType]:
        """Get the observations from the environments.

        :return: Observations from the environments
        :rtype: Dict[str, NumpyObsType]
        """
        return (
            {
                agent: deepcopy(self.observations[agent])
                for agent in self.observations.keys()
            }
            if self.copy
            else self.observations
        )

    def reset_wait(
        self, timeout: Optional[float] = None
    ) -> Tuple[Dict[str, NumpyObsType], Dict[str, Any]]:
        """Waits for the calls triggered by :meth:`reset_async` to finish and returns the results.

        :param timeout: Number of seconds before the call to ``reset_wait`` times out. If `None`, the call to
        ``reset_wait`` never times out, defaults to 0
        :type timeout: int | float | None, optional

        :return: Tuple of observations and infos
        :rtype: Tuple[Dict[str, NumpyObsType], Dict[str, Any]]
        """
        self._assert_is_running()
        if self._state != AsyncState.WAITING_RESET:
            raise NoAsyncCallError(
                "Calling `reset_wait` without any prior " "call to `reset_async`.",
                AsyncState.WAITING_RESET.value,
            )

        if not self._poll_pipe_envs(timeout):
            self._state = AsyncState.DEFAULT
            raise mp.TimeoutError(
                f"The call to `reset_wait` has timed out after {timeout} second(s)."
            )

        info_data, successes = zip(*[pipe.recv() for pipe in self.parent_pipes])
        self._raise_if_errors(successes)

        infos = {}
        # Convert info data to list before passing into key_search function
        for i, info in enumerate(info_data):
            infos = self._add_info(infos, info, i)

        self._state = AsyncState.DEFAULT

        return (
            self.get_observations(),
            infos,
        )

    def step_async(self, actions: List[List[ActionType]]) -> None:
        """
        Tell all the environments to start taking a step with the given actions.
        Call step_wait() to get the results of the step.
        You should not call this if a step_async run is already pending.

        :param actions: List of lists of length num_envs, each sub list contains actions for each agent in a given environment
        :type actions: list[list[int | float | np.ndarray]]
        """
        self._assert_is_running()
        if self._state != AsyncState.DEFAULT:
            raise AlreadyPendingCallError(
                f"Calling `step_async` while waiting for a pending call to `{self._state.value}` to complete.",
                str(self._state.value),
            )
        for pipe, action in zip(self.parent_pipes, actions):
            pipe.send(("step", action))

        self._state = AsyncState.WAITING_STEP

    def step_wait(self, timeout: Optional[float] = None) -> PzStepReturn:
        """
        Wait for the calls to :obj:`step` in each sub-environment to finish.

        :param timeout: Number of seconds before the call to ``step_wait`` times out. If `None`, the call to ``step_wait`` never times out, defaults to 0
        :type timeout: int | float | None, optional

        :return: Tuple of observations, rewards, dones, and infos
        :rtype: Tuple[Dict[str, NumpyObsType], Dict[str, np.ndarray], Dict[str, np.ndarray], Dict[str, Any]]
        """

        self._assert_is_running()
        if self._state != AsyncState.WAITING_STEP:
            raise NoAsyncCallError(
                "Calling `step_wait` without any prior call " "to `step_async`.",
                AsyncState.WAITING_STEP.value,
            )

        if not self._poll_pipe_envs(timeout):
            self._state = AsyncState.DEFAULT
            raise mp.TimeoutError(
                f"The call to `step_wait` has timed out after {timeout} second(s)."
            )

        rewards, terminations, truncations, infos = (
            defaultdict(list) for _ in range(4)
        )
        successes = []
        infos = {}
        for env_idx, pipe in enumerate(self.parent_pipes):
            env_step_return, success = pipe.recv()
            successes.append(success)
            if success:
                reward, term, trunc, info = env_step_return
                for agent in self.agents:
                    rewards[agent].append(reward[agent])
                    terminations[agent].append(term[agent])
                    truncations[agent].append(trunc[agent])

                infos = self._add_info(infos, info, env_idx)

        self._raise_if_errors(successes)
        self._state = AsyncState.DEFAULT

        rewards = {agent: np.array(rew) for agent, rew in rewards.items()}
        terminations = {agent: np.array(term) for agent, term in terminations.items()}
        truncations = {agent: np.array(trunc) for agent, trunc in truncations.items()}

        return (
            self.get_observations(),
            rewards,
            terminations,
            truncations,
            infos,
        )

    def render(self) -> Any:
        """
        Returns the rendered frames from the parallel environments.

        """
        return self.call("render")

    def call(self, name: str, *args: Any, **kwargs: Any) -> Any:
        """
        Call a method from each parallel environment with args and kwargs.

        :param name: Name of the method or property to call
        :type name: str
        :param *args: Position arguments to apply to the method call.
        :type *args: Any
        :param **kwargs: Keyword arguments to apply to the method call.
        :type **kwargs: Any
        """
        self.call_async(name, *args, **kwargs)
        return self.call_wait()

    def call_async(self, name: str, *args: Any, **kwargs: Any) -> None:
        """
        Calls the method with name asynchronously and apply args and kwargs to the method.

        :param name: Name of the method or property to call
        :type name: str
        :param *args: Position arguments to apply to the method call.
        :type *args: Any
        :param **kwargs: Keyword arguments to apply to the method call.
        :type **kwargs: Any
        """
        self._assert_is_running()
        if self._state != AsyncState.DEFAULT:
            raise AlreadyPendingCallError(
                f"Calling `call_async` while waiting for a pending call to `{self._state.value}` to complete.",
                str(self._state.value),
            )

        for pipe in self.parent_pipes:
            pipe.send(("_call", (name, args, kwargs)))

        self._state = AsyncState.WAITING_CALL

    def call_wait(self, timeout: Optional[float] = None) -> Any:
        """Calls all parent pipes and waits for the results.

        :param timeout: Number of seconds before the call to :meth:`call_wait` times out. If ``None`` (default),
        the call to :meth:`call_wait` never times out, defaults to 0
        :type timeout: int | float | None, optional
        """
        self._assert_is_running()
        if self._state != AsyncState.WAITING_CALL:
            raise NoAsyncCallError(
                "Calling `call_wait` without any prior call to `call_async`.",
                AsyncState.WAITING_CALL.value,
            )

        if not self._poll_pipe_envs(timeout):
            self._state = AsyncState.DEFAULT
            raise mp.TimeoutError(
                f"The call to `call_wait` has timed out after {timeout} second(s)."
            )

        results, successes = zip(*[pipe.recv() for pipe in self.parent_pipes])
        self._raise_if_errors(successes)
        self._state = AsyncState.DEFAULT
        return results

    def get_attr(self, name: str) -> Any:
        """
        Get a property from each parallel environment.

        :param name: Name of property to get from each individual environment
        :type name: str
        """
        return self.call(name)

    def set_attr(self, name: str, values: Any) -> None:
        """Sets an attribute of the sub-environments.

        :param name: Name of the property to be set in each individual environment.
        :type name: str
        :param values: Values of the property to be set to. If ``values`` is a list or
            tuple, then it corresponds to the values for each individual
            environment, otherwise a single value is set for all environments.
        :type values: list[Any] | tuple[Any] | object
        """
        self._assert_is_running()
        if not isinstance(values, (list, tuple)):
            values = [values for _ in range(self.num_envs)]
        if len(values) != self.num_envs:
            raise ValueError(
                "Values must be a list or tuple with length equal to the number of environments. "
                f"Got `{len(values)}` values for {self.num_envs} environments."
            )

        if self._state != AsyncState.DEFAULT:
            raise AlreadyPendingCallError(
                f"Calling `set_attr` while waiting for a pending call to `{self._state.value}` to complete.",
                str(self._state.value),
            )

        for pipe, value in zip(self.parent_pipes, values):
            pipe.send(("_setattr", (name, value)))
        _, successes = zip(*[pipe.recv() for pipe in self.parent_pipes])
        self._raise_if_errors(successes)

    def close_extras(
        self, timeout: Optional[float] = None, terminate: bool = False
    ) -> None:
        """
        Close the environments & clean up the extra resources (processes and pipes).

        :param timeout: Number of seconds before the call to :meth:`close` times out. If ``None``,
                the call to :meth:`close` never times out. If the call to :meth:`close`
                times out, then all processes are terminated, defaults to 0
        :type timeout: int | float | None, optional
        :param terminate: If ``True``, then the :meth:`close` operation is forced and all processes are terminated, defaults to False
        :type terminate: bool, optional
        """
        timeout = 0 if terminate else timeout

        try:
            if self._state != AsyncState.DEFAULT:
                logger.warn(
                    f"Calling `close` while waiting for a pending call to `{self._state.value}` to complete."
                )
                function = getattr(self, f"{self._state.value}_wait")
                function(timeout)
        except mp.TimeoutError:
            terminate = True

        if terminate:
            for process in self.processes:
                if process.is_alive():
                    process.terminate()
        else:
            for pipe in self.parent_pipes:
                if (pipe is not None) and (not pipe.closed):
                    pipe.send(("close", None))

            for pipe in self.parent_pipes:
                if (pipe is not None) and (not pipe.closed):
                    pipe.recv()

        for pipe in self.parent_pipes:
            if pipe is not None:
                pipe.close()
        for process in self.processes:
            process.join()

    def _poll_pipe_envs(self, timeout: Optional[float] = None) -> bool:
        self._assert_is_running()

        if timeout is None:
            return True

        end_time = time.perf_counter() + timeout
        for pipe in self.parent_pipes:
            delta = max(end_time - time.perf_counter(), 0)

            if pipe is None:
                return False
            if pipe.closed or (not pipe.poll(delta)):
                return False
        return True

    def _raise_if_errors(self, successes: List[bool]) -> None:
        if all(successes):
            return

        num_errors = self.num_envs - sum(successes)
        assert num_errors > 0
        for i in range(num_errors):
            index, exctype, value, trace = self.error_queue.get()

            logger.error(
                f"Received the following error from Worker-{index} - Shutting it down"
            )
            logger.error(f"{trace}")

            self.parent_pipes[index].close()
            self.parent_pipes[index] = None

            if i == num_errors - 1:
                logger.error("Raising the last exception back to the main process.")
                self._state = AsyncState.DEFAULT
                raise exctype(value)

    def _assert_is_running(self) -> None:
        if self.closed:
            raise ClosedEnvironmentError(
                f"Trying to operate on `{type(self).__name__}`, after a call to `close()`."
            )

    def _add_info(
        self, vector_infos: Dict[str, Any], env_info: Dict[str, Any], env_num: int
    ) -> Dict[str, Any]:
        """
        Compile a vectorized information dictionary
        """

        for key, value in env_info.items():
            # If value is a dictionary, then we apply the `_add_info` recursively.
            if isinstance(value, dict):
                array = self._add_info(vector_infos.get(key, {}), value, env_num)
            # Otherwise, we are a base case to group the data
            else:
                # If the key doesn't exist in the vector infos, then we can create an array of that batch type
                if key not in vector_infos:
                    if type(value) in [int, float, bool] or issubclass(
                        type(value), np.number
                    ):
                        array = np.zeros(self.num_envs, dtype=type(value))
                    elif isinstance(value, np.ndarray):
                        # We assume that all instances of the np.array info are of the same shape
                        array = np.zeros(
                            (self.num_envs, *value.shape), dtype=value.dtype
                        )
                    elif value is None:
                        array = np.full(
                            self.num_envs, fill_value=np.nan, dtype=np.float32
                        )
                    else:
                        # For unknown objects, we use a Numpy object array
                        array = np.full(self.num_envs, fill_value=None, dtype=object)

                # Otherwise, just use the array that already exists
                else:
                    array = vector_infos[key]

                # Assign the data in the `env_num` position
                #   We only want to run this for the base-case data (not recursive data forcing the ugly function structure)
                array[env_num] = value

            # Get the array mask and if it doesn't already exist then create a zero bool array
            array_mask = vector_infos.get(
                f"_{key}", np.zeros(self.num_envs, dtype=np.bool_)
            )
            array_mask[env_num] = True

            # Update the vector info with the updated data and mask information
            vector_infos[key], vector_infos[f"_{key}"] = array, array_mask

        return vector_infos

    def __del__(self) -> None:
        """On deleting the object, checks that the vector environment is closed."""
        if not getattr(self, "closed", True) and hasattr(self, "_state"):
            self.close(terminate=True)
        if hasattr(self, "_obs_buffer"):
            del self._obs_buffer
        if hasattr(self, "observations"):
            del self.observations


class Observations:
    """
    Class for storing observations with a dictionary interface

    :param shared_memory: A RawArray that all envs write observations to.
    :type shared_memory: multiprocessing.RawArray
    :param obs_spaces: Dictionary of gymnasium observation spaces
    :type obs_spaces: Dict[str, gymnasiums.spaces.Space]
    :param num_envs: Number of environments
    :type num_envs: int
    """

    obs_view: Dict[str, NumpyObsType]

    def __init__(
        self,
        shared_memory: Dict[str, SharedMemoryType],
        obs_spaces: Dict[str, spaces.Space],
        num_envs: int,
    ):
        self.num_envs = num_envs
        self.shared_memory = shared_memory
        self.obs_view = {}
        self.agents = list(self.shared_memory.keys())
        self.obs_spaces = obs_spaces
        for agent, shm in shared_memory.items():
            agent_space = obs_spaces[agent]
            if isinstance(agent_space, spaces.Dict):
                obs_view = OrderedDict()
                for key, subspace in agent_space.spaces.items():
                    obs_view[key] = np.frombuffer(
                        shm[key].get_obj(), dtype=subspace.dtype
                    )
                self.obs_view[agent] = obs_view
            elif isinstance(agent_space, spaces.Tuple):
                obs_view = tuple(
                    np.frombuffer(shm[i].get_obj(), dtype=agent_space.spaces[i].dtype)
                    for i in range(len(agent_space.spaces))
                )
            else:
                obs_view = np.frombuffer(shm.get_obj(), dtype=agent_space.dtype)

            self.obs_view[agent] = obs_view

    def __getitem__(self, agent: str) -> NumpyObsType:
        """
        Get agent observation given a key (agent_id)
        """
        return reshape_observation(
            self.obs_view[agent], self.obs_spaces[agent], self.num_envs
        )

    def __str__(self) -> str:
        return f"{self.obs_view}"

    def __repr__(self) -> str:
        return self.__str__()

    def __contains__(self, key: str) -> bool:
        return key in self.obs_view.keys()

    def __len__(self) -> int:
        return len(self.agents)

    def __iterate_kv(self) -> Any:
        for key in self.obs_view:
            yield (key, self.__getitem__(key))

    def __iter__(self) -> Any:
        return self.__iterate_kv()

    def keys(self) -> Any:
        for k, _ in self.__iterate_kv():
            yield k

    def values(self) -> Any:
        for _, v in self.__iterate_kv():
            yield v

    def items(self) -> Any:
        return self.__iterate_kv()

    def get(self, key: str) -> Optional[np.ndarray]:
        try:
            return self.__getitem__(key)
        except KeyError:
            return None


def _create_memory_array(
    num_envs: int, obs_space: spaces.Space, context: Any
) -> RawArray:
    """Create a shared memory array for a given observation space.

    :param num_envs: Number of environments
    :type num_envs: int
    :param obs_space: Observation space
    :type obs_space: gymnasium.spaces.Space
    :param context: Multiprocessing context
    :type context: Any
    """
    return context.Array(obs_space.dtype.char, num_envs * int(np.prod(obs_space.shape)))


def create_shared_memory(
    num_envs: int, obs_spaces: Dict[str, spaces.Space], context: Any
) -> Dict[str, RawArray]:
    """
    Create shared memory for multi-agent observations.

    :param num_envs: Number of environments
    :type num_envs: int
    :param obs_spaces: Dictionary of gymnasium observation spaces
    :type obs_spaces: Dict[str, gymnasiums.spaces.Space]
    :param context: Multiprocessing context
    :type context: Any
    """
    shared_memory = {}
    for agent, obs_space in obs_spaces.items():
        if isinstance(obs_space, spaces.Dict):
            shm = OrderedDict()
            for key, subspace in obs_space.spaces.items():
                shm[key] = _create_memory_array(num_envs, subspace, context)
        elif isinstance(obs_space, spaces.Tuple):
            shm = tuple(
                _create_memory_array(num_envs, subspace, context)
                for subspace in obs_space.spaces
            )
        else:
            shm = _create_memory_array(num_envs, obs_space, context)

        shared_memory[agent] = shm

    return shared_memory


def get_placeholder_value(
    agent: str,
    transition_name: str,
    obs_spaces: Optional[Dict[str, spaces.Space]] = None,
) -> Any:
    """Used to obtain a placeholder value to return for associated experience when an
    agent is killed or is inactive for the current step.

    :param agent: Agent ID
    :type agent: str
    :param transition_name: Name of the transition
    :type transition_name: str
    :param obs_spaces: Observation spaces
    :type obs_spaces: Dict[str, gymnasium.spaces.Space]

    :return: Placeholder value
    :rtype: Any
    """
    match transition_name:
        case "reward":
            return np.nan
        case "truncated":
            return np.nan
        case "terminated":
            return np.nan
        case "info":
            return {}
        case "observation":
            if obs_spaces is None:
                return None

            agent_space = obs_spaces[agent]
            if isinstance(agent_space, spaces.Dict):
                # For Dict spaces, create a dictionary of -1 arrays
                return {k: np.full(v.shape, np.nan) for k, v in agent_space.items()}
            elif isinstance(agent_space, spaces.Tuple):
                # For Tuple spaces, create a tuple of -1 arrays
                return tuple(np.full(s.shape, np.nan) for s in agent_space)
            else:
                # For normal spaces
                return np.full(agent_space.shape, np.nan)


def process_transition(
    transitions: Tuple[Dict[str, NumpyObsType], ...],
    obs_spaces: Dict[str, spaces.Space],
    transition_names: List[str],
    agents: List[str],
) -> List[Dict[str, NumpyObsType]]:
<<<<<<< HEAD
    """Process transition, adds in placeholder values for killed sub-agents.
=======
    """Process transition, adds in placeholder values for killed agents.
>>>>>>> a136ceaf

    :param transitions: Tuple of environment transition
    :type transitions: Tuple[Dict[str, NumpyObsType], ...]
    :param obs_spaces: Observation spaces
    :type obs_spaces: Dict[str, gymnasium.spaces.Space]
    :param transition_names: Names associated to transitions
    :type transition_names: List[str]
    :param agents: List of agent names
    :type agents: List[str]
    """
    transition_list = []
    for transition, name in zip(list(transitions), transition_names):
        transition = {
            agent: (
                transition[agent]
                if agent in transition.keys()
                else get_placeholder_value(agent, name, obs_spaces)
            )
            for agent in agents
        }
        transition_list.append(transition)
    return transition_list


def write_vector_observation(
    index: int,
    observation: np.ndarray,
    shared_memory: RawArray,
    obs_space: spaces.Space,
) -> None:
    """Write a vector observation to the shared memory.

    :param index: Environment index
    :type index: int
    :param observation: Observation from env.step or env.reset
    :type observation: np.ndarray
    :param shared_memory: Shared memory
    :type shared_memory: multiprocessing.RawArray
    :param obs_space: Observation space
    :type obs_space: gymnasium.spaces.Space
    """
    size = int(np.prod(obs_space.shape))
    dtype = obs_space.dtype
    dest = np.frombuffer(shared_memory.get_obj(), dtype=dtype)
    np.copyto(
        dest[index * size : (index + 1) * size],
        np.asarray(observation, dtype=dtype).flatten(),
    )


def write_to_shared_memory(
    index: int,
    observation: Dict[str, NumpyObsType],
    shared_memory: Dict[str, RawArray],
    obs_space: Dict[str, GymSpaceType],
) -> None:
    """Set the observation for a given environment. Handles Dict and Tuple spaces.

    :param index: Environment index
    :type index: int
    :param observation: Observation from env.step or env.reset
    :type observation: Dict[str, np.ndarray]
    :param shared_memory: Shared memory
    :type shared_memory: Dict[str, mp.Array | Tuple[mp.Array, ...] | Dict[str, mp.Array]]
    :param obs_space: Observation space dictionary
    :type obs_space: Dict[str, gymnasium.spaces.Space]
    """
    for agent in shared_memory.keys():
        agent_space = obs_space[agent]
        obs = observation[agent]
        if isinstance(agent_space, spaces.Dict):
            for key, subspace in agent_space.spaces.items():
                write_vector_observation(
                    index, obs[key], shared_memory[agent][key], subspace
                )

        elif isinstance(agent_space, spaces.Tuple):
            for i, subspace in enumerate(agent_space.spaces):
                write_vector_observation(
                    index, obs[i], shared_memory[agent][i], subspace
                )
        else:
            write_vector_observation(index, obs, shared_memory[agent], agent_space)


def _async_worker(
    index: int,
    env_fn: Callable[[], ParallelEnv],
    pipe: Connection,
    parent_pipe: Connection,
    shared_memory: Dict[str, RawArray],
    error_queue: mp.Queue,
    agents: List[str],
) -> None:
    """
    Worker function to run the environment in a subprocess.

    :param index: Subprocess index
    :type index: int
    :param env_fn: Function to call environment
    :type env_fn: callable
    :param pipe: Child pipe object for sending data to the main process
    :type pipe: Connection
    :param parent_pipe: Parent pipe object
    :type parent_pipe: Connection
    :param shared_memory: List of shared memories.
    :type shared_memory: List[multiprocessing.Array]
    :param error_queue: Queue object for collecting subprocess errors to communicate back to the main process
    :type error_queue: mp.Queue
    :param observation_shapes: Shapes of observations
    :type observation_shapes: Dict[str, Tuple[int]]
    :param observation_widths: Flattened observation widths
    :type observation_widths: Dict[str, int]
    :param observation_dtypes: Observation dtypes
    :type observation_dtypes: Dict[str, np.dtype]
    :param agents: Agent names
    :type agents: str

    """
    env = env_fn()
    observation_space = {agent: env.observation_space(agent) for agent in agents}
    parent_pipe.close()

    # Need to keep track of the active agents in the environment
<<<<<<< HEAD
    current_active = None
=======
>>>>>>> a136ceaf
    try:
        while True:
            command, data = pipe.recv()
            if command == "reset":
                obs, info = env.reset(**data)
<<<<<<< HEAD
                current_active = list(obs.keys())
=======
>>>>>>> a136ceaf
                transition = obs, info
                observation, info = process_transition(
                    transition,
                    observation_space,
                    ["observation", "info"],
                    agents,
                )
                write_to_shared_memory(
                    index, observation, shared_memory, observation_space
                )
                pipe.send((info, True))
            elif command == "step":
                data = {
                    active_agent: (
                        np.array(data[active_agent]).squeeze()
                        if not isinstance(data[active_agent], int)
                        else data[active_agent]
                    )
<<<<<<< HEAD
                    for idx, possible_agent in enumerate(current_active)
=======
                    for active_agent in data
>>>>>>> a136ceaf
                }
                observation, reward, terminated, truncated, info = env.step(data)
                if all(
                    [
                        term | trunc
                        for term, trunc in zip(terminated.values(), truncated.values())
                    ]
                ):
                    observation, info = env.reset()

<<<<<<< HEAD
                current_active = list(observation.keys())
=======
>>>>>>> a136ceaf
                transition = observation, reward, terminated, truncated, info
                observation, reward, terminated, truncated, info = process_transition(
                    transition,
                    observation_space,
                    [
                        "observation",
                        "reward",
                        "terminated",
                        "truncated",
                        "info",
                    ],
                    agents,
                )
                write_to_shared_memory(
                    index, observation, shared_memory, observation_space
                )
                pipe.send(((reward, terminated, truncated, info), True))

            elif command == "close":
                pipe.send((None, True))
                break
            elif command == "_call":
                name, args, kwargs = data
                if name in ["reset", "step", "close", "_setattr", "_check_spaces"]:
                    raise ValueError(
                        f"Trying to call function `{name}` with `call`, use `{name}` directly instead."
                    )
                attr = getattr(env, name)
                if callable(attr):
                    pipe.send((attr(*args, **kwargs), True))
                else:
                    pipe.send((attr, True))
            elif command == "_setattr":
                name, value = data
                setattr(env, name, value)
                pipe.send((None, True))
            else:
                raise RuntimeError(
                    f"Received unknown command `{command}`. Must be one of [`reset`, `step`, `close`, `_call`, `_setattr`, `_check_spaces`]."
                )

    except (KeyboardInterrupt, Exception):
        error_type, error_message, _ = sys.exc_info()
        trace = traceback.format_exc()
        error_queue.put((index, error_type, error_message, trace))
        pipe.send((None, False))

    finally:
        env.close()<|MERGE_RESOLUTION|>--- conflicted
+++ resolved
@@ -795,11 +795,7 @@
     transition_names: List[str],
     agents: List[str],
 ) -> List[Dict[str, NumpyObsType]]:
-<<<<<<< HEAD
-    """Process transition, adds in placeholder values for killed sub-agents.
-=======
     """Process transition, adds in placeholder values for killed agents.
->>>>>>> a136ceaf
 
     :param transitions: Tuple of environment transition
     :type transitions: Tuple[Dict[str, NumpyObsType], ...]
@@ -924,19 +920,11 @@
     parent_pipe.close()
 
     # Need to keep track of the active agents in the environment
-<<<<<<< HEAD
-    current_active = None
-=======
->>>>>>> a136ceaf
     try:
         while True:
             command, data = pipe.recv()
             if command == "reset":
                 obs, info = env.reset(**data)
-<<<<<<< HEAD
-                current_active = list(obs.keys())
-=======
->>>>>>> a136ceaf
                 transition = obs, info
                 observation, info = process_transition(
                     transition,
@@ -955,11 +943,7 @@
                         if not isinstance(data[active_agent], int)
                         else data[active_agent]
                     )
-<<<<<<< HEAD
-                    for idx, possible_agent in enumerate(current_active)
-=======
                     for active_agent in data
->>>>>>> a136ceaf
                 }
                 observation, reward, terminated, truncated, info = env.step(data)
                 if all(
@@ -970,10 +954,6 @@
                 ):
                     observation, info = env.reset()
 
-<<<<<<< HEAD
-                current_active = list(observation.keys())
-=======
->>>>>>> a136ceaf
                 transition = observation, reward, terminated, truncated, info
                 observation, reward, terminated, truncated, info = process_transition(
                     transition,
