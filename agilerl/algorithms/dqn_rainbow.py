import copy
import inspect

import dill
import numpy as np
import torch
import torch.nn as nn
import torch.optim as optim
from torch.nn.utils import clip_grad_norm_

from agilerl.networks.evolvable_cnn import EvolvableCNN
from agilerl.networks.evolvable_mlp import EvolvableMLP
from agilerl.utils.algo_utils import chkpt_attribute_to_device, unwrap_optimizer
from agilerl.wrappers.make_evolvable import MakeEvolvable


class RainbowDQN:
    """The Rainbow DQN algorithm class. Rainbow DQN paper: https://arxiv.org/abs/1710.02298

    :param state_dim: State observation dimension
    :type state_dim: list[int]
    :param action_dim: Action dimension
    :type action_dim: int
    :param one_hot: One-hot encoding, used with discrete observation spaces
    :type one_hot: bool
    :param index: Index to keep track of object instance during tournament selection and mutation, defaults to 0
    :type index: int, optional
    :param net_config: Network configuration, defaults to mlp with hidden size [64,64]
    :type net_config: dict, optional
    :param batch_size: Size of batched sample from replay buffer for learning, defaults to 64
    :type batch_size: int, optional
    :param lr: Learning rate for optimizer, defaults to 1e-4
    :type lr: float, optional
    :param learn_step: Learning frequency, defaults to 5
    :type learn_step: int, optional
    :param gamma: Discount factor, defaults to 0.99
    :type gamma: float, optional
    :param tau: For soft update of target network parameters, defaults to 1e-3
    :type tau: float, optional
    :param beta: Importance sampling coefficient, defaults to 0.4
    :type beta: float, optional
    :param prior_eps: Minimum priority for sampling, defaults to 1e-6
    :type prior_eps: float, optional
    :param num_atoms: Unit number of support, defaults to 51
    :type num_atoms: int, optional
    :param v_min: Minimum value of support, defaults to 0
    :type v_min: float, optional
    :param v_max: Maximum value of support, defaults to 200
    :type v_max: float, optional
    :param noise_std: Noise standard deviation, defaults to 0.5
    :type noise_std: float, optional
    :param n_step: Step number to calculate n-step td error, defaults to 3
    :type n_step: int, optional
    :param mut: Most recent mutation to agent, defaults to None
    :type mut: str, optional
    :param combined_reward: Boolean flag indicating whether to use combined 1-step and n-step reward, defaults to False
    :type combined_reward: bool, optional
    :param actor_network: Custom actor network, defaults to None
    :type actor_network: nn.Module, optional
    :param device: Device for accelerated computing, 'cpu' or 'cuda', defaults to 'cpu'
    :type device: str, optional
    :param accelerator: Accelerator for distributed computing, defaults to None
    :type accelerator: accelerate.Accelerator(), optional
    :param wrap: Wrap models for distributed training upon creation, defaults to True
    :type wrap: bool, optional
    """

    def __init__(
        self,
        state_dim,
        action_dim,
        one_hot,
        index=0,
        net_config={"arch": "mlp", "hidden_size": [64, 64]},
        batch_size=64,
        lr=1e-4,
        learn_step=5,
        gamma=0.99,
        tau=1e-3,
        beta=0.4,
        prior_eps=1e-6,
        num_atoms=51,
        v_min=-10,
        v_max=10,
        noise_std=0.5,
        n_step=3,
        mut=None,
        combined_reward=False,
        actor_network=None,
        device="cpu",
        accelerator=None,
        wrap=True,
    ):
        assert isinstance(
            state_dim, (list, tuple)
        ), "State dimension must be a list or tuple."
        assert isinstance(
            action_dim, (int, np.integer)
        ), "Action dimension must be an integer."
        assert isinstance(
            one_hot, bool
        ), "One-hot encoding flag must be boolean value True or False."
        assert isinstance(index, int), "Agent index must be an integer."
        assert isinstance(batch_size, int), "Batch size must be an integer."
        assert batch_size >= 1, "Batch size must be greater than or equal to one."
        assert isinstance(lr, float), "Learning rate must be a float."
        assert lr > 0, "Learning rate must be greater than zero."
        assert isinstance(learn_step, int), "Learn step rate must be an integer."
        assert learn_step >= 1, "Learn step must be greater than or equal to one."
        assert isinstance(gamma, (float, int)), "Gamma must be a float."
        assert isinstance(tau, float), "Tau must be a float."
        assert tau > 0, "Tau must be greater than zero."
        assert isinstance(
            prior_eps, float
        ), "Minimum priority for sampling must be a float."
        assert prior_eps > 0, "Minimum priority for sampling must be greater than zero."
        assert isinstance(num_atoms, int), "Number of atoms must be an integer."
        assert num_atoms >= 1, "Number of atoms must be greater than or equal to one."
        assert isinstance(
            v_min, (float, int)
        ), "Minimum value of support must be a float."
        assert isinstance(
            v_max, (float, int)
        ), "Maximum value of support must be a float."
        assert (
            v_max >= v_min
        ), "Maximum value of support must be greater than or equal to minimum value."
        assert isinstance(n_step, int), "Step number must be an integer."
        assert n_step >= 1, "Step number must be greater than or equal to one."
        assert isinstance(
            wrap, bool
        ), "Wrap models flag must be boolean value True or False."
        if net_config is not None:
            if "hidden_size" in net_config.keys():
                assert (
                    len(net_config["hidden_size"]) > 1
                ), f"Length of hidden size list must be greater than 1, currently {len(net_config['hidden_size'])}"

            if "min_hidden_layers" in net_config.keys():
                assert (
                    net_config["min_hidden_layers"] > 1
                ), f"Minimum number of hidden layers must be greater than 1 for Rainbow DQN, currently {net_config['min_hidden_layers']}"
            else:
                net_config["min_hidden_layers"] = 2

        self.algo = "Rainbow DQN"
        self.state_dim = state_dim
        self.action_dim = action_dim
        self.one_hot = one_hot
        self.net_config = net_config
        self.batch_size = batch_size
        self.lr = lr
        self.learn_step = learn_step
        self.gamma = gamma
        self.tau = tau
        self.beta = beta
        self.prior_eps = prior_eps
        self.num_atoms = num_atoms
        self.v_min = v_min
        self.v_max = v_max
        self.n_step = n_step
        self.mut = mut
        self.actor_network = actor_network
        self.device = device
        self.accelerator = accelerator
        self.index = index
        self.scores = []
        self.fitness = []
        self.steps = [0]
        self.combined_reward = combined_reward
        self.noise_std = noise_std

        self.support = torch.linspace(self.v_min, self.v_max, self.num_atoms)
        self.delta_z = (self.v_max - self.v_min) / (self.num_atoms - 1)
        if self.accelerator is None:
            self.support = self.support.to(self.device)
        else:
            self.support = self.support.to(self.accelerator.device)

        if self.actor_network is not None:
            self.actor = actor_network
            if isinstance(self.actor, (EvolvableMLP, EvolvableCNN)):
                self.net_config = self.actor.net_config
                self.actor_network = None
            elif isinstance(self.actor, MakeEvolvable):
                self.net_config = None
                self.actor.rainbow = True
                self.actor_network = actor_network
                self.actor.support = self.support
                self.actor.num_atoms = self.num_atoms
                self.actor = MakeEvolvable(**self.actor.init_dict)
                self.actor.load_state_dict(self.actor.state_dict())
            else:
                assert (
                    False
                ), f"'actor_network' argument is of type {type(actor_network)}, but must be of type EvolvableMLP, EvolvableCNN or MakeEvolvable"

        else:
            # model
            assert isinstance(self.net_config, dict), "Net config must be a dictionary."
            assert (
                "arch" in self.net_config.keys()
            ), "Net config must contain arch: 'mlp' or 'cnn'."
            if self.net_config["arch"] == "mlp":  # Multi-layer Perceptron
                assert (
                    "hidden_size" in self.net_config.keys()
                ), "Net config must contain hidden_size: int."
                assert isinstance(
                    self.net_config["hidden_size"], list
                ), "Net config hidden_size must be a list."
                assert (
                    len(self.net_config["hidden_size"]) > 0
                ), "Net config hidden_size must contain at least one element."

                if "mlp_output_activation" not in self.net_config.keys():
                    self.net_config["mlp_output_activation"] = "ReLU"

                self.actor = EvolvableMLP(
                    num_inputs=state_dim[0],
                    num_outputs=action_dim,
                    output_vanish=True,
                    init_layers=False,
                    layer_norm=True,
                    num_atoms=self.num_atoms,
                    support=self.support,
                    rainbow=True,
                    noise_std=noise_std,
                    device=self.device,
                    accelerator=self.accelerator,
                    **self.net_config,
                )
            elif self.net_config["arch"] == "cnn":  # Convolutional Neural Network
                for key in [
                    "channel_size",
                    "kernel_size",
                    "stride_size",
                    "hidden_size",
                ]:
                    assert (
                        key in self.net_config.keys()
                    ), f"Net config must contain {key}: int."
                    assert isinstance(
                        self.net_config[key], list
                    ), f"Net config {key} must be a list."
                    assert (
                        len(self.net_config[key]) > 0
                    ), f"Net config {key} must contain at least one element."
                assert (
                    "normalize" in self.net_config.keys()
                ), "Net config must contain normalize: True or False."
                assert isinstance(
                    self.net_config["normalize"], bool
                ), "Net config normalize must be boolean value True or False."
                self.actor = EvolvableCNN(
                    input_shape=state_dim,
                    num_actions=action_dim,
                    num_atoms=self.num_atoms,
                    support=self.support,
                    rainbow=True,
                    noise_std=noise_std,
                    device=self.device,
                    accelerator=self.accelerator,
                    **self.net_config,
                )

        # Create the target network by copying the actor network
        self.actor_target = copy.deepcopy(self.actor)
        self.actor_target.load_state_dict(self.actor.state_dict())
        self.optimizer = optim.Adam(self.actor.parameters(), lr=self.lr)

        self.arch = (
            self.net_config["arch"] if self.net_config is not None else self.actor.arch
        )

        if self.accelerator is not None:
            if wrap:
                self.wrap_models()
        else:
            self.actor = self.actor.to(self.device)
            self.actor_target = self.actor_target.to(self.device)

        # Put the nets into training mode
        self.actor.train()
        self.actor_target.train()

<<<<<<< HEAD
        # delete this
        print(self.actor, self.actor_target)

    def get_action(self, state, action_mask=None, training=True):
=======
    def getAction(self, state, action_mask=None, training=True):
>>>>>>> 2f9a88a0
        """Returns the next action to take in the environment.

        :param state: State observation, or multiple observations in a batch
        :type state: numpy.ndarray[float]
        :param action_mask: Mask of legal actions 1=legal 0=illegal, defaults to None
        :type action_mask: numpy.ndarray, optional
        """
        state = torch.from_numpy(state).float()
        if self.accelerator is None:
            state = state.to(self.device)
        else:
            state = state.to(self.accelerator.device)

        if self.one_hot:
            state = (
                nn.functional.one_hot(state.long(), num_classes=self.state_dim[0])
                .float()
                .squeeze()
            )

        if (self.arch == "mlp" and len(state.size()) < 2) or (
            self.arch == "cnn" and len(state.size()) < 4
        ):
            state = state.unsqueeze(0)

        self.actor.train(mode=training)
        with torch.no_grad():
            action_values = self.actor(state)
        if action_mask is None:
            action = np.argmax(action_values.cpu().data.numpy(), axis=-1)
        else:
            inv_mask = 1 - action_mask
            masked_action_values = np.ma.array(
                action_values.cpu().data.numpy(), mask=inv_mask
            )
            action = np.argmax(masked_action_values, axis=-1)

        self.actor.train()

        return action

    def _dqn_loss(self, states, actions, rewards, next_states, dones, gamma):
        if self.one_hot:
            states = (
                nn.functional.one_hot(states.long(), num_classes=self.state_dim[0])
                .float()
                .squeeze()
            )
            next_states = (
                nn.functional.one_hot(next_states.long(), num_classes=self.state_dim[0])
                .float()
                .squeeze()
            )

        with torch.no_grad():

            # Predict next actions from next_states
            next_actions = self.actor(next_states).argmax(1)

            # Predict the target q distribution for the same next states
            target_q_dist = self.actor_target(next_states, q=False)

            # Index the target q_dist to select the distributions corresponding to next_actions
            target_q_dist = target_q_dist[range(self.batch_size), next_actions]

            # Determine the target z values
            t_z = rewards + (1 - dones) * gamma * self.support
            t_z = t_z.clamp(min=self.v_min, max=self.v_max)

            # Finds closest support element index value
            b = (t_z - self.v_min) / self.delta_z

            # Find the neighbouring indices of b
            L = b.floor().long()
            u = b.ceil().long()

            # Shape of projected q distribution is (batch_size, num_atoms) as we have argmaxed over actions
            # Fix disappearing probability mass
            L[(u > 0) * (L == u)] -= 1
            u[(L < (self.num_atoms - 1)) * (L == u)] += 1
            offset = (
                torch.linspace(
                    0, (self.batch_size - 1) * self.num_atoms, self.batch_size
                )
                .long()
                .unsqueeze(1)
                .expand(self.batch_size, self.num_atoms)
            )
            proj_dist = torch.zeros(target_q_dist.size())
            if self.accelerator is None:
                offset = offset.to(self.device)
                proj_dist = proj_dist.to(self.device)
            else:
                offset = offset.to(self.accelerator.device)
                proj_dist = proj_dist.to(self.accelerator.device)
            proj_dist.view(-1).index_add_(
                0, (L + offset).view(-1), (target_q_dist * (u.float() - b)).view(-1)
            )
            proj_dist.view(-1).index_add_(
                0, (u + offset).view(-1), (target_q_dist * (b - L.float())).view(-1)
            )

        # Calculate the current state
        log_q_dist = self.actor(states, q=False, log=True)
        log_p = log_q_dist[range(self.batch_size), actions.squeeze().long()]

        # loss
        elementwise_loss = -(proj_dist * log_p).sum(1)
        return elementwise_loss

    def learn(self, experiences, n_step=False, per=False):
        """Updates agent network parameters to learn from experiences.

        :param experiences: List of batched states, actions, rewards, next_states, dones in that order.
        :type state: list[torch.Tensor[float]]
        :param n_step: Use multi-step learning, defaults to True
        :type n_step: bool, optional
        :param per: Use prioritized experience replay buffer, defaults to True
        :type per: bool, optional
        """
        if per:
            if n_step:
                (
                    states,
                    actions,
                    rewards,
                    next_states,
                    dones,
                    weights,
                    idxs,
                    n_states,
                    n_actions,
                    n_rewards,
                    n_next_states,
                    n_dones,
                ) = experiences
                if self.accelerator is not None:
                    states = states.to(self.accelerator.device)
                    actions = actions.to(self.accelerator.device)
                    rewards = rewards.to(self.accelerator.device)
                    next_states = next_states.to(self.accelerator.device)
                    dones = dones.to(self.accelerator.device)
                    weights = weights.to(self.accelerator.device)
                    n_states = n_states.to(self.accelerator.device)
                    n_actions = n_actions.to(self.accelerator.device)
                    n_rewards = n_rewards.to(self.accelerator.device)
                    n_next_states = n_next_states.to(self.accelerator.device)
                    n_dones = n_dones.to(self.accelerator.device)
            else:
                (
                    states,
                    actions,
                    rewards,
                    next_states,
                    dones,
                    weights,
                    idxs,
                ) = experiences
                if self.accelerator is not None:
                    states = states.to(self.accelerator.device)
                    actions = actions.to(self.accelerator.device)
                    rewards = rewards.to(self.accelerator.device)
                    next_states = next_states.to(self.accelerator.device)
                    dones = dones.to(self.accelerator.device)
                    weights = weights.to(self.accelerator.device)
            if self.combined_reward or not n_step:
                elementwise_loss = self._dqn_loss(
                    states, actions, rewards, next_states, dones, self.gamma
                )
            if n_step:
                n_gamma = self.gamma**self.n_step
                n_step_elementwise_loss = self._dqn_loss(
                    n_states, n_actions, n_rewards, n_next_states, n_dones, n_gamma
                )
                if self.combined_reward:
                    elementwise_loss += n_step_elementwise_loss
                else:
                    elementwise_loss = n_step_elementwise_loss
            loss = torch.mean(elementwise_loss * weights)

        else:
            if n_step:
                (
                    states,
                    actions,
                    rewards,
                    next_states,
                    dones,
                    idxs,
                    n_states,
                    n_actions,
                    n_rewards,
                    n_next_states,
                    n_dones,
                ) = experiences
                if self.accelerator is not None:
                    states = states.to(self.accelerator.device)
                    actions = actions.to(self.accelerator.device)
                    rewards = rewards.to(self.accelerator.device)
                    next_states = next_states.to(self.accelerator.device)
                    dones = dones.to(self.accelerator.device)
                    n_states = n_states.to(self.accelerator.device)
                    n_actions = n_actions.to(self.accelerator.device)
                    n_rewards = n_rewards.to(self.accelerator.device)
                    n_next_states = n_next_states.to(self.accelerator.device)
                    n_dones = n_dones.to(self.accelerator.device)
            else:
                (
                    states,
                    actions,
                    rewards,
                    next_states,
                    dones,
                ) = experiences
                if self.accelerator is not None:
                    states = states.to(self.accelerator.device)
                    actions = actions.to(self.accelerator.device)
                    rewards = rewards.to(self.accelerator.device)
                    next_states = next_states.to(self.accelerator.device)
                    dones = dones.to(self.accelerator.device)
                idxs = None
            new_priorities = None

            if self.combined_reward or not n_step:
                elementwise_loss = self._dqn_loss(
                    states, actions, rewards, next_states, dones, self.gamma
                )

            if n_step:
                n_gamma = self.gamma**self.n_step
                n_step_elementwise_loss = self._dqn_loss(
                    n_states, n_actions, n_rewards, n_next_states, n_dones, n_gamma
                )
                if self.combined_reward:
                    elementwise_loss += n_step_elementwise_loss
                else:
                    elementwise_loss = n_step_elementwise_loss
            loss = torch.mean(elementwise_loss)

        self.optimizer.zero_grad()
        if self.accelerator is not None:
            self.accelerator.backward(loss)
        else:
            loss.backward()
        clip_grad_norm_(self.actor.parameters(), 10.0)
        self.optimizer.step()

        # soft update target network
<<<<<<< HEAD
        self.soft_update()
=======
        self.softUpdate()
        self.actor.reset_noise()
        self.actor_target.reset_noise()
>>>>>>> 2f9a88a0

        if per:
            loss_for_prior = elementwise_loss.detach().cpu().numpy()
            new_priorities = loss_for_prior + self.prior_eps

        return loss.item(), idxs, new_priorities

    def soft_update(self):
        """Soft updates target network."""
        for eval_param, target_param in zip(
            self.actor.parameters(), self.actor_target.parameters()
        ):
            target_param.data.copy_(
                self.tau * eval_param.data + (1.0 - self.tau) * target_param.data
            )

    def test(self, env, swap_channels=False, max_steps=None, loop=3):
        """Returns mean test score of agent in environment with epsilon-greedy policy.

        :param env: The environment to be tested in
        :type env: Gym-style environment
        :param swap_channels: Swap image channels dimension from last to first [H, W, C] -> [C, H, W], defaults to False
        :type swap_channels: bool, optional
        :param max_steps: Maximum number of testing steps, defaults to None
        :type max_steps: int, optional
        :param loop: Number of testing loops/episodes to complete. The returned score is the mean over these tests. Defaults to 3
        :type loop: int, optional
        """
        with torch.no_grad():
            rewards = []
            num_envs = env.num_envs if hasattr(env, "num_envs") else 1
            for _ in range(loop):
                state, _ = env.reset()
                scores = np.zeros(num_envs)
                completed_episode_scores = np.zeros(num_envs)
                finished = np.zeros(num_envs)
                step = 0
                while not np.all(finished):
                    if swap_channels:
                        state = np.moveaxis(state, [-1], [-3])
                    action = self.get_action(state, training=False)
                    state, reward, done, trunc, _ = env.step(action)
                    step += 1
                    scores += np.array(reward)
                    for idx, (d, t) in enumerate(zip(done, trunc)):
                        if (
                            d or t or (max_steps is not None and step == max_steps)
                        ) and not finished[idx]:
                            completed_episode_scores[idx] = scores[idx]
                            finished[idx] = 1
                rewards.append(np.mean(completed_episode_scores))
        mean_fit = np.mean(rewards)
        self.fitness.append(mean_fit)
        return mean_fit

    def clone(self, index=None, wrap=True):
        """Returns cloned agent identical to self.

        :param index: Index to keep track of agent for tournament selection and mutation, defaults to None
        :type index: int, optional
        """
        input_args = self.inspect_attributes(input_args_only=True)
        input_args["wrap"] = wrap
        clone = type(self)(**input_args)

        actor = self.actor.clone()
        actor_target = self.actor_target.clone()
        optimizer = optim.Adam(actor.parameters(), lr=clone.lr)
        optimizer.load_state_dict(self.optimizer.state_dict())

        if self.accelerator is not None:
            if wrap:
                (
                    clone.actor,
                    clone.actor_target,
                    clone.optimizer,
                ) = self.accelerator.prepare(actor, actor_target, optimizer)
            else:
                clone.actor, clone.actor_target, clone.optimizer = (
                    actor,
                    actor_target,
                    optimizer,
                )
        else:
            clone.actor = actor.to(self.device)
            clone.actor_target = actor_target.to(self.device)
            clone.optimizer = optimizer

        for attribute in self.inspect_attributes().keys():
            if hasattr(self, attribute) and hasattr(clone, attribute):
                attr, clone_attr = getattr(self, attribute), getattr(clone, attribute)
                if isinstance(attr, torch.Tensor) or isinstance(
                    clone_attr, torch.Tensor
                ):
                    if not torch.equal(attr, clone_attr):
                        setattr(
                            clone, attribute, copy.deepcopy(getattr(self, attribute))
                        )
                else:
                    if attr != clone_attr:
                        setattr(
                            clone, attribute, copy.deepcopy(getattr(self, attribute))
                        )
            else:
                setattr(clone, attribute, copy.deepcopy(getattr(self, attribute)))

        if index is not None:
            clone.index = index

        return clone

    def inspect_attributes(self, input_args_only=False):
        # Get all attributes of the current object
        attributes = inspect.getmembers(self, lambda a: not (inspect.isroutine(a)))
        guarded_attributes = ["actor", "actor_target", "optimizer"]

        # Exclude private and built-in attributes
        attributes = [
            a for a in attributes if not (a[0].startswith("__") and a[0].endswith("__"))
        ]

        if input_args_only:
            constructor_params = inspect.signature(self.__init__).parameters.keys()
            attributes = {
                k: v
                for k, v in attributes
                if k not in guarded_attributes and k in constructor_params
            }
        else:
            # Remove the algo specific guarded variables
            attributes = {k: v for k, v in attributes if k not in guarded_attributes}

        return attributes

    def wrap_models(self):
        if self.accelerator is not None:
            self.actor, self.actor_target, self.optimizer = self.accelerator.prepare(
                self.actor, self.actor_target, self.optimizer
            )

    def unwrap_models(self):
        if self.accelerator is not None:
            self.actor = self.accelerator.unwrap_model(self.actor)
            self.actor_target = self.accelerator.unwrap_model(self.actor_target)
            self.optimizer = unwrap_optimizer(self.optimizer, self.actor, self.lr)

    def save_checkpoint(self, path):
        """Saves a checkpoint of agent properties and network weights to path.

        :param path: Location to save checkpoint at
        :type path: string
        """
        attribute_dict = self.inspect_attributes()

        network_info = {
            "actor_init_dict": self.actor.init_dict,
            "actor_state_dict": self.actor.state_dict(),
            "actor_target_init_dict": self.actor_target.init_dict,
            "actor_target_state_dict": self.actor_target.state_dict(),
            "optimizer_state_dict": self.optimizer.state_dict(),
        }

        attribute_dict.update(network_info)

        torch.save(
            attribute_dict,
            path,
            pickle_module=dill,
        )

    def load_checkpoint(self, path):
        """Loads saved agent properties and network weights from checkpoint.

        :param path: Location to load checkpoint from
        :type path: string
        """
        network_info = [
            "actor_state_dict",
            "actor_target_state_dict",
            "optimizer_state_dict",
            "actor_init_dict",
            "actor_target_init_dict",
            "net_config",
            "lr",
        ]
        checkpoint = torch.load(path, map_location=self.device, pickle_module=dill)
        self.net_config = checkpoint["net_config"]
        if self.net_config is not None:
            self.arch = checkpoint["net_config"]["arch"]
            if self.net_config["arch"] == "mlp":
                network_class = EvolvableMLP
            elif self.net_config["arch"] == "cnn":
                network_class = EvolvableCNN
        else:
            network_class = MakeEvolvable
        self.actor = network_class(**checkpoint["actor_init_dict"])
        self.actor_target = network_class(**checkpoint["actor_target_init_dict"])

        self.lr = checkpoint["lr"]
        self.optimizer = optim.Adam(self.actor.parameters(), lr=self.lr)
        self.actor.load_state_dict(checkpoint["actor_state_dict"])
        self.actor_target.load_state_dict(checkpoint["actor_target_state_dict"])
        self.optimizer.load_state_dict(checkpoint["optimizer_state_dict"])

        for attribute in checkpoint.keys():
            if attribute not in network_info:
                setattr(self, attribute, checkpoint[attribute])

    @classmethod
    def load(cls, path, device="cpu", accelerator=None):
        """Creates agent with properties and network weights loaded from path.

        :param path: Location to load checkpoint from
        :type path: string
        :param device: Device for accelerated computing, 'cpu' or 'cuda', defaults to 'cpu'
        :type device: str, optional
        :param accelerator: Accelerator for distributed computing, defaults to None
        :type accelerator: accelerate.Accelerator(), optional
        """
        checkpoint = torch.load(path, map_location=device, pickle_module=dill)
        checkpoint["actor_init_dict"]["device"] = device
        checkpoint["actor_target_init_dict"]["device"] = device

        actor_init_dict = chkpt_attribute_to_device(
            checkpoint.pop("actor_init_dict"), device
        )
        actor_target_init_dict = chkpt_attribute_to_device(
            checkpoint.pop("actor_target_init_dict"), device
        )
        actor_state_dict = chkpt_attribute_to_device(
            checkpoint.pop("actor_state_dict"), device
        )
        actor_target_state_dict = chkpt_attribute_to_device(
            checkpoint.pop("actor_target_state_dict"), device
        )
        optimizer_state_dict = chkpt_attribute_to_device(
            checkpoint.pop("optimizer_state_dict"), device
        )

        checkpoint["device"] = device
        checkpoint["accelerator"] = accelerator
        checkpoint = chkpt_attribute_to_device(checkpoint, device)

        constructor_params = inspect.signature(cls.__init__).parameters.keys()
        class_init_dict = {
            k: v for k, v in checkpoint.items() if k in constructor_params
        }

        if checkpoint["net_config"] is not None:
            agent = cls(**class_init_dict)
            agent.arch = checkpoint["net_config"]["arch"]
            if agent.arch == "mlp":
                agent.actor = EvolvableMLP(**actor_init_dict)
                agent.actor_target = EvolvableMLP(**actor_target_init_dict)
            elif agent.arch == "cnn":
                agent.actor = EvolvableCNN(**actor_init_dict)
                agent.actor_target = EvolvableCNN(**actor_target_init_dict)
        else:
            class_init_dict["actor_network"] = MakeEvolvable(**actor_init_dict)
            agent = cls(**class_init_dict)
            agent.actor_target = MakeEvolvable(**actor_target_init_dict)

        agent.optimizer = optim.Adam(agent.actor.parameters(), lr=agent.lr)
        agent.actor.load_state_dict(actor_state_dict)
        agent.actor_target.load_state_dict(actor_target_state_dict)
        agent.optimizer.load_state_dict(optimizer_state_dict)

        if accelerator is not None:
            agent.wrap_models()

        for attribute in agent.inspect_attributes().keys():
            setattr(agent, attribute, checkpoint[attribute])

        return agent<|MERGE_RESOLUTION|>--- conflicted
+++ resolved
@@ -283,14 +283,7 @@
         self.actor.train()
         self.actor_target.train()
 
-<<<<<<< HEAD
-        # delete this
-        print(self.actor, self.actor_target)
-
     def get_action(self, state, action_mask=None, training=True):
-=======
-    def getAction(self, state, action_mask=None, training=True):
->>>>>>> 2f9a88a0
         """Returns the next action to take in the environment.
 
         :param state: State observation, or multiple observations in a batch
@@ -539,13 +532,9 @@
         self.optimizer.step()
 
         # soft update target network
-<<<<<<< HEAD
-        self.soft_update()
-=======
         self.softUpdate()
         self.actor.reset_noise()
         self.actor_target.reset_noise()
->>>>>>> 2f9a88a0
 
         if per:
             loss_for_prior = elementwise_loss.detach().cpu().numpy()
