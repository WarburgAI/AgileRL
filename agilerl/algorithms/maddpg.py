import copy
import warnings
from collections import OrderedDict
from typing import Any, Dict, List, Optional, Tuple, Union

import numpy as np
import torch
import torch.nn as nn
import torch.optim as optim
from gymnasium import spaces

from agilerl.algorithms.core import MultiAgentRLAlgorithm, OptimizerWrapper
from agilerl.algorithms.core.registry import HyperparameterConfig, NetworkGroup
from agilerl.modules import EvolvableModule, ModuleDict
from agilerl.modules.configs import MlpNetConfig
from agilerl.networks import ContinuousQNetwork, DeterministicActor
from agilerl.typing import (
    ArrayDict,
    ExperiencesType,
    InfosDict,
    MultiAgentModule,
    ObservationType,
    PzEnvType,
<<<<<<< HEAD
    TensorDict,
=======
    StandardTensorDict,
    SupportedObsSpaces,
>>>>>>> a136ceaf
)
from agilerl.utils.algo_utils import (
    concatenate_spaces,
    format_shared_critic_encoder,
    get_deepest_head_config,
    key_in_nested_dict,
    make_safe_deepcopies,
    obs_channels_to_first,
)

SupportedActionSpaces = Union[spaces.Discrete, spaces.Box]


class MADDPG(MultiAgentRLAlgorithm):
    """Multi-Agent Deep Deterministic Policy Gradient (MADDPG) algorithm.

    Paper: https://arxiv.org/abs/1706.02275

    :param observation_spaces: Observation space for each agent
    :type observation_spaces: Union[list[spaces.Space], spaces.Dict]
    :param action_spaces: Action space for each agent
    :type action_spaces: Union[list[spaces.Space], spaces.Dict]
    :param agent_ids: Agent ID for each agent
    :type agent_ids: Optional[list[str]], optional
    :param O_U_noise: Use Ornstein Uhlenbeck action noise for exploration. If False, uses Gaussian noise. Defaults to True
    :type O_U_noise: bool, optional
    :param vect_noise_dim: Vectorization dimension of environment for action noise, defaults to 1
    :type vect_noise_dim: int, optional
    :param expl_noise: Scale for Ornstein Uhlenbeck action noise, or standard deviation for Gaussian exploration noise
    :type expl_noise: float, optional
    :param mean_noise: Mean of exploration noise, defaults to 0.0
    :type mean_noise: float, optional
    :param theta: Rate of mean reversion in Ornstein Uhlenbeck action noise, defaults to 0.15
    :type theta: float, optional
    :param dt: Timestep for Ornstein Uhlenbeck action noise update, defaults to 1e-2
    :type dt: float, optional
    :param index: Index to keep track of object instance during tournament selection and mutation, defaults to 0
    :type index: int, optional
    :param hp_config: RL hyperparameter mutation configuration, defaults to None, whereby algorithm mutations are disabled.
    :type hp_config: HyperparameterConfig, optional
    :param net_config: Encoder configuration, defaults to mlp with hidden size [64,64]
    :type net_config: dict, optional
    :param batch_size: Size of batched sample from replay buffer for learning, defaults to 64
    :type batch_size: int, optional
    :param lr_actor: Learning rate for actor optimizer, defaults to 0.001
    :type lr_actor: float, optional
    :param lr_critic: Learning rate for critic optimizer, defaults to 0.01
    :type lr_critic: float, optional
    :param learn_step: Learning frequency, defaults to 5
    :type learn_step: int, optional
    :param gamma: Discount factor, defaults to 0.95
    :type gamma: float, optional
    :param tau: For soft update of target network parameters, defaults to 0.01
    :type tau: float, optional
    :param mut: Most recent mutation to agent, defaults to None
    :type mut: str, optional
    :param normalize_images: Normalize image observations, defaults to True
    :type normalize_images: bool, optional
    :param actor_networks: List of custom actor networks, defaults to None
    :type actor_networks: list[nn.Module], optional
    :param critic_networks: List of custom critic networks, defaults to None
    :type critic_networks: list[nn.Module], optional
    :param device: Device for accelerated computing, 'cpu' or 'cuda', defaults to 'cpu'
    :type device: str, optional
    :param accelerator: Accelerator for distributed computing, defaults to None
    :type accelerator: accelerate.Accelerator(), optional
    :param torch_compiler: The torch compile mode 'default', 'reduce-overhead' or 'max-autotune', defaults to None
    :type torch_compiler: str, optional
    :param wrap: Wrap models for distributed training upon creation, defaults to True
    :type wrap: bool, optional
    """

    possible_action_spaces: Dict[str, Union[spaces.Box, spaces.Discrete]]

    actors: MultiAgentModule[DeterministicActor]
    actor_targets: MultiAgentModule[DeterministicActor]
    critics: MultiAgentModule[ContinuousQNetwork]
    critic_targets: MultiAgentModule[ContinuousQNetwork]

    def __init__(
        self,
        observation_spaces: Union[List[SupportedObsSpaces], spaces.Dict],
        action_spaces: Union[List[SupportedActionSpaces], spaces.Dict],
        agent_ids: Optional[List[str]] = None,
        O_U_noise: bool = True,
        expl_noise: float = 0.1,
        vect_noise_dim: int = 1,
        mean_noise: float = 0.0,
        theta: float = 0.15,
        dt: float = 1e-2,
        index: int = 0,
        hp_config: Optional[HyperparameterConfig] = None,
        net_config: Optional[Dict[str, Any]] = None,
        batch_size: int = 64,
        lr_actor: float = 0.001,
        lr_critic: float = 0.01,
        learn_step: int = 5,
        gamma: float = 0.95,
        tau: float = 0.01,
        mut: Optional[str] = None,
        normalize_images: bool = True,
        actor_networks: Optional[MultiAgentModule] = None,
        critic_networks: Optional[MultiAgentModule] = None,
        device: str = "cpu",
        accelerator: Optional[Any] = None,
        torch_compiler: Optional[str] = None,
        wrap: bool = True,
    ):

        super().__init__(
            observation_spaces,
            action_spaces,
            index=index,
            agent_ids=agent_ids,
            hp_config=hp_config,
            device=device,
            accelerator=accelerator,
            normalize_images=normalize_images,
            torch_compiler=torch_compiler,
            name="MADDPG",
        )

        assert learn_step >= 1, "Learn step must be greater than or equal to one."
        assert isinstance(learn_step, int), "Learn step rate must be an integer."
        assert isinstance(batch_size, int), "Batch size must be an integer."
        assert batch_size >= 1, "Batch size must be greater than or equal to one."
        assert isinstance(lr_actor, float), "Actor learning rate must be a float."
        assert lr_actor > 0, "Actor learning rate must be greater than zero."
        assert isinstance(lr_critic, float), "Critic learning rate must be a float."
        assert lr_critic > 0, "Critic learning rate must be greater than zero."
        assert isinstance(gamma, float), "Gamma must be a float."
        assert isinstance(tau, float), "Tau must be a float."
        assert tau > 0, "Tau must be greater than zero."
        assert isinstance(
            wrap, bool
        ), "Wrap models flag must be boolean value True or False."
        if (actor_networks is not None) != (critic_networks is not None):
            warnings.warn(
                "Actor and critic network must both be supplied to use custom networks. Defaulting to net config."
            )

        self.batch_size = batch_size
        self.lr_actor = lr_actor
        self.lr_critic = lr_critic
        self.learn_step = learn_step
        self.gamma = gamma
        self.tau = tau
        self.mut = mut
        self.net_config = net_config
        self.learn_counter = 0
        self.O_U_noise = O_U_noise
        self.vect_noise_dim = vect_noise_dim
        self.theta = theta
        self.dt = dt
        self.sqdt = dt ** (0.5)

        # Initialise noise for exploration
        self.sample_gaussian = {
            agent_id: torch.zeros(*(vect_noise_dim, action_dim), device=self.device)
            for agent_id, action_dim in self.action_dims.items()
        }
        self.expl_noise = (
            expl_noise
            if isinstance(expl_noise, dict)
            else {
                agent_id: expl_noise
                * torch.ones(*(vect_noise_dim, action_dim), device=self.device)
                for agent_id, action_dim in self.action_dims.items()
            }
        )
        self.mean_noise = (
            mean_noise
            if isinstance(mean_noise, dict)
            else {
                agent_id: mean_noise
                * torch.ones(*(vect_noise_dim, action_dim), device=self.device)
                for agent_id, action_dim in self.action_dims.items()
            }
        )
        self.current_noise = {
            agent_id: torch.zeros(*(vect_noise_dim, action_dim), device=self.device)
            for agent_id, action_dim in self.action_dims.items()
        }

        if actor_networks is not None and critic_networks is not None:
            if isinstance(actor_networks, list):
                assert len(actor_networks) == len(
                    self.agent_ids
                ), "actor_networks must be a list of the same length as the number of agents"
                actor_networks = ModuleDict(
                    {
                        self.agent_ids[i]: actor_networks[i]
                        for i in range(len(self.agent_ids))
                    }
                )
            if isinstance(critic_networks, list):
                assert len(critic_networks) == len(
                    self.agent_ids
                ), "critic_networks must be a list of the same length as the number of agents"

                critic_networks = ModuleDict(
                    {
                        self.agent_ids[i]: critic_networks[i]
                        for i in range(len(self.agent_ids))
                    }
                )

            actors_list = list(actor_networks.values())
            critics_list = list(critic_networks.values())

            assert all(
                isinstance(net, actors_list[0].__class__) for net in actors_list
            ), "'actor_networks' must all be the same type"
            assert all(
                isinstance(net, critics_list[0].__class__) for net in critics_list
            ), "'critic_networks' must all be the same type"

            if not all(isinstance(net, EvolvableModule) for net in actors_list):
                raise TypeError(
                    "All actor networks must be instances of EvolvableModule"
                )
            if not all(isinstance(net, EvolvableModule) for net in critics_list):
                raise TypeError(
                    "All critic networks must be instances of EvolvableModule"
                )
            self.actors, self.critics = make_safe_deepcopies(
                actor_networks, critic_networks
            )
            self.actor_targets, self.critic_targets = make_safe_deepcopies(
                actor_networks, critic_networks
            )
        else:
            agent_configs, encoder_configs = self.build_net_config(
                net_config, return_encoders=True
            )

            # Iterate over actor configs and modify accordingly
            for agent_id, space in self.possible_action_spaces.items():
                agent_config = agent_configs[agent_id]
                head_config = agent_config.get("head_config", None)

                # Determine actor output activation from action space
                discrete_actions = isinstance(space, spaces.Discrete)
                if head_config is not None:
                    if discrete_actions:
                        head_config["output_activation"] = "GumbelSoftmax"
                else:
                    output_activation = "GumbelSoftmax" if discrete_actions else None
                    head_config = MlpNetConfig(
                        hidden_size=[64], output_activation=output_activation
                    )
                    if head_config.output_activation is None:
                        head_config.pop("output_activation")

                agent_config["head_config"] = head_config
                agent_configs[agent_id] = agent_config

            # Compose critic architecture from actor net configs
            latent_dim = max(
                [
                    agent_configs[agent_id].get("latent_dim", 32)
                    for agent_id in self.agent_ids
                ]
            )
            min_latent_dim = min(
                [
                    agent_configs[agent_id].get("min_latent_dim", 8)
                    for agent_id in self.agent_ids
                ]
            )
            max_latent_dim = max(
                [
                    agent_configs[agent_id].get("max_latent_dim", 128)
                    for agent_id in self.agent_ids
                ]
            )
            critic_encoder_config = format_shared_critic_encoder(encoder_configs)
            critic_head_config = get_deepest_head_config(agent_configs, self.agent_ids)
            critic_net_config = {
                "encoder_config": critic_encoder_config,
                "head_config": critic_head_config,
                "latent_dim": latent_dim,
                "min_latent_dim": min_latent_dim,
                "max_latent_dim": max_latent_dim,
            }

            clip_actions = self.torch_compiler is None

            def create_actor(agent_id):
                return DeterministicActor(
                    self.possible_observation_spaces[agent_id],
                    self.possible_action_spaces[agent_id],
                    device=self.device,
                    clip_actions=clip_actions,
                    **copy.deepcopy(agent_configs[agent_id]),
                )

            # Critic uses observations + actions of all agents to predict Q-value
            def create_critic():
                return ContinuousQNetwork(
                    observation_space=self.possible_observation_spaces,
                    action_space=concatenate_spaces(
                        list(self.possible_action_spaces.values())
                    ),
                    device=self.device,
                    **copy.deepcopy(critic_net_config),
                )

            self.actors = ModuleDict(
                {agent_id: create_actor(agent_id) for agent_id in self.agent_ids}
            )
            self.critics = ModuleDict(
                {agent_id: create_critic() for agent_id in self.agent_ids}
            )
            self.actor_targets = ModuleDict(
                {agent_id: create_actor(agent_id) for agent_id in self.agent_ids}
            )
            self.critic_targets = ModuleDict(
                {agent_id: create_critic() for agent_id in self.agent_ids}
            )

        # Initialise target network parameters
        for agent_id in self.agent_ids:
            self.actor_targets[agent_id].load_state_dict(
                self.actors[agent_id].state_dict()
            )
            self.critic_targets[agent_id].load_state_dict(
                self.critics[agent_id].state_dict()
            )

        # Optimizers
        self.actor_optimizers = OptimizerWrapper(
            optim.Adam, networks=self.actors, lr=self.lr_actor
        )
        self.critic_optimizers = OptimizerWrapper(
            optim.Adam, networks=self.critics, lr=self.lr_critic
        )

        if self.accelerator is not None and wrap:
            self.wrap_models()
        elif self.torch_compiler:
            if (
                any(
                    actor.output_activation == "GumbelSoftmax"
                    for actor in self.actors.values()
                )
                and self.torch_compiler != "default"
            ):
                warnings.warn(
                    f"{self.torch_compiler} compile mode is not compatible with GumbelSoftmax "
                    "activation, changing to 'default' mode."
                )
                self.torch_compiler = "default"

            torch.set_float32_matmul_precision("high")
            self.recompile()

        self.criterion = nn.MSELoss()

        # Register network groups for mutations
        self.register_network_group(
            NetworkGroup(
                eval_network=self.actors,
                shared_networks=self.actor_targets,
                policy=True,
            )
        )
        self.register_network_group(
            NetworkGroup(
                eval_network=self.critics,
                shared_networks=self.critic_targets,
            )
        )

    def process_infos(
        self, infos: Optional[InfosDict]
    ) -> Tuple[ArrayDict, ArrayDict, ArrayDict]:
        """
        Process the information, extract env_defined_actions, action_masks and agent_masks

        :param infos: Info dict
        :type infos: Dict[str, Dict[...]]
        :return: Tuple of action masks, env_defined_actions and agent masks
        :rtype: Tuple[ArrayDict, ArrayDict, ArrayDict]
        """
        if infos is None:
            infos = {agent: {} for agent in self.agent_ids}

        env_defined_actions, agent_masks = self.extract_agent_masks(infos)
        action_masks = self.extract_action_masks(infos)
        return action_masks, env_defined_actions, agent_masks

    def get_action(
        self, obs: Dict[str, ObservationType], infos: Optional[InfosDict] = None
    ) -> Tuple[ArrayDict, ArrayDict]:
        """Returns the next action to take in the environment.
        Epsilon is the probability of taking a random action, used for exploration.
        For epsilon-greedy behaviour, set epsilon to 0.

        :param obs: Environment observations: {'agent_0': state_dim_0, ..., 'agent_n': state_dim_n}
        :type obs: Dict[str, numpy.Array]
        :param infos: Information dictionary returned by env.step(actions)
        :type infos: Dict[str, Dict[str, ...]]
        :return: Actions for each agent, raw actions for each agent
        :rtype: Tuple[Dict[str, np.ndarray], Dict[str, np.ndarray]]
        """
        assert not key_in_nested_dict(
            obs, "action_mask"
        ), "AgileRL requires action masks to be defined in the information dictionary."

        action_masks, env_defined_actions, agent_masks = self.process_infos(infos)

        # Preprocess observations
        preprocessed_states = self.preprocess_observation(obs)

        action_dict: Dict[str, np.ndarray] = {}
        for agent_id, obs in preprocessed_states.items():
            actor = self.actors[agent_id]
            actor.eval()
            if self.accelerator is not None:
                with actor.no_sync(), torch.no_grad():
                    actions = actor(obs)
            else:
                with torch.no_grad():
                    actions = actor(obs)

            # Need to rescale actions outside of forward pass if using torch.compile
            if self.torch_compiler is not None and isinstance(
                self.possible_action_spaces[agent_id], spaces.Box
            ):
                actions = DeterministicActor.rescale_action(
                    action=actions,
                    low=actor.action_low,
                    high=actor.action_high,
                    output_activation=actor.output_activation,
                )

            actor.train()
            if self.training:
                if isinstance(self.possible_action_spaces[agent_id], spaces.Discrete):
                    min_action, max_action = 0, 1
                else:
                    min_action = self.possible_action_spaces[agent_id].low
                    max_action = self.possible_action_spaces[agent_id].high

                # Add noise to actions for exploration
                actions = torch.clamp(
                    actions + self.action_noise(agent_id),
                    torch.as_tensor(min_action, device=actions.device),
                    torch.as_tensor(max_action, device=actions.device),
                )

            action_dict[agent_id] = actions.cpu().numpy()

        # Process agents with discrete actions
        processed_action_dict: ArrayDict = OrderedDict()
        for agent_id, space in self.possible_action_spaces.items():
            if isinstance(space, spaces.Discrete):
                action = action_dict[agent_id]
                mask = (
                    1 - np.array(action_masks[agent_id])
                    if action_masks[agent_id] is not None
                    else None
                )
                action: np.ndarray = np.ma.array(action, mask=mask)
                processed_action_dict[agent_id] = action.argmax(axis=-1)

                if (
                    len(processed_action_dict[agent_id].shape) == 1
                    and env_defined_actions
                ):
                    env_defined_actions = {
                        agent: action.squeeze(1) if len(action.shape) > 1 else action
                        for agent, action in env_defined_actions.items()
                    }
                    agent_masks = {
                        agent: mask.squeeze(1) if len(mask.shape) > 1 else mask
                        for agent, mask in agent_masks.items()
                    }
            else:
                processed_action_dict[agent_id] = action_dict[agent_id]

        # If using env_defined_actions replace actions
        if env_defined_actions is not None:
            for agent in self.agent_ids:
                processed_action_dict[agent][agent_masks[agent]] = env_defined_actions[
                    agent
                ][agent_masks[agent]]

        return processed_action_dict, action_dict

    def action_noise(self, agent_id: str) -> torch.Tensor:
        """Create action noise for exploration, either Ornstein Uhlenbeck or from a normal distribution.

        :param agent_id: Agent ID for action dims
        :type agent_id: str
        :return: Action noise
        :rtype: torch.Tensor
        """
        if self.O_U_noise:
            noise = (
                self.current_noise[agent_id]
                + self.theta
                * (self.mean_noise[agent_id] - self.current_noise[agent_id])
                * self.dt
                + self.expl_noise[agent_id]
                * self.sqdt
                * self.sample_gaussian[agent_id].normal_()
            )
            self.current_noise[agent_id] = noise
        else:
            torch.normal(
                self.mean_noise[agent_id],
                self.expl_noise[agent_id],
                out=self.sample_gaussian[agent_id],
            )
            noise = self.sample_gaussian[agent_id]
        return noise

    def reset_action_noise(self, indices: List[int]) -> None:
        """Reset action noise.

        :param indices: List of indices to reset
        :type indices: List[int]
        """
        for agent_id in self.agent_ids:
            for idx in indices:
                self.current_noise[agent_id][idx, :] = 0

    def learn(self, experiences: ExperiencesType) -> Dict[str, torch.Tensor]:
        """Updates agent network parameters to learn from experiences.

        :param experience: Tuple of dictionaries containing batched states, actions,
            rewards, next_states, dones in that order for each individual agent.
        :type experience: Tuple[Dict[str, torch.Tensor]]

        :return: Loss dictionary
        :rtype: Dict[str, torch.Tensor]
        """
        states, actions, rewards, next_states, dones = experiences

        actions = {
            agent_id: agent_actions.to(self.device)
            for agent_id, agent_actions in actions.items()
        }
        rewards = {
            agent_id: agent_rewards.to(self.device)
            for agent_id, agent_rewards in rewards.items()
        }
        dones = {
            agent_id: agent_dones.to(self.device)
            for agent_id, agent_dones in dones.items()
        }

        # Preprocess observations
        states = self.preprocess_observation(states)
        next_states = self.preprocess_observation(next_states)

        # Get next actions
        next_actions = []
        with torch.no_grad():
            for agent_id in self.agent_ids:
                next_actions.append(self.actor_targets[agent_id](next_states[agent_id]))

        # Stack actions for critic
        stacked_actions = torch.cat(list(actions.values()), dim=1)
        stacked_next_actions = torch.cat(next_actions, dim=1)

        loss_dict = {}
        for agent_id in self.agent_ids:
            loss_dict[f"{agent_id}"] = self._learn_individual(
                agent_id,
                stacked_actions,
                stacked_next_actions,
                states,
                next_states,
                actions,
                rewards,
                dones,
            )

        for agent_id in self.agent_ids:
            self.soft_update(self.actors[agent_id], self.actor_targets[agent_id])
            self.soft_update(self.critics[agent_id], self.critic_targets[agent_id])

        return loss_dict

    def _learn_individual(
        self,
        agent_id: str,
        stacked_actions: torch.Tensor,
        stacked_next_actions: torch.Tensor,
        states: StandardTensorDict,
        next_states: StandardTensorDict,
        actions: StandardTensorDict,
        rewards: StandardTensorDict,
        dones: StandardTensorDict,
    ) -> Tuple[float, float]:
        """
        Inner call to each agent for the learning/algo training steps, up until the soft updates.
        Applies all forward/backward props.

        :param agent_id: ID of the agent
        :type agent_id: str
        :param stacked_actions: Stacked actions tensor
        :type stacked_actions: torch.Tensor
        :param stacked_next_actions: Stacked next actions tensor
        :type stacked_next_actions: torch.Tensor
        :param states: Dictionary of current states for each agent
        :type states: dict[str, torch.Tensor]
        :param next_states: Dictionary of next states for each agent
        :type next_states: dict[str, torch.Tensor]
        :param actions: Dictionary of actions for each agent
        :type actions: dict[str, torch.Tensor]
        :param rewards: Dictionary of rewards for each agent
        :type rewards: dict[str, torch.Tensor]
        :param dones: Dictionary of done flags for each agent
        :type dones: dict[str, torch.Tensor]
        :return: Tuple containing actor loss and critic loss
        :rtype: Tuple[float, float]
        """
        actor = self.actors[agent_id]
        critic = self.critics[agent_id]
        critic_target = self.critic_targets[agent_id]
        actor_optimizer = self.actor_optimizers[agent_id]
        critic_optimizer = self.critic_optimizers[agent_id]

        if self.accelerator is not None:
            with critic.no_sync():
                q_value = critic(states, stacked_actions)
        else:
            q_value = critic(states, stacked_actions)

        with torch.no_grad():
            if self.accelerator is not None:
                with critic_target.no_sync():
                    q_value_next_state = critic_target(
                        next_states, stacked_next_actions
                    )
            else:
                q_value_next_state = critic_target(next_states, stacked_next_actions)

        # Replace NaN rewards with 0 and dones with True
        rewards[agent_id] = torch.where(
            torch.isnan(rewards[agent_id]),
            torch.full_like(rewards[agent_id], 0),
            rewards[agent_id],
        ).to(torch.float32)

        dones[agent_id] = torch.where(
            torch.isnan(dones[agent_id]),
            torch.full_like(dones[agent_id], 1),
            dones[agent_id],
        ).to(torch.uint8)

        # Replace NaN rewards with 0 and dones with True
        rewards[agent_id] = torch.where(
            torch.isnan(rewards[agent_id]),
            torch.full_like(rewards[agent_id], 0),
            rewards[agent_id],
        ).to(torch.float32)

        dones[agent_id] = torch.where(
            torch.isnan(dones[agent_id]),
            torch.full_like(dones[agent_id], 1),
            dones[agent_id],
        ).to(torch.uint8)

        y_j = (
            rewards[agent_id] + (1 - dones[agent_id]) * self.gamma * q_value_next_state
        )

        critic_loss = self.criterion(q_value, y_j)

        # critic loss backprop
        critic_optimizer.zero_grad()
        if self.accelerator is not None:
            self.accelerator.backward(critic_loss)
        else:
            critic_loss.backward()

        critic_optimizer.step()

        # Get actions from actor
        if self.accelerator is not None:
            with actor.no_sync():
                action = actor(states[agent_id])
        else:
            action = actor(states[agent_id])

        detached_actions = copy.deepcopy(actions)
        detached_actions[agent_id] = action

        # update actor and targets
        stacked_detached_actions = torch.cat(list(detached_actions.values()), dim=1)
        if self.accelerator is not None:
            with critic.no_sync():
                actor_loss = -critic(states, stacked_detached_actions).mean()
        else:
            actor_loss = -critic(states, stacked_detached_actions).mean()

        # actor loss backprop
        actor_optimizer.zero_grad()
        if self.accelerator is not None:
            self.accelerator.backward(actor_loss)
        else:
            actor_loss.backward()
        actor_optimizer.step()

        return actor_loss.item(), critic_loss.item()

    def soft_update(self, net: nn.Module, target: nn.Module) -> None:
        """Soft updates target network.

        :param net: Network to be updated
        :type net: nn.Module
        :param target: Target network
        :type target: nn.Module
        """
        for eval_param, target_param in zip(net.parameters(), target.parameters()):
            target_param.data.copy_(
                self.tau * eval_param.data + (1.0 - self.tau) * target_param.data
            )

    def test(
        self,
        env: PzEnvType,
        swap_channels: bool = False,
        max_steps: Optional[int] = None,
        loop: int = 3,
        sum_scores: bool = True,
    ) -> float:
        """Returns mean test score of agent in environment with epsilon-greedy policy.

        :param env: The environment to be tested in
        :type env: Gym-style environment
        :param swap_channels: Swap image channels dimension from last to first [H, W, C] -> [C, H, W], defaults to False
        :type swap_channels: bool, optional
        :param max_steps: Maximum number of testing steps, defaults to None
        :type max_steps: int, optional
        :param loop: Number of testing loops/episodes to complete. The returned score is the mean. Defaults to 3
        :type loop: int, optional
        :param sum_scores: Boolean flag to indicate whether to sum sub-agent scores, defaults to True
        :type sum_scores: book, optional
        :return: Mean test score
        :rtype: float
        """
        self.set_training_mode(False)
        with torch.no_grad():
            rewards = []
            if hasattr(env, "num_envs"):
                num_envs = env.num_envs
                is_vectorised = True
            else:
                num_envs = 1
                is_vectorised = False

            for i in range(loop):
                obs, info = env.reset()
                scores = (
                    np.zeros((num_envs, 1))
                    if sum_scores
                    else np.zeros((num_envs, len(self.agent_ids)))
                )
                completed_episode_scores = (
                    np.zeros((num_envs, 1))
                    if sum_scores
                    else np.zeros((num_envs, len(self.agent_ids)))
                )
                finished = np.zeros(num_envs)
                step = 0
                while not np.all(finished):
                    step += 1
                    if swap_channels:
                        expand_dims = not is_vectorised
                        obs = {
                            agent_id: obs_channels_to_first(s, expand_dims)
                            for agent_id, s in obs.items()
                        }

                    action, _ = self.get_action(
                        obs,
                        infos=info,
                    )

                    if not is_vectorised:
                        action = {agent: act[0] for agent, act in action.items()}

                    obs, reward, term, trunc, info = env.step(action)

                    # Compute score increment (replace NaNs representing inactive agents with 0)
                    agent_rewards = np.array(list(reward.values())).transpose()
                    agent_rewards = np.where(np.isnan(agent_rewards), 0, agent_rewards)
                    score_increment = (
                        (
                            np.sum(agent_rewards, axis=-1)[:, np.newaxis]
                            if is_vectorised
                            else np.sum(agent_rewards, axis=-1)
                        )
                        if sum_scores
                        else agent_rewards
                    )
                    scores += score_increment

                    dones = {}
                    for agent_id in self.agent_ids:
                        terminated = term.get(agent_id, True)
                        truncated = trunc.get(agent_id, False)

                        # Replace NaNs with True (indicate killed agent)
                        terminated = np.where(
                            np.isnan(terminated), True, terminated
                        ).astype(bool)
                        truncated = np.where(
                            np.isnan(truncated), False, truncated
                        ).astype(bool)

                        dones[agent_id] = terminated | truncated

                    if not is_vectorised:
                        dones = {
                            agent: np.array([dones[agent_id]])
                            for agent in self.agent_ids
                        }

                    for idx, agent_dones in enumerate(zip(*dones.values())):
                        if (
                            np.all(agent_dones)
                            or (max_steps is not None and step == max_steps)
                        ) and not finished[idx]:
                            completed_episode_scores[idx] = scores[idx]
                            finished[idx] = 1

                rewards.append(np.mean(completed_episode_scores, axis=0))

        mean_fit = np.mean(rewards, axis=0)
        mean_fit = mean_fit[0] if sum_scores else mean_fit
        self.fitness.append(mean_fit)
        return mean_fit<|MERGE_RESOLUTION|>--- conflicted
+++ resolved
@@ -21,12 +21,8 @@
     MultiAgentModule,
     ObservationType,
     PzEnvType,
-<<<<<<< HEAD
-    TensorDict,
-=======
     StandardTensorDict,
     SupportedObsSpaces,
->>>>>>> a136ceaf
 )
 from agilerl.utils.algo_utils import (
     concatenate_spaces,
@@ -682,19 +678,6 @@
             dones[agent_id],
         ).to(torch.uint8)
 
-        # Replace NaN rewards with 0 and dones with True
-        rewards[agent_id] = torch.where(
-            torch.isnan(rewards[agent_id]),
-            torch.full_like(rewards[agent_id], 0),
-            rewards[agent_id],
-        ).to(torch.float32)
-
-        dones[agent_id] = torch.where(
-            torch.isnan(dones[agent_id]),
-            torch.full_like(dones[agent_id], 1),
-            dones[agent_id],
-        ).to(torch.uint8)
-
         y_j = (
             rewards[agent_id] + (1 - dones[agent_id]) * self.gamma * q_value_next_state
         )
