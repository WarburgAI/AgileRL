--- conflicted
+++ resolved
@@ -308,10 +308,6 @@
 
         self.actor.train()
         if training:
-<<<<<<< HEAD
-
-=======
->>>>>>> deaa30e4
             action += self.action_noise()
 
         return action.clip(self.action_space.low, self.action_space.high)
