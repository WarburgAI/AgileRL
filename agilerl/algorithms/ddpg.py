from typing import Optional, Union, Tuple, Dict, Any
import copy
import warnings
import numpy as np
import torch
import torch.nn as nn
import torch.optim as optim
from gymnasium import spaces
import gymnasium as gym

from agilerl.typing import ArrayLike, ArrayOrTensor, NumpyObsType, ExperiencesType
from agilerl.modules.configs import MlpNetConfig
from agilerl.networks.q_networks import ContinuousQNetwork
from agilerl.networks.actors import DeterministicActor
from agilerl.modules.base import EvolvableModule
from agilerl.algorithms.core import RLAlgorithm
from agilerl.algorithms.core.wrappers import OptimizerWrapper
from agilerl.algorithms.core.registry import NetworkGroup, HyperparameterConfig
from agilerl.utils.algo_utils import obs_channels_to_first, make_safe_deepcopies


class DDPG(RLAlgorithm):
    """The DDPG algorithm class. DDPG paper: https://arxiv.org/abs/1509.02971

    :param observation_space: Environment observation space
    :type observation_space: gym.spaces.Space
    :param action_space: Environment action space
    :type action_space: gym.spaces.Space
    :param O_U_noise: Use Ornstein Uhlenbeck action noise for exploration. If False, uses Gaussian noise. Defaults to True
    :type O_U_noise: bool, optional
    :param expl_noise: Scale for Ornstein Uhlenbeck action noise, or standard deviation for Gaussian exploration noise, defaults to 0.1
    :type expl_noise: Union[float, ArrayLike], optional
    :param vect_noise_dim: Vectorization dimension of environment for action noise, defaults to 1
    :type vect_noise_dim: int, optional
    :param mean_noise: Mean of exploration noise, defaults to 0.0
    :type mean_noise: float, optional
    :param theta: Rate of mean reversion in Ornstein Uhlenbeck action noise, defaults to 0.15
    :type theta: float, optional
    :param dt: Timestep for Ornstein Uhlenbeck action noise update, defaults to 1e-2
    :type dt: float, optional
    :param index: Index to keep track of object instance during tournament selection and mutation, defaults to 0
    :type index: int, optional
    :param hp_config: RL hyperparameter mutation configuration, defaults to None, whereby algorithm mutations are disabled.
    :type hp_config: HyperparameterConfig, optional
    :param net_config: Encoder configuration, defaults to None
    :type net_config: Optional[Dict[str, Any]], optional
    :param head_config: Head configuration, defaults to None
    :type head_config: Optional[Dict[str, Any]], optional
    :param batch_size: Size of batched sample from replay buffer for learning, defaults to 64
    :type batch_size: int, optional
    :param lr_actor: Learning rate for actor optimizer, defaults to 1e-4
    :type lr_actor: float, optional
    :param lr_critic: Learning rate for critic optimizer, defaults to 1e-3
    :type lr_critic: float, optional
    :param learn_step: Learning frequency, defaults to 5
    :type learn_step: int, optional
    :param gamma: Discount factor, defaults to 0.99
    :type gamma: float, optional
    :param tau: For soft update of target network parameters, defaults to 1e-3
    :type tau: float, optional
    :param normalize_images: Normalize images flag, defaults to True
    :type normalize_images: bool, optional
    :param mut: Most recent mutation to agent, defaults to None
    :type mut: Optional[str], optional
    :param policy_freq: Frequency of critic network updates compared to policy network, defaults to 2
    :type policy_freq: int, optional
    :param actor_network: Custom actor network, defaults to None
    :type actor_network: Optional[nn.Module], optional
    :param critic_network: Custom critic network, defaults to None
    :type critic_network: Optional[nn.Module], optional
    :param device: Device for accelerated computing, 'cpu' or 'cuda', defaults to 'cpu'
    :type device: str, optional
    :param accelerator: Accelerator for distributed computing, defaults to None
    :type accelerator: accelerate.Accelerator(), optional
    :param wrap: Wrap models for distributed training upon creation, defaults to True
    :type wrap: bool, optional
    """

    def __init__(
        self,
        observation_space: spaces.Space,
        action_space: spaces.Space,
        O_U_noise: bool = True,
        expl_noise: Union[float, ArrayLike] = 0.1,
        vect_noise_dim: int = 1,
        mean_noise: float = 0.0,
        theta: float = 0.15,
        dt: float = 1e-2,
        index: int = 0,
        hp_config: Optional[HyperparameterConfig] = None,
        net_config: Optional[Dict[str, Any]] = None,
        batch_size: int = 64,
        lr_actor: float = 1e-4,
        lr_critic: float = 1e-3,
        learn_step: int = 5,
        gamma: float = 0.99,
        tau: float = 1e-3,
        normalize_images: bool = True,
        mut: Optional[str] = None,
        policy_freq: int = 2,
        actor_network: Optional[nn.Module] = None,
        critic_network: Optional[nn.Module] = None,
        device: str = "cpu",
        accelerator: Optional[Any] = None,
        wrap: bool = True,
        ) -> None:

        super().__init__(
            observation_space,
            action_space,
            index=index,
            hp_config=hp_config,
            device=device,
            accelerator=accelerator,
            normalize_images=normalize_images,
            name="DDPG"
        )

        assert learn_step >= 1, "Learn step must be greater than or equal to one."
        assert isinstance(learn_step, int), "Learn step rate must be an integer."
        assert isinstance(action_space, spaces.Box), "DDPG only supports continuous action spaces."
        assert (isinstance(expl_noise, (float, int))) or (
            isinstance(expl_noise, np.ndarray)
            and expl_noise.shape == (vect_noise_dim, self.action_dim)
        ), f"Exploration action noise rate must be a float, or an array of size {self.action_dim}"
        if isinstance(expl_noise, (float, int)):
            assert (
                expl_noise >= 0
            ), "Exploration noise must be greater than or equal to zero."
        assert isinstance(batch_size, int), "Batch size must be an integer."
        assert batch_size >= 1, "Batch size must be greater than or equal to one."
        assert isinstance(lr_actor, float), "Actor learning rate must be a float."
        assert lr_actor > 0, "Actor learning rate must be greater than zero."
        assert isinstance(lr_critic, float), "Critic learning rate must be a float."
        assert lr_critic > 0, "Critic learning rate must be greater than zero."
<<<<<<< HEAD
        assert isinstance(gamma, (float, int)), "Gamma must be a float."
=======
        assert isinstance(learn_step, int), "Learn step rate must be an integer."
        assert learn_step >= 1, "Learn step must be greater than or equal to one."
        assert isinstance(gamma, (float, int, torch.Tensor)), "Gamma must be a float."
>>>>>>> 206fa4ac
        assert isinstance(tau, float), "Tau must be a float."
        assert tau > 0, "Tau must be greater than zero."
        assert isinstance(policy_freq, int), "Policy frequency must be an integer."
        assert (
            policy_freq >= 1
        ), "Policy frequency must be greater than or equal to one."

        if (actor_network is not None) != (critic_network is not None):  # XOR operation
            warnings.warn(
                "Actor and critic networks must both be supplied to use custom networks. Defaulting to net config."
            )
        assert isinstance(
            wrap, bool
        ), "Wrap models flag must be boolean value True or False."

        self.batch_size = batch_size
        self.lr_actor = lr_actor
        self.lr_critic = lr_critic
        self.learn_step = learn_step
        self.net_config = net_config
        self.gamma = gamma
        self.tau = tau
        self.wrap = wrap
        self.mut = mut
        self.policy_freq = policy_freq
        self.O_U_noise = O_U_noise
        self.vect_noise_dim = vect_noise_dim
        self.expl_noise = (
            expl_noise
            if isinstance(expl_noise, np.ndarray)
            else expl_noise * np.ones((vect_noise_dim, self.action_dim))
        )
        self.mean_noise = (
            mean_noise
            if isinstance(mean_noise, np.ndarray)
            else mean_noise * np.ones((vect_noise_dim, self.action_dim))
        )
        self.current_noise = np.zeros((vect_noise_dim, self.action_dim))
        self.theta = theta
        self.dt = dt
        self.learn_counter = 0

        if actor_network is not None and critic_network is not None:
            if not isinstance(actor_network, EvolvableModule):
                raise TypeError(
                    f"'actor_network' is of type {type(actor_network)}, but must be of type EvolvableModule."
                     )
            if not isinstance(critic_network, EvolvableModule):
                raise TypeError(
                    f"'critic_network' is of type {type(critic_network)}, but must be of type EvolvableModule."
                )

            self.actor, self.critic = make_safe_deepcopies(actor_network, critic_network)
            self.actor_target, self.critic_target = make_safe_deepcopies(actor_network, critic_network)
        else:
            net_config = {} if net_config is None else net_config
            head_config = net_config.get("head_config", None)
            if head_config is not None:
                critic_head_config = copy.deepcopy(head_config)
                critic_head_config["output_activation"] = None
            else:
                critic_head_config = MlpNetConfig(hidden_size=[64])
            
            critic_net_config = copy.deepcopy(net_config)
            critic_net_config["head_config"] = critic_head_config

            create_actor = lambda: DeterministicActor(
                observation_space=observation_space,
                action_space=action_space,
                device=device,
                **net_config
            )
            create_critic = lambda: ContinuousQNetwork(
                observation_space=observation_space,
                action_space=action_space,
                device=device,
                **critic_net_config
            )

            self.actor = create_actor()
            self.actor_target = create_actor()
            self.critic = create_critic()
            self.critic_target = create_critic()

        self.actor_target.load_state_dict(self.actor.state_dict())
        self.critic_target.load_state_dict(self.critic.state_dict())

        # Optimizers
        self.actor_optimizer = OptimizerWrapper(
            optim.Adam,
            networks=self.actor,
            lr=lr_actor
        )
        self.critic_optimizer = OptimizerWrapper(
            optim.Adam,
            networks=self.critic,
            lr=lr_critic
        )

        if self.accelerator is not None and wrap:
            self.wrap_models()

        self.criterion = nn.MSELoss()

        # Register network groups for actors and critics
        self.register_network_group(
            NetworkGroup(
                eval=self.actor,
                shared=self.actor_target,
                policy=True
            )
        )
        self.register_network_group(
            NetworkGroup(
                eval=self.critic,
                shared=self.critic_target
            )
        )

    def scale_to_action_space(self, action: ArrayLike, convert_to_torch: bool = False) -> ArrayOrTensor:
        """Scales actions to action space defined by self.min_action and self.max_action.

        :param action: Action to be scaled
        :type action: numpy.ndarray
        :param convert_to_torch: Flag to convert array to torch, defaults to False
        :type convert_to_torch: bool, optional

        :return: Scaled action
        :rtype: numpy.ndarray
        """
        if convert_to_torch:
            max_action = (
                torch.from_numpy(self.max_action).to(self.device)
                if isinstance(self.max_action, (np.ndarray))
                else self.max_action
            )
            min_action = (
                torch.from_numpy(self.min_action).to(self.device)
                if isinstance(self.min_action, (np.ndarray))
                else self.min_action
            )
        else:
            max_action = self.max_action
            min_action = self.min_action

        if self.actor.output_activation in ["Tanh"]:
            pre_scaled_min = -1
            pre_scaled_max = 1
        elif self.actor.output_activation in ["Sigmoid", "Softmax"]:
            pre_scaled_min = 0
            pre_scaled_max = 1
        else:
            return np.where(action > 0, action * max_action, action * -min_action)

        if not (
            isinstance(min_action, (np.ndarray, torch.Tensor))
            or isinstance(max_action, (np.ndarray, torch.Tensor))
        ):
            if pre_scaled_min == min_action and pre_scaled_max == max_action:
                return action

        return min_action + (max_action - min_action) * (action - pre_scaled_min) / (
            pre_scaled_max - pre_scaled_min
        )

    def get_action(self, state: NumpyObsType, training: bool = True) -> ArrayOrTensor:
        """Returns the next action to take in the environment.
        Epsilon is the probability of taking a random action, used for exploration.
        For epsilon-greedy behaviour, set epsilon to 0.

        :param state: Environment observation, or multiple observations in a batch
        :type state: numpy.ndarray[float]
        :param training: Agent is training, use exploration noise, defaults to True
        :type training: bool, optional
        """
        state = self.preprocess_observation(state)
        self.actor.eval()
        with torch.no_grad():
            action_values: torch.Tensor = self.actor(state)

        self.actor.train()
        action = self.scale_to_action_space(action_values.cpu().data.numpy())

        if training:
            action = (action + self.action_noise()).clip(
                self.min_action, self.max_action
            )
        return action

    def action_noise(self) -> ArrayLike:
        """Create action noise for exploration, either Ornstein Uhlenbeck or
            from a normal distribution.

        :return: Action noise
        :rtype: np.ndArray
        """
        if self.O_U_noise:
            noise = (
                self.current_noise
                + self.theta * (self.mean_noise - self.current_noise) * self.dt
                + self.expl_noise
                * np.sqrt(self.dt)
                * np.random.normal(size=(self.vect_noise_dim, self.action_dim))
            )
            self.current_noise = noise
        else:
            noise = np.random.normal(
                self.mean_noise,
                self.expl_noise,
                size=(self.vect_noise_dim, self.action_dim),
            )
        return noise.astype(np.float32)

    def multi_dim_clamp(
            self,
            min: Union[float, np.ndarray],
            max: Union[float, np.ndarray],
            input: torch.Tensor
            ) -> torch.Tensor:
        """Multi-dimensional clamp function

        :param min: Minimum value or array of minimum values
        :type min: Union[float, np.ndarray]
        :param max: Maximum value or array of maximum values
        :type max: Union[float, np.ndarray]
        :param input: Input tensor to be clamped
        :type input: torch.Tensor
        :return: Clamped tensor
        :rtype: torch.Tensor
        """
        if not isinstance(min, np.ndarray) and not isinstance(max, np.ndarray):
            return torch.clamp(input, min, max)

        device = self.device if self.accelerator is None else self.accelerator.device
        min = (
            torch.from_numpy(min).to(device)
            if isinstance(min, np.ndarray)
            else min
        )
        max = (
            torch.from_numpy(max).to(device)
            if isinstance(max, np.ndarray)
            else max
        )

        if isinstance(max, torch.Tensor) and isinstance(min, (int, float)):
            min = torch.full_like(max, min).to(device)
        if isinstance(min, torch.Tensor) and isinstance(max, (int, float)):
            max = torch.full_like(min, max).to(device)

        output = torch.max(torch.min(input, max), min).type(input.dtype)

        return output

    def reset_action_noise(self, indices: ArrayLike) -> None:
        """Reset action noise."""
        self.current_noise[indices] = self.mean_noise[indices]

    def learn(
            self,
            experiences: ExperiencesType,
            noise_clip: float = 0.5,
            policy_noise: float = 0.2
            ) -> Tuple[float, float]:
        """Updates agent network parameters to learn from experiences.

        :param experience: List of batched states, actions, rewards, next_states, dones in that order.
        :type experience: list[torch.Tensor[float]]
        :param noise_clip: Maximum noise limit to apply to actions, defaults to 0.5
        :type noise_clip: float, optional
        :param policy_noise: Standard deviation of noise applied to policy, defaults to 0.2
        :type policy_noise: float, optional
        """
        states, actions, rewards, next_states, dones = experiences

        if self.accelerator is not None:
            actions = actions.to(self.accelerator.device)
            rewards = rewards.to(self.accelerator.device)
            dones = dones.to(self.accelerator.device)

        states = self.preprocess_observation(states)
        next_states = self.preprocess_observation(next_states)

        q_value = self.critic(states, actions)
        with torch.no_grad():
            next_actions = self.actor_target(next_states)
            next_actions = self.scale_to_action_space(
                next_actions, convert_to_torch=True
            )
            noise = actions.data.normal_(0, policy_noise)
            noise = self.multi_dim_clamp(-noise_clip, noise_clip, noise)
            next_actions = next_actions + noise
            next_actions = self.multi_dim_clamp(
                self.min_action, self.max_action, next_actions
            )

            q_value_next_state = self.critic_target(next_states, next_actions)

        y_j = rewards + ((1 - dones) * self.gamma * q_value_next_state)

        critic_loss: torch.Tensor = self.criterion(q_value, y_j)

        # critic loss backprop
        self.critic_optimizer.zero_grad()
        if self.accelerator is not None:
            self.accelerator.backward(critic_loss)
        else:
            critic_loss.backward()

        self.critic_optimizer.step()

        # update actor and targets every policy_freq learn steps
        self.learn_counter += 1
        if self.learn_counter % self.policy_freq == 0:
            policy_actions = self.actor.forward(states)
            policy_actions = self.scale_to_action_space(
                policy_actions, convert_to_torch=True
            )

            actor_loss = -self.critic(states, policy_actions).mean()

            # actor loss backprop
            self.actor_optimizer.zero_grad()
            if self.accelerator is not None:
                self.accelerator.backward(actor_loss)
            else:
                actor_loss.backward()
            self.actor_optimizer.step()

            self.soft_update(self.actor, self.actor_target)
            self.soft_update(self.critic, self.critic_target)

            actor_loss = actor_loss.item()
            critic_loss = critic_loss.item()

        else:
            actor_loss = None
            critic_loss = critic_loss.item()

        return actor_loss, critic_loss

    def soft_update(self, net: nn.Module, target: nn.Module) -> None:
        """Soft updates target network parameters.

        :param net: Network with parameters to be copied from
        :type net: nn.Module
        :param target: Target network with parameters to be updated
        :type target: nn.Module
        """
        for eval_param, target_param in zip(net.parameters(), target.parameters()):
            target_param.data.copy_(
                self.tau * eval_param.data + (1.0 - self.tau) * target_param.data
            )

    def test(self, env: gym.Env, swap_channels: bool = False, max_steps: Optional[int] = None, loop: int = 3) -> float:
        """Returns mean test score of agent in environment with epsilon-greedy policy.

        :param env: The environment to be tested in
        :type env: Gym-style environment
        :param swap_channels: Swap image channels dimension from last to first [H, W, C] -> [C, H, W], defaults to False
        :type swap_channels: bool, optional
        :param max_steps: Maximum number of testing steps, defaults to None
        :type max_steps: int, optional
        :param loop: Number of testing loops/episodes to complete. The returned score is the mean. Defaults to 3
        :type loop: int, optional
        """
        with torch.no_grad():
            rewards = []
            num_envs = env.num_envs if hasattr(env, "num_envs") else 1
            for i in range(loop):
                state, _ = env.reset()
                scores = np.zeros(num_envs)
                completed_episode_scores = np.zeros(num_envs)
                finished = np.zeros(num_envs)
                step = 0
                while not np.all(finished):
                    if swap_channels:
                        state = obs_channels_to_first(state)
                    action = self.get_action(state, training=False)
                    state, reward, done, trunc, _ = env.step(action)
                    step += 1
                    scores += np.array(reward)
                    for idx, (d, t) in enumerate(zip(done, trunc)):
                        if (
                            d or t or (max_steps is not None and step == max_steps)
                        ) and not finished[idx]:
                            completed_episode_scores[idx] = scores[idx]
                            finished[idx] = 1
                rewards.append(np.mean(completed_episode_scores))
        mean_fit = np.mean(rewards)
        self.fitness.append(mean_fit)
        return mean_fit
<|MERGE_RESOLUTION|>--- conflicted
+++ resolved
@@ -133,13 +133,9 @@
         assert lr_actor > 0, "Actor learning rate must be greater than zero."
         assert isinstance(lr_critic, float), "Critic learning rate must be a float."
         assert lr_critic > 0, "Critic learning rate must be greater than zero."
-<<<<<<< HEAD
-        assert isinstance(gamma, (float, int)), "Gamma must be a float."
-=======
         assert isinstance(learn_step, int), "Learn step rate must be an integer."
         assert learn_step >= 1, "Learn step must be greater than or equal to one."
         assert isinstance(gamma, (float, int, torch.Tensor)), "Gamma must be a float."
->>>>>>> 206fa4ac
         assert isinstance(tau, float), "Tau must be a float."
         assert tau > 0, "Tau must be greater than zero."
         assert isinstance(policy_freq, int), "Policy frequency must be an integer."
