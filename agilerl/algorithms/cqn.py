import random
import copy
import dill
import numpy as np
import torch
import torch.nn as nn
from torch.nn.utils import clip_grad_norm_
import torch.optim as optim
from agilerl.networks.evolvable_mlp import EvolvableMLP
from agilerl.networks.evolvable_cnn import EvolvableCNN


class CQN():
    """The CQN algorithm class. CQN paper: https://arxiv.org/abs/2006.04779

    :param state_dim: State observation dimension
    :type state_dim: int
    :param action_dim: Action dimension
    :type action_dim: int
    :param one_hot: One-hot encoding, used with discrete observation spaces
    :type one_hot: bool
    :param index: Index to keep track of object instance during tournament selection 
    and mutation, defaults to 0
    :type index: int, optional
    :param net_config: Network configuration, defaults to mlp with hidden size [64,64]
    :type net_config: dict, optional
    :param batch_size: Size of batched sample from replay buffer for learning, 
    defaults to 64
    :type batch_size: int, optional
    :param lr: Learning rate for optimizer, defaults to 1e-4
    :type lr: float, optional
    :param learn_step: Learning frequency, defaults to 5
    :type learn_step: int, optional
    :param gamma: Discount factor, defaults to 0.99
    :type gamma: float, optional
    :param tau: For soft update of target network parameters, defaults to 1e-3
    :type tau: float, optional
    :param mutation: Most recent mutation to agent, defaults to None
    :type mutation: str, optional
    :param double: Use double Q-learning, defaults to False
    :type double: bool, optional
    :param device: Device for accelerated computing, 'cpu' or 'cuda', defaults to 'cpu'
    :type device: str, optional
    :param accelerator: Accelerator for distributed computing, defaults to None
    :type accelerator: Hugging Face accelerate.Accelerator(), optional
    :param wrap: Wrap models for distributed training upon creation, defaults to True
    :type wrap: bool, optional
    """

    def __init__(self, state_dim, action_dim, one_hot, index=0, 
                 net_config={'arch': 'mlp', 'h_size':[64, 64]}, batch_size=64, lr=1e-4,
                 learn_step=5, gamma=0.99, tau=1e-3, mutation=None, double=False,
                 device='cpu', accelerator=None, wrap=True):
        self.algo = 'CQN'
        self.state_dim = state_dim
        self.action_dim = action_dim
        self.one_hot = one_hot
        self.net_config = net_config
        self.batch_size = batch_size
        self.lr = lr
        self.learn_step = learn_step
        self.gamma = gamma
        self.tau = tau
        self.mut = mutation
        self.device = device
        self.accelerator = accelerator

        self.index = index
        self.scores = []
        self.fitness = []
        self.steps = [0]

        self.double = double

        # model
        if self.net_config['arch'] == 'mlp':      # Multi-layer Perceptron
            self.actor = EvolvableMLP(
                num_inputs=state_dim[0],
                num_outputs=action_dim,
                hidden_size=self.net_config['h_size'],
                device=self.device,
                accelerator=self.accelerator)
            self.actor_target = EvolvableMLP(
                num_inputs=state_dim[0],
                num_outputs=action_dim,
                hidden_size=self.net_config['h_size'],
                device=self.device,
                accelerator=self.accelerator)
            self.actor_target.load_state_dict(self.actor.state_dict())

        elif self.net_config['arch'] == 'cnn':    # Convolutional Neural Network
            self.actor = EvolvableCNN(
                input_shape=state_dim,
                num_actions=action_dim,
                channel_size=self.net_config['c_size'],
                kernal_size=self.net_config['k_size'],
                stride_size=self.net_config['s_size'],
                hidden_size=self.net_config['h_size'],
                normalize=self.net_config['normalize'],
<<<<<<< HEAD
                device=self.device,
                accelerator=self.accelerator)
=======
                device=self.device).to(
                self.device)
>>>>>>> 1abb891e
            self.actor_target = EvolvableCNN(
                input_shape=state_dim,
                num_actions=action_dim,
                channel_size=self.net_config['c_size'],
                kernal_size=self.net_config['k_size'],
                stride_size=self.net_config['s_size'],
                hidden_size=self.net_config['h_size'],
                normalize=self.net_config['normalize'],
<<<<<<< HEAD
                device=self.device,
                accelerator=self.accelerator)
=======
                device=self.device).to(
                self.device)
>>>>>>> 1abb891e
            self.actor_target.load_state_dict(self.actor.state_dict())

        self.optimizer_type = optim.Adam(self.actor.parameters(), lr=self.lr)

        if self.accelerator is not None:
            self.optimizer = self.optimizer_type
            if wrap:
                self.wrap_models()
        else:
            self.actor = self.actor.to(self.device)
            self.actor_target = self.actor_target.to(self.device)
            self.optimizer = self.optimizer_type

        self.criterion = nn.MSELoss()

    def getAction(self, state, epsilon=0):
        """Returns the next action to take in the environment. Epsilon is the 
        probability of taking a random action, used for exploration.
        For epsilon-greedy behaviour, set epsilon to 0.

        :param state: State observation, or multiple observations in a batch
        :type state: float or List[float]
        :param epsilon: Probablilty of taking a random action for exploration, 
        defaults to 0
        :type epsilon: float, optional
        """
        state = torch.from_numpy(state).float()
        if self.accelerator is None:
            state = state.to(self.device)

        if self.one_hot:
            state = nn.functional.one_hot(
                state.long(), num_classes=self.state_dim[0]).float().squeeze()

        if len(state.size()) < 2:
            state = state.unsqueeze(0)

        # epsilon-greedy
        if random.random() < epsilon:
            action = np.random.randint(0, self.action_dim, size=state.size()[0])
        else:
            self.actor.eval()
            with torch.no_grad():
                action_values = self.actor(state)
            self.actor.train()
            action = np.argmax(action_values.cpu().data.numpy(), axis=1)
        return action
    
    def _squeeze_exp(self, experiences):
        """Remove first dim created by dataloader.
        
        :param experiences: List of batched states, actions, rewards, next_states, 
        dones in that order.
        :type state: List[torch.Tensor[float]]
        """
        st, ac, re, ne, do = experiences
        return st.squeeze(0), ac.squeeze(0), re.squeeze(0), ne.squeeze(0), do.squeeze(0)

    def learn(self, experiences):
        """Updates agent network parameters to learn from experiences.

        :param experiences: List of batched states, actions, rewards, next_states, 
        dones in that order.
        :type state: List[torch.Tensor[float]]
        """
        states, actions, rewards, next_states, dones = experiences

        if self.one_hot:
            states = nn.functional.one_hot(
                states.long(), num_classes=self.state_dim[0]).float().squeeze()
            next_states = nn.functional.one_hot(
                next_states.long(), num_classes=self.state_dim[0]).float().squeeze()

        if self.double: # Double Q-learning
            q_idx = self.actor_target(next_states).argmax(dim=1).unsqueeze(1)
            q_target_next = self.actor(next_states).gather(dim=1, index=q_idx).detach()
        else:
            q_target_next = self.actor_target(next_states).detach().max(axis=1)[0].unsqueeze(1)

        # target, if terminal then y_j = rewards
        q_target = rewards + self.gamma * q_target_next * (1 - dones)
        q_a_s = self.actor(states)
        q_eval = q_a_s.gather(1, actions.long())

        # loss backprop
        cql1_loss = torch.logsumexp(q_a_s, dim=1).mean() - q_a_s.mean()
        loss = self.criterion(q_eval, q_target)
        q1_loss = cql1_loss + 0.5 * loss
        self.optimizer.zero_grad()
        if self.accelerator is not None:
            self.accelerator.backward(q1_loss)
        else:
            q1_loss.backward()
        clip_grad_norm_(self.actor.parameters(), 1)
        self.optimizer.step()

        # soft update target network
        self.softUpdate()

    def softUpdate(self):
        """Soft updates target network.
        """
        for eval_param, target_param in zip(
                self.actor.parameters(), self.actor_target.parameters()):
            target_param.data.copy_(
                self.tau * eval_param.data + (1.0 - self.tau) * target_param.data)

    def test(self, env, swap_channels=False, max_steps=500, loop=3):
        """Returns mean test score of agent in environment with epsilon-greedy policy.

        :param env: The environment to be tested in
        :type env: Gym-style environment
        :param swap_channels: Swap image channels dimension from last to first 
        [H, W, C] -> [C, H, W], defaults to False
        :type swap_channels: bool, optional
        :param max_steps: Maximum number of testing steps, defaults to 500
        :type max_steps: int, optional
        :param loop: Number of testing loops/epsiodes to complete. The returned score 
        is the mean over these tests. Defaults to 3
        :type loop: int, optional
        """
        with torch.no_grad():
            rewards = []
            for i in range(loop):
                state = env.reset()[0]
                score = 0
                for idx_step in range(max_steps):
                    if swap_channels:
                        state = np.moveaxis(state, [3], [1])
                    action = self.getAction(state, epsilon=0)
                    state, reward, done, _, _ = env.step(action)
                    score += reward
                    if done:
                        break
                rewards.append(score)
        mean_fit = np.mean(rewards)
        self.fitness.append(mean_fit)
        return mean_fit

    def clone(self, index=None, wrap=True):
        """Returns cloned agent identical to self.

        :param index: Index to keep track of agent for tournament selection and 
        mutation, defaults to None
        :type index: int, optional
        """
        if index is None:
            index = self.index

        clone = type(self)(state_dim=self.state_dim,
                           action_dim=self.action_dim,
                           one_hot=self.one_hot,
                           index=index,
                           net_config=self.net_config,
                           batch_size=self.batch_size,
                           lr=self.lr,
                           learn_step=self.learn_step,
                           gamma=self.gamma,
                           tau=self.tau,
                           mutation=self.mut,
                           device=self.device,
                           accelerator=self.accelerator,
                           wrap=wrap)

        actor = self.actor.clone()
        actor_target = self.actor_target.clone()
        optimizer = optim.Adam(actor.parameters(), lr=clone.lr)
        clone.optimizer_type = optimizer
        if self.accelerator is not None:
            if wrap:
                clone.actor, clone.actor_target, clone.optimizer = self.accelerator.prepare(
                                                                                        actor, 
                                                                                        actor_target,
                                                                                        optimizer)
            else:
                clone.actor, clone.actor_target, clone.optimizer = actor, actor_target, optimizer
        else:
            clone.actor = actor.to(self.device)
            clone.actor_target = actor_target.to(self.device)
            clone.optimizer = optimizer
        clone.fitness = copy.deepcopy(self.fitness)
        clone.steps = copy.deepcopy(self.steps)
        clone.scores = copy.deepcopy(self.scores)

        return clone
    
    def wrap_models(self):
        if self.accelerator is not None:
            self.actor, self.actor_target, self.optimizer = self.accelerator.prepare(self.actor, 
                                                                            self.actor_target, 
                                                                            self.optimizer)
    
    def unwrap_models(self):
        if self.accelerator is not None:
            self.actor = self.accelerator.unwrap_model(self.actor)
            self.actor_target = self.accelerator.unwrap_model(self.actor_target)
            self.optimizer = self.accelerator.unwrap_model(self.optimizer)

    def saveCheckpoint(self, path):
        """Saves a checkpoint of agent properties and network weights to path.

        :param path: Location to save checkpoint at
        :type path: string
        """
        torch.save({
            'actor_init_dict': self.actor.init_dict,
            'actor_state_dict': self.actor.state_dict(),
            'actor_target_init_dict': self.actor_target.init_dict,
            'actor_target_state_dict': self.actor_target.state_dict(),
            'optimizer_state_dict': self.optimizer.state_dict(),
            'net_config': self.net_config,
            'batch_size': self.batch_size,
            'lr': self.lr,
            'learn_step': self.learn_step,
            'gamma': self.gamma,
            'tau': self.tau,
            'mutation': self.mut,
            'index': self.index,
            'scores': self.scores,
            'fitness': self.fitness,
            'steps': self.steps,
        }, path, pickle_module=dill)

    def loadCheckpoint(self, path):
        """Loads saved agent properties and network weights from checkpoint.

        :param path: Location to load checkpoint from
        :type path: string
        """
        checkpoint = torch.load(path, pickle_module=dill)
        self.net_config = checkpoint['net_config']
        if self.net_config['arch'] == 'mlp':
            self.actor = EvolvableMLP(**checkpoint['actor_init_dict'])
            self.actor_target = EvolvableMLP(**checkpoint['actor_target_init_dict'])
        elif self.net_config['arch'] == 'cnn':
            self.actor = EvolvableCNN(**checkpoint['actor_init_dict'])
            self.actor_target = EvolvableCNN(**checkpoint['actor_target_init_dict'])
        self.lr = checkpoint['lr']
        self.optimizer = optim.Adam(self.actor.parameters(), lr=self.lr)
        self.actor.load_state_dict(checkpoint['actor_state_dict'])
        self.actor_target.load_state_dict(checkpoint['actor_target_state_dict'])
        self.optimizer.load_state_dict(checkpoint['optimizer_state_dict'])
        self.batch_size = checkpoint['batch_size']
        self.learn_step = checkpoint['learn_step']
        self.gamma = checkpoint['gamma']
        self.tau = checkpoint['tau']
        self.mut = checkpoint['mutation']
        self.index = checkpoint['index']
        self.scores = checkpoint['scores']
        self.fitness = checkpoint['fitness']
        self.steps = checkpoint['steps']<|MERGE_RESOLUTION|>--- conflicted
+++ resolved
@@ -97,13 +97,8 @@
                 stride_size=self.net_config['s_size'],
                 hidden_size=self.net_config['h_size'],
                 normalize=self.net_config['normalize'],
-<<<<<<< HEAD
                 device=self.device,
                 accelerator=self.accelerator)
-=======
-                device=self.device).to(
-                self.device)
->>>>>>> 1abb891e
             self.actor_target = EvolvableCNN(
                 input_shape=state_dim,
                 num_actions=action_dim,
@@ -112,13 +107,8 @@
                 stride_size=self.net_config['s_size'],
                 hidden_size=self.net_config['h_size'],
                 normalize=self.net_config['normalize'],
-<<<<<<< HEAD
                 device=self.device,
                 accelerator=self.accelerator)
-=======
-                device=self.device).to(
-                self.device)
->>>>>>> 1abb891e
             self.actor_target.load_state_dict(self.actor.state_dict())
 
         self.optimizer_type = optim.Adam(self.actor.parameters(), lr=self.lr)
