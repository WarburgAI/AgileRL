from .base import EvolvableAlgorithm, LLMAlgorithm, MultiAgentRLAlgorithm, RLAlgorithm
<<<<<<< HEAD
from .wrappers import OptimizerWrapper
=======
from .optimizer_wrapper import OptimizerWrapper
>>>>>>> a136ceaf

__all__ = [
    "EvolvableAlgorithm",
    "RLAlgorithm",
    "MultiAgentRLAlgorithm",
    "OptimizerWrapper",
    "LLMAlgorithm",
]<|MERGE_RESOLUTION|>--- conflicted
+++ resolved
@@ -1,9 +1,5 @@
 from .base import EvolvableAlgorithm, LLMAlgorithm, MultiAgentRLAlgorithm, RLAlgorithm
-<<<<<<< HEAD
-from .wrappers import OptimizerWrapper
-=======
 from .optimizer_wrapper import OptimizerWrapper
->>>>>>> a136ceaf
 
 __all__ = [
     "EvolvableAlgorithm",
