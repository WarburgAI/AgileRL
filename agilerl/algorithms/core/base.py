--- conflicted
+++ resolved
@@ -23,7 +23,6 @@
     cast,
 )
 
-import deepspeed
 import dill
 import numpy as np
 import torch
@@ -31,10 +30,6 @@
 from accelerate.utils import broadcast_object_list
 from accelerate.utils.deepspeed import DeepSpeedOptimizerWrapper
 from deepspeed.checkpoint.utils import clone_tensors_for_torch_save
-<<<<<<< HEAD
-from deepspeed.runtime.zero.config import DeepSpeedZeroConfig
-=======
->>>>>>> a136ceaf
 from gymnasium import spaces
 from numpy.typing import ArrayLike
 from peft import PeftModel
@@ -78,12 +73,7 @@
     CosineLRScheduleConfig,
     chkpt_attribute_to_device,
     clone_llm,
-<<<<<<< HEAD
-    compile_model,
-    is_module_list,
-=======
     create_warmup_cosine_scheduler,
->>>>>>> a136ceaf
     isroutine,
     key_in_nested_dict,
     module_checkpoint_dict,
@@ -1304,11 +1294,6 @@
                 f"Observation spaces must be a list or dictionary of spaces.Space objects. Got {type(observation_spaces)}."
             )
 
-<<<<<<< HEAD
-        self.agent_ids = agent_ids
-        self.n_agents = len(agent_ids)
-        self.placeholder_value = placeholder_value
-=======
         self.agent_ids = list(self.possible_observation_spaces.keys())
         self.n_agents = len(self.agent_ids)
         self.placeholder_value = placeholder_value
@@ -1316,7 +1301,6 @@
         self.observation_spaces = list(self.possible_observation_spaces.values())
         self.action_spaces = list(self.possible_action_spaces.values())
         self.action_dims = get_output_size_from_space(self.possible_action_spaces)
->>>>>>> a136ceaf
 
         # Determine groups of agents from their IDs
         self.shared_agent_ids = []
@@ -1430,11 +1414,7 @@
         preprocessed = {}
         for agent_id, agent_obs in observation.items():
             preprocessed[agent_id] = preprocess_observation(
-<<<<<<< HEAD
-                self.observation_space.get(agent_id),
-=======
                 self.possible_observation_spaces.get(agent_id),
->>>>>>> a136ceaf
                 observation=agent_obs,
                 device=self.device,
                 normalize_images=self.normalize_images,
@@ -1717,63 +1697,6 @@
 
             stacked_experience[group_id][agent_id] = stacked_exp
 
-<<<<<<< HEAD
-    def extract_inactive_agents(
-        self, obs: Dict[str, ObservationType]
-    ) -> Tuple[Dict[str, np.ndarray], Dict[str, ObservationType]]:
-        """Extract inactive agents from observation.
-
-        :param obs: Observation dictionary
-        :type obs: Dict[str, ObservationType]
-
-        :return: Tuple of inactive agents and filtered observations
-        :rtype: Tuple[Dict[str, np.ndarray], Dict[str, ObservationType]]
-        """
-        inactive_agents = {}
-        agents_to_remove = []
-        for agent_id, agent_obs in obs.items():
-            if isinstance(agent_obs, dict):
-                sample = next(iter(agent_obs.values()))
-            elif isinstance(agent_obs, tuple):
-                sample = agent_obs[0]
-            else:
-                sample = agent_obs
-
-            # For non-vectorised environments we assume observations for
-            # inactive agents are not returned
-            if len(sample.shape) == 1:
-                continue
-
-            # Extract rows where all values are -1
-            inactive_agent_indices = np.where(np.isnan(sample).all(axis=1))[0]
-
-            # If agent is active in all environments, don't need to save info
-            if inactive_agent_indices.shape[0] == 0:
-                continue
-
-            filtered_obs: np.ndarray = np.delete(
-                obs[agent_id], inactive_agent_indices, axis=0
-            )
-
-            # Don't need to save info if same agent is inactive in all environments
-            if filtered_obs.shape[0] == 0:
-                agents_to_remove.append(agent_id)
-                continue
-
-            obs[agent_id] = filtered_obs
-            inactive_agents[agent_id] = inactive_agent_indices
-
-        for agent_id in agents_to_remove:
-            obs.pop(agent_id)
-
-        return inactive_agents, obs
-
-    def disassemble_homogeneous_outputs(
-        self,
-        homo_outputs: ArrayDict,
-        vect_dim: int,
-        homogeneous_agents: Dict[str, List[str]],
-=======
         return stacked_experience
 
     def disassemble_grouped_outputs(
@@ -1781,41 +1704,22 @@
         group_outputs: ArrayDict,
         vect_dim: int,
         grouped_agents: Dict[str, List[str]],
->>>>>>> a136ceaf
     ) -> ArrayDict:
         """Disassembles batched output by shared policies into their grouped agents' outputs.
 
         .. note:: This assumes that for any given sub-agent the termination condition is deterministic,
             i.e. any given agent will always terminate at the same timestep in different vectorized environments.
 
-<<<<<<< HEAD
-        :param homo_outputs: Dictionary to be disassembled, has the form {'agent': [4, 7, 8]}
-        :type homo_outputs: Dict[str, np.ndarray]
-        :param vect_dim: Vectorization dimension size, i.e. number of vect envs
-        :type vect_dim: int
-        :param homogeneous_agents: Dictionary of homogeneous agent IDs
-        :type homogeneous_agents: Dict[str, List[str]]
-=======
         :param group_outputs: Dictionary to be disassembled, has the form {'agent': [4, 7, 8]}
         :type group_outputs: Dict[str, np.ndarray]
         :param vect_dim: Vectorization dimension size, i.e. number of vect envs
         :type vect_dim: int
         :param grouped_agents: Dictionary of grouped agent IDs
         :type grouped_agents: Dict[str, List[str]]
->>>>>>> a136ceaf
         :return: Assembled dictionary, e.g. {'agent_0': 4, 'agent_1': 7, 'agent_2': 8}
         :rtype: Dict[str, np.ndarray]
         """
         output_dict = {}
-<<<<<<< HEAD
-        for homo_id, agent_ids in homogeneous_agents.items():
-            homo_outputs[homo_id] = np.reshape(
-                homo_outputs[homo_id],
-                (len(agent_ids), vect_dim, -1),
-            )
-            for i, agent_id in enumerate(agent_ids):
-                output_dict[agent_id] = homo_outputs[homo_id][i]
-=======
         for group_id, agent_ids in grouped_agents.items():
             group_outputs[group_id] = np.reshape(
                 group_outputs[group_id],
@@ -1823,7 +1727,6 @@
             )
             for i, agent_id in enumerate(agent_ids):
                 output_dict[agent_id] = group_outputs[group_id][i]
->>>>>>> a136ceaf
 
         return output_dict
 
@@ -1843,13 +1746,8 @@
             agent_id: np.zeros(reward_shape) for agent_id in self.shared_agent_ids
         }
         for agent_id, reward in rewards.items():
-<<<<<<< HEAD
-            homo_id = self.get_homo_id(agent_id)
-            summed_rewards[homo_id] += reward
-=======
             group_id = self.get_group_id(agent_id)
             summed_rewards[group_id] += reward
->>>>>>> a136ceaf
 
         return summed_rewards
 
@@ -1939,59 +1837,11 @@
                     "Zero stage 3 support is nascent and has not been thoroughly tested. It may be unstable or subject to change. We recommend caution in production environments."
                 )
 
-<<<<<<< HEAD
-        return homo_outputs
-
-
-class LLMAlgorithm(EvolvableAlgorithm, ABC):
-    """Base object for all LLM algorithms in the AgileRL framework."""
-
-    def __init__(
-        self,
-        observation_space: spaces.Space,
-        action_space: spaces.Space,
-        index: int,
-        hp_config: Optional[HyperparameterConfig] = None,
-        device: Union[str, torch.device] = "cpu",
-        accelerator: Optional[Accelerator] = None,
-        name: Optional[str] = None,
-    ) -> None:
-        super().__init__(index, hp_config, device, accelerator, None, name)
-        assert isinstance(
-            observation_space, spaces.Space
-        ), "Observation space must be an instance of gymnasium.spaces.Space."
-        assert isinstance(
-            action_space, spaces.Space
-        ), "Action space must be an instance of gymnasium.spaces.Space."
-
-        self.observation_space = observation_space
-        self.action_space = action_space
-        self.zero_stage = None
-        if self.accelerator is not None:
-            self.zero_stage = self.accelerator.state.deepspeed_plugin.deepspeed_config[
-                "zero_optimization"
-            ]["stage"]
-        if (
-            self.zero_stage is not None
-            and self.zero_stage >= 2
-            and self.accelerator.is_main_process
-        ):
-            warnings.warn(
-                "Zero stage 3 support is nascent and has not been thoroughly tested. It may be unstable or subject to change. We recommend caution in production environments."
-            )
-
-        seed = 42
-        if self.accelerator is not None:
-            if accelerator.is_main_process:
-                seed = np.random.randint(0, 2**32 - 1)
-            if accelerator.num_processes > 1:
-=======
         seed = 42
         if self.accelerator is not None:
             if self.accelerator.is_main_process:
                 seed = np.random.randint(0, 2**32 - 1)
             if self.accelerator.num_processes > 1:
->>>>>>> a136ceaf
                 seed = broadcast_object_list([seed], from_process=0)[0]
         self.rng = np.random.RandomState(seed)
 
@@ -2004,28 +1854,16 @@
         :return: Preprocessed observations
         :rtype: torch.Tensor[float] or dict[str, torch.Tensor[float]] or Tuple[torch.Tensor[float], ...]
         """
-<<<<<<< HEAD
-        return observation
-
-=======
         return cast(TorchObsType, observation)
 
     # TODO: This could hopefully be abstracted into EvolvableAlgorithm with a decorator to
     # handle _save_distributed_actor if deepspeed is used.
->>>>>>> a136ceaf
     def save_checkpoint(self, path: str) -> None:
         """
         Override the save_checkpoint method to provide guidance on the correct method to use.
         :param path: Location to save checkpoint at
         :type path: string
         """
-<<<<<<< HEAD
-        raise NotImplementedError(
-            "The save_checkpoint method is not supported for this algorithm class. "
-            "Please use agent.actor.save_pretrained(checkpoint_path) instead."
-        )
-
-=======
         if self.accelerator is not None:
             self._save_distributed_actor(path, tag="save_checkpoint")
         torch.save(
@@ -2036,7 +1874,6 @@
 
     # TODO: This could hopefully be abstracted into EvolvableAlgorithm with a decorator to
     # handle _load_distributed_actor if deepspeed is used.
->>>>>>> a136ceaf
     def load_checkpoint(self, path: str) -> None:
         """
         Override the load_checkpoint method to provide guidance on the correct method to use.
@@ -2044,13 +1881,6 @@
         :param path: Location to load checkpoint from
         :type path: string
         """
-<<<<<<< HEAD
-        raise NotImplementedError(
-            "The load_checkpoint method is not supported for this algorithm class."
-            """
-            To load a saved LLM, please load the model as follows, and then re-instantiate the GRPO
-            class.
-=======
         if self.accelerator is not None:
             self._load_distributed_actor(path, tag="save_checkpoint")
             checkpoint = torch.load(path + "/attributes.pt", weights_only=False)
@@ -2085,7 +1915,6 @@
             """
             To load a saved LLM, please load the model as follows, and then re-instantiate the GRPO
             class, using the pre-trained model.
->>>>>>> a136ceaf
 
             base_model = AutoModelForCausalLM.from_pretrained(
                 "Qwen/Qwen2.5-3B",
@@ -2093,13 +1922,6 @@
                 device_map="auto"
             )
             tokenizer = AutoTokenizer.from_pretrained("Qwen/Qwen2.5-3B")
-<<<<<<< HEAD
-            model = PeftModel.from_pretrained(base_model, "/path/to/adapter/folder")
-            """
-        )
-
-    def _save_distributed_actor(self, path: str) -> None:
-=======
             model = PeftModel.from_pretrained(base_model, path)
             """
         )
@@ -2125,7 +1947,6 @@
     def _save_distributed_actor(
         self, path: str, tag: str = "intermediate_checkpoint"
     ) -> None:
->>>>>>> a136ceaf
         """
         Override the save_checkpoint method to provide guidance on the correct method to use.
 
@@ -2134,27 +1955,19 @@
         """
         if self.accelerator is not None:
             os.makedirs(path, exist_ok=True)
-<<<<<<< HEAD
-            self.actor.save_checkpoint(path, tag="checkpoint")
-=======
             assert self.actor is not None, (
                 "Actor is not defined, please check that the actor is defined."
             )
             self.actor.save_checkpoint(path, tag=tag)
             self.actor.set_adapter("actor")
->>>>>>> a136ceaf
         else:
             warnings.warn(
                 "Distributed actor save not supported for non-distributed training."
             )
 
-<<<<<<< HEAD
-    def _load_distributed_actor(self, path: str) -> None:
-=======
     def _load_distributed_actor(
         self, path: str, tag: str = "intermediate_checkpoint"
     ) -> None:
->>>>>>> a136ceaf
         """
         Override the load_checkpoint method to provide guidance on the correct method to use.
 
@@ -2162,20 +1975,12 @@
         :type path: str
         """
         if self.accelerator is not None:
-<<<<<<< HEAD
-            deepspeed_dirs = sorted(glob.glob(f"{path}/checkpoint"))
-=======
             deepspeed_dirs = sorted(glob.glob(f"{path}/{tag}"))
->>>>>>> a136ceaf
             try:
                 assert len(deepspeed_dirs) > 0
                 load_path, _ = self.actor.load_checkpoint(
                     path,
-<<<<<<< HEAD
-                    tag="checkpoint",
-=======
                     tag=tag,
->>>>>>> a136ceaf
                     load_module_strict=False,
                     load_optimizer_states=True,
                     load_lr_scheduler_states=True,
@@ -2184,10 +1989,7 @@
                     raise ValueError(
                         f"Deepspeed failed to resume from checkpoint {path}"
                     )
-<<<<<<< HEAD
-=======
                 self.actor.set_adapter("actor")
->>>>>>> a136ceaf
 
             except Exception as e:
                 raise ValueError(
@@ -2198,56 +2000,6 @@
                 "Distributed actor load not supported for non-distributed training."
             )
 
-<<<<<<< HEAD
-    @classmethod
-    def load(
-        cls,
-        path: str,
-        device: DeviceType = "cpu",
-        accelerator: Optional[Accelerator] = None,
-    ) -> None:
-        raise NotImplementedError(
-            "The load class method is not supported for this algorithm class."
-            """
-            To load a saved LLM, please load the model as follows, and then re-instantiate the GRPO
-            class, using the pre-trained model.
-
-            base_model = AutoModelForCausalLM.from_pretrained(
-                "Qwen/Qwen2.5-3B",
-                torch_dtype=torch.bfloat16,
-                device_map="auto"
-            )
-            tokenizer = AutoTokenizer.from_pretrained("Qwen/Qwen2.5-3B")
-            model = PeftModel.from_pretrained(base_model, "/path/to/adapter/folder")
-            """
-        )
-
-    def wrap_models(self):
-        """Wrap the models in the accelerator"""
-        if self.accelerator is not None:
-            self.actor, self.optimizer, self.lr_scheduler = self.accelerator.prepare(
-                self.actor, self.optimizer.optimizer, self.lr_scheduler
-            )
-            deepspeed_plugin = self.accelerator.state.deepspeed_plugin
-            config_kwargs = copy.deepcopy(deepspeed_plugin.deepspeed_config)
-            self.reference_actor = deepspeed.init_inference(
-                self.reference_actor,
-                tensor_parallel={"tp_size": self.accelerator.num_processes},
-                dtype=(
-                    torch.bfloat16
-                    if config_kwargs.get("bf16", {}).get("enabled", False)
-                    else (
-                        torch.float16
-                        if config_kwargs.get("fp16", {}).get("enabled", False)
-                        else torch.float32
-                    )
-                ),
-                checkpoint=None,
-                replace_with_kernel_inject=True,
-                zero=DeepSpeedZeroConfig(**config_kwargs["zero_optimization"]),
-            )
-            self.reference_actor.eval()
-=======
     def wrap_models(self) -> None:
         """Wrap the models in the accelerator, DeepSpeed objects must be wrapped at the same time,
         not individually."""
@@ -2273,7 +2025,6 @@
             )
             self.actor = self.actor.to(self.device)
             self.actor.gradient_checkpointing_enable()
->>>>>>> a136ceaf
 
     def clean_up(self) -> None:
         """Clean up the algorithm."""
@@ -2281,48 +2032,23 @@
         if self.accelerator is not None:
             (
                 self.actor,
-<<<<<<< HEAD
-                self.reference_actor,
-                self.optimizer,
-                self.lr_scheduler,
-                self.reference_actor_state_dict,
-            ) = self.accelerator.free_memory(
-                self.actor,
-                self.reference_actor,
-                self.optimizer,
-                self.lr_scheduler,
-                self.reference_actor_state_dict,
-=======
                 self.optimizer,
                 self.lr_scheduler,
             ) = self.accelerator.free_memory(
                 self.actor,
                 self.optimizer,
                 self.lr_scheduler,
->>>>>>> a136ceaf
             )
             self.accelerator.wait_for_everyone()
         else:
             (
                 self.actor,
-<<<<<<< HEAD
-                self.reference_actor,
                 self.optimizer,
                 self.lr_scheduler,
-                self.reference_actor_state_dict,
-=======
-                self.optimizer,
-                self.lr_scheduler,
->>>>>>> a136ceaf
             ) = (
                 None,
                 None,
                 None,
-<<<<<<< HEAD
-                None,
-                None,
-=======
->>>>>>> a136ceaf
             )
         gc.collect()
         torch.cuda.empty_cache()
@@ -2339,23 +2065,15 @@
         :rtype: EvolvableAlgorithm
         """
         with tempfile.TemporaryDirectory() as temp_dir:
-<<<<<<< HEAD
-
-=======
->>>>>>> a136ceaf
             # We need to use the same temp_dir for all processes, so we broadcast the temp_dir from the main process
             if self.accelerator is not None and self.accelerator.num_processes > 1:
                 temp_dir = broadcast_object_list([temp_dir], from_process=0)[0]
 
-<<<<<<< HEAD
-            if self.zero_stage is not None and self.zero_stage >= 2:
-=======
             if (
                 self.accelerator is not None
                 and self.zero_stage is not None
                 and self.zero_stage >= 2
             ):
->>>>>>> a136ceaf
                 self.accelerator.wait_for_everyone()
                 self._save_distributed_actor(f"{temp_dir}/agent_{self.index}")
                 self.accelerator.wait_for_everyone()
@@ -2363,16 +2081,6 @@
             input_args = EvolvableAlgorithm.inspect_attributes(
                 self, input_args_only=True
             )
-<<<<<<< HEAD
-            input_args["clone"] = True
-            input_args["wrap"] = False
-
-            # extract base model and peft config
-            actor = (
-                self.accelerator.unwrap_model(self.actor)
-                if self.accelerator is not None
-                else self.actor
-=======
             input_args["wrap"] = False
             input_args["clone"] = True
 
@@ -2383,36 +2091,21 @@
                     if self.accelerator is not None
                     else self.actor
                 ),
->>>>>>> a136ceaf
             )
 
             actor_state_dict = None
             if self.zero_stage is None or self.zero_stage < 2:
                 actor_state_dict = clone_tensors_for_torch_save(actor.state_dict())
 
-<<<<<<< HEAD
-            cloned_actor = clone_llm(actor, state_dict=actor_state_dict)
-
-            actor = None  # De-reference the actor
-            input_args["actor_network"] = cloned_actor
-=======
             cloned_model = clone_llm(actor, state_dict=actor_state_dict)
 
             actor = None  # De-reference the actor
             input_args["actor_network"] = cloned_model
->>>>>>> a136ceaf
             input_args["accelerator"] = (
                 Accelerator() if self.accelerator is not None else None
             )
 
             clone = type(self)(**input_args)
-<<<<<<< HEAD
-
-            # Maybe this needs to change -> should really init deepspeed engine after state dict is loaded
-            clone.reference_actor.load_state_dict(self.reference_actor_state_dict)
-            clone.reference_actor.eval()
-=======
->>>>>>> a136ceaf
             clone.mutation_hook()
 
             # Clone attributes
@@ -2430,11 +2123,7 @@
 
             if self.accelerator is None:
                 clone.optimizer.optimizer.load_state_dict(
-<<<<<<< HEAD
-                    self.optimizer.optimizer.state_dict()
-=======
                     state_dict=self.optimizer.optimizer.state_dict()
->>>>>>> a136ceaf
                 )
                 if self.lr_scheduler is not None:
                     clone.lr_scheduler.load_state_dict(self.lr_scheduler.state_dict())
@@ -2456,25 +2145,16 @@
         return clone
 
     @staticmethod
-<<<<<<< HEAD
-    def update_lr(optimizer: DeepSpeedOptimizerWrapper, lr: float) -> None:
-=======
     def update_lr(
         optimizer: torch.optim.Optimizer,  # Deepspeed optimizers are subclasses of torch.optim.Optimizer
         lr: float,
         accelerator: Optional[Accelerator] = None,
         scheduler_config: Optional[CosineLRScheduleConfig] = None,
     ) -> Tuple[Optional[Accelerator], Optional[SequentialLR]]:
->>>>>>> a136ceaf
         """Update the learning rate of the optimizer
 
         :param optimizer: Optimizer
         :type optimizer: Optimizer
-<<<<<<< HEAD
-        """
-        for param_group in optimizer.param_groups:
-            param_group["lr"] = lr
-=======
         :param lr: Learning rate
         :type lr: float
         :param accelerator: Accelerator
@@ -2529,5 +2209,4 @@
                 "lr"
             ] = lr
 
-        return accelerator, None
->>>>>>> a136ceaf
+        return accelerator, None