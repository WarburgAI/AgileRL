--- conflicted
+++ resolved
@@ -21,11 +21,7 @@
     MultiAgentModule,
     ObservationType,
     PzEnvType,
-<<<<<<< HEAD
-    TensorDict,
-=======
     StandardTensorDict,
->>>>>>> a136ceaf
 )
 from agilerl.utils.algo_utils import (
     concatenate_spaces,
