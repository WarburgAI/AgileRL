--- conflicted
+++ resolved
@@ -12,10 +12,6 @@
 
 from agilerl.algorithms.core import OptimizerWrapper, RLAlgorithm
 from agilerl.algorithms.core.registry import HyperparameterConfig, NetworkGroup
-<<<<<<< HEAD
-from agilerl.algorithms.core.wrappers import OptimizerWrapper
-=======
->>>>>>> a136ceaf
 from agilerl.components.rollout_buffer import RolloutBuffer
 from agilerl.modules.base import EvolvableModule
 from agilerl.modules.configs import MlpNetConfig
@@ -131,10 +127,7 @@
         accelerator: Optional[Any] = None,
         wrap: bool = True,
         bptt_sequence_type: BPTTSequenceType = BPTTSequenceType.CHUNKED,
-<<<<<<< HEAD
-=======
         torch_compiler: Optional[Any] = None,
->>>>>>> a136ceaf
     ) -> None:
         super().__init__(
             observation_space,
@@ -349,8 +342,6 @@
         self.last_learn_time = 0.0
         self.last_collection_time = 0.0
 
-        self.hidden_state = None
-
     def share_encoder_parameters(self) -> None:
         """Shares the encoder parameters between the actor and critic."""
         if all(isinstance(net, EvolvableNetwork) for net in [self.actor, self.critic]):
@@ -388,10 +379,7 @@
         ] = None,  # Hidden state is a dict for recurrent policies
         *,
         sample: bool = True,
-<<<<<<< HEAD
-=======
         deterministic: bool = False,
->>>>>>> a136ceaf
     ) -> Tuple[
         ArrayOrTensor,
         torch.Tensor,
@@ -410,11 +398,8 @@
         :type hidden_state: Optional[Dict[str, ArrayOrTensor]]
         :param sample: Whether to sample an action, defaults to True
         :type sample: bool
-<<<<<<< HEAD
-=======
         :param deterministic: Whether to return a deterministic action, defaults to False
         :type deterministic: bool, optional
->>>>>>> a136ceaf
         :return: Action, log probability, entropy, state values, and (if recurrent) next hidden state
         :rtype: Tuple[ArrayOrTensor, torch.Tensor, torch.Tensor, torch.Tensor, Optional[Dict[str, ArrayOrTensor]]]
         """
@@ -423,15 +408,6 @@
                 obs, hidden_state=hidden_state
             )
             action, log_prob, entropy = self.actor.forward_head(
-<<<<<<< HEAD
-                latent_pi, action_mask=action_mask, sample=sample
-            )
-
-            next_hidden_combined = (
-                next_hidden_actor  # Start with actor's next hidden state
-            )
-
-=======
                 latent_pi,
                 action_mask=action_mask,
                 sample=sample,
@@ -440,7 +416,6 @@
 
             # Start with actor's next hidden state
             next_hidden_combined: Dict[str, torch.Tensor] = next_hidden_actor
->>>>>>> a136ceaf
             if self.share_encoders:
                 values = self.critic.forward_head(latent_pi).squeeze(-1)
             else:
@@ -449,29 +424,19 @@
                     obs, hidden_state=hidden_state
                 )  # Pass original hidden_state
                 values = values.squeeze(-1)
-<<<<<<< HEAD
-                if (
-                    next_hidden_critic is not None
-                ):  # Merge if critic returns its own next_hidden
-=======
 
                 # Merge if critic returns its own next_hidden
                 if next_hidden_critic is not None:
->>>>>>> a136ceaf
                     next_hidden_combined.update(next_hidden_critic)
 
             return action, log_prob, entropy, values, next_hidden_combined
         else:
             latent_pi = self.actor.extract_features(obs)
             action, log_prob, entropy = self.actor.forward_head(
-<<<<<<< HEAD
-                latent_pi, action_mask=action_mask, sample=sample
-=======
                 latent_pi,
                 action_mask=action_mask,
                 sample=sample,
                 deterministic=deterministic,
->>>>>>> a136ceaf
             )
             values = (
                 self.critic.forward_head(latent_pi).squeeze(-1)
@@ -501,36 +466,20 @@
         :return: Initial hidden state dictionary
         :rtype: Dict[str, ArrayOrTensor]
         """
-<<<<<<< HEAD
-        if not self.recurrent:
-            raise ValueError(
-                "Cannot get initial hidden state for non-recurrent networks."
-            )
-
-=======
->>>>>>> a136ceaf
         # Return a batch of initial hidden states
         # Flat map them into "actor_*" and "critic_*" (if not sharing encoders)
         flat_hidden = {}
 
-<<<<<<< HEAD
-        actor_hidden = self.actor.initialize_hidden_state(batch_size=num_envs)
-=======
         actor_hidden = self.actor.initialize_hidden_state(
             device=self.device, batch_size=num_envs
         )
->>>>>>> a136ceaf
         flat_hidden.update(actor_hidden)
 
         # also add the critic hidden state if not sharing encoders
         if not self.share_encoders:
-<<<<<<< HEAD
-            critic_hidden = self.critic.initialize_hidden_state(batch_size=num_envs)
-=======
             critic_hidden = self.critic.initialize_hidden_state(
                 device=self.device, batch_size=num_envs
             )
->>>>>>> a136ceaf
             flat_hidden.update(critic_hidden)
 
         return flat_hidden
@@ -554,22 +503,9 @@
         """
         obs = self.preprocess_observation(obs)
 
-<<<<<<< HEAD
-        eval_hidden_state = None
-        if self.recurrent and hidden_state is not None:
-            # Reshape hidden state for RNN: (batch_size, 1, hidden_size) -> (1, batch_size, hidden_size)
-            eval_hidden_state = {
-                key: val.permute(1, 0, 2) for key, val in hidden_state.items()
-            }
-
-        # Get values from actor-critic
-        _, _, entropy, values, _ = self._get_action_and_values(
-            obs, hidden_state=eval_hidden_state, sample=False  # No need to sample here
-=======
         # Get values from actor-critic
         _, _, entropy, values, _ = self._get_action_and_values(
             obs, hidden_state=hidden_state, sample=False
->>>>>>> a136ceaf
         )
 
         log_prob = self.actor.action_log_prob(actions)
@@ -585,10 +521,7 @@
         obs: ArrayOrTensor,
         action_mask: Optional[ArrayOrTensor] = None,
         hidden_state: Optional[Dict[str, ArrayOrTensor]] = None,
-<<<<<<< HEAD
-=======
         deterministic: bool = False,
->>>>>>> a136ceaf
     ) -> Union[
         Tuple[
             np.ndarray,  # action
@@ -607,29 +540,13 @@
         :type action_mask: Optional[ArrayOrTensor]
         :param hidden_state: Hidden state for recurrent policies, defaults to None
         :type hidden_state: Optional[Dict[str, ArrayOrTensor]]
-<<<<<<< HEAD
-=======
         :param deterministic: Boolean specifying whether to desired action is stochastic or deterministic, defaults to False
         :type deterministic: bool, optional
->>>>>>> a136ceaf
         :return: Action, log probability, entropy, state values, and (if recurrent) next hidden state
         :rtype: Union[Tuple[np.ndarray, np.ndarray, np.ndarray, np.ndarray, Optional[Dict[str, ArrayOrTensor]]], Tuple[np.ndarray, np.ndarray, np.ndarray, np.ndarray]]
         """
         obs = self.preprocess_observation(obs)
         with torch.no_grad():
-<<<<<<< HEAD
-            (
-                action,
-                log_prob,
-                entropy,
-                values,
-                next_hidden,
-            ) = self._get_action_and_values(
-                obs,
-                action_mask,
-                hidden_state,
-                sample=True,  # Explicitly sample=True during get_action
-=======
             action, log_prob, entropy, values, next_hidden = (
                 self._get_action_and_values(
                     obs,
@@ -638,7 +555,6 @@
                     sample=not deterministic,
                     deterministic=deterministic,
                 )
->>>>>>> a136ceaf
             )
 
         # Use -log_prob as entropy when squashing output in continuous action spaces
@@ -674,21 +590,12 @@
                 values_np,
             )
 
-<<<<<<< HEAD
-    def learn(self, experiences: Optional[ExperiencesType] = None) -> float:
-=======
     def learn(self, experiences: Optional[ExperiencesType] = None) -> Dict[str, float]:
->>>>>>> a136ceaf
         """Updates agent network parameters to learn from experiences.
 
         :param experiences: Tuple of batched states, actions, log_probs, rewards, dones, values, next_state, next_done.
                             If use_rollout_buffer=True and experiences=None, uses data from rollout buffer.
         :type experiences: Optional[ExperiencesType]
-<<<<<<< HEAD
-        :return: Mean loss value from training.
-        :rtype: float
-        """
-=======
         :return: Dictionary of metrics including total_loss, policy_loss, value_loss, entropy_loss, approx_kl, and clip_fraction.
         :rtype: Dict[str, float]
         """
@@ -696,15 +603,10 @@
         self.learn_metrics.reset()
         self.timing_tracker.start_timer("learn_total")
 
->>>>>>> a136ceaf
         if self.use_rollout_buffer:
             # NOTE: we are still allowing experiences to be passed in for backwards compatibility
             # but we will remove this in a future releases.
             # i.e. it's possible to do one learn with rollouts, then another with experiences on the same agent
-<<<<<<< HEAD
-
-=======
->>>>>>> a136ceaf
             if experiences is None:
                 # Learn from the internal rollout buffer
                 if (
@@ -712,42 +614,6 @@
                     and self.max_seq_len is not None
                     and self.max_seq_len > 0
                 ):
-<<<<<<< HEAD
-                    return self._learn_from_rollout_buffer_bptt()
-                else:
-                    return self._learn_from_rollout_buffer_flat()
-        return self._deprecated_learn_from_experiences(experiences)
-
-    def _deprecated_learn_from_experiences(self, experiences: ExperiencesType) -> float:
-        """Deprecated method for learning from experiences tuple format.
-
-        This method is deprecated and will be removed in a future release. The PPO implementation
-        now uses a rollout buffer for improved performance, cleaner support for recurrent policies,
-        and easier integration with custom environments.
-
-        To migrate:
-        1. Set use_rollout_buffer=True when creating PPO agent
-        2. If using recurrent policies, set recurrent=True
-        3. Use collect_rollouts() to gather experiences instead of passing experiences tuple
-        4. Call learn() without arguments to train on collected rollouts
-        """
-        if not experiences:
-            raise ValueError(
-                "Experiences must be provided when use_rollout_buffer is False"
-            )
-
-        # Not self.use_rollout_buffer
-        (
-            states,
-            actions,
-            log_probs,
-            rewards,
-            dones,
-            values,
-            next_state,
-            next_done,
-        ) = stack_experiences(*experiences)
-=======
                     self._learn_from_rollout_buffer_bptt()
                 else:
                     self._learn_from_rollout_buffer_flat()
@@ -769,7 +635,6 @@
             }
         )
         metrics.update(self.timing_tracker.get_metrics())
->>>>>>> a136ceaf
 
         return metrics
 
@@ -1246,383 +1111,6 @@
         self.last_collection_time = collection_time
         self.total_collection_time += collection_time
 
-    def _learn_from_rollout_buffer_flat(
-        self, buffer_td_external: Optional[TensorDict] = None
-    ) -> float:
-        """Learning procedure using flattened samples (no BPTT)."""
-        if buffer_td_external is not None:
-            buffer_td = buffer_td_external
-        else:
-            # .get_tensor_batch() returns a TensorDict on the specified device
-            buffer_td = self.rollout_buffer.get_tensor_batch(device=self.device)
-
-        if buffer_td.is_empty():
-            warnings.warn("Buffer data is empty. Skipping learning step.")
-            return 0.0
-
-        observations = buffer_td["observations"]
-        advantages = buffer_td["advantages"]
-
-        # Normalize advantages
-        advantages = (advantages - advantages.mean()) / (advantages.std() + 1e-8)
-
-        batch_size = self.batch_size
-        num_samples = observations.size(0)  # Total number of samples in the buffer
-
-        indices = np.arange(num_samples)
-        mean_loss = 0.0
-        approx_kl_divs = []
-        total_minibatch_updates_this_run = 0
-
-        for epoch in range(self.update_epochs):
-            np.random.shuffle(indices)
-            num_minibatches_this_epoch = 0
-
-            for start_idx in range(0, num_samples, batch_size):
-                end_idx = min(start_idx + batch_size, num_samples)
-                minibatch_indices = indices[start_idx:end_idx]
-
-                # Slice the TensorDict to get the minibatch
-                minibatch_td = buffer_td[minibatch_indices]
-
-                mb_obs = minibatch_td["observations"]
-                mb_actions = minibatch_td["actions"]
-                mb_old_log_probs = minibatch_td["log_probs"]
-                mb_advantages = advantages[
-                    minibatch_indices
-                ]  # Use globally normalized advantages
-                mb_returns = minibatch_td["returns"]
-
-                eval_hidden_state = None
-                if self.recurrent:
-                    # If recurrent, hidden_states should be in the buffer_td
-                    # buffer_td["hidden_states"] is a TD: {key: tensor_shape_(total_samples, layers, size)}
-                    # minibatch_td["hidden_states"] will be {key: tensor_shape_(len(minibatch_indices), layers, size)}
-                    # _get_action_and_values expects dict {key: (layers, batch, size)}
-                    if "hidden_states" in minibatch_td.keys(include_nested=True):
-                        mb_hidden_states_td = minibatch_td.get("hidden_states")
-                        eval_hidden_state = {
-                            # v has shape (minibatch_size, layers, size), permute to (layers, minibatch_size, size)
-                            k: v.permute(1, 0, 2).contiguous()
-                            for k, v in mb_hidden_states_td.items()
-                        }
-                    else:
-                        warnings.warn(
-                            "Recurrent policy, but no hidden_states found in minibatch_td for flat learning."
-                        )
-
-                _, _, entropy_t, new_value_t, _ = self._get_action_and_values(
-                    mb_obs,
-                    hidden_state=eval_hidden_state,
-                    sample=False,  # No sampling during evaluation for loss calculation
-                )
-
-                new_log_prob_t = self.actor.action_log_prob(mb_actions)
-
-                if entropy_t is None:  # For continuous squashed actions
-                    entropy_t = -new_log_prob_t
-
-                ratio = torch.exp(new_log_prob_t - mb_old_log_probs)
-                policy_loss1 = -mb_advantages * ratio
-                policy_loss2 = -mb_advantages * torch.clamp(
-                    ratio, 1 - self.clip_coef, 1 + self.clip_coef
-                )
-                policy_loss = torch.max(policy_loss1, policy_loss2).mean()
-
-                value_loss = 0.5 * ((new_value_t - mb_returns) ** 2).mean()
-                entropy_loss = -entropy_t.mean()
-
-                loss = (
-                    policy_loss
-                    + self.vf_coef * value_loss
-                    + self.ent_coef * entropy_loss
-                )
-
-                with torch.no_grad():
-                    log_ratio = new_log_prob_t - mb_old_log_probs
-                    approx_kl = ((torch.exp(log_ratio) - 1) - log_ratio).mean().item()
-                    approx_kl_divs.append(approx_kl)
-
-                self.optimizer.zero_grad()
-                loss.backward()
-                clip_grad_norm_(self.actor.parameters(), self.max_grad_norm)
-                clip_grad_norm_(self.critic.parameters(), self.max_grad_norm)
-                self.optimizer.step()
-
-                mean_loss += loss.item()
-                num_minibatches_this_epoch += 1
-
-            total_minibatch_updates_this_run += num_minibatches_this_epoch
-            if self.target_kl is not None and np.mean(approx_kl_divs) > self.target_kl:
-                break  # Early stopping for the epoch if KL divergence target is exceeded
-
-        mean_loss = mean_loss / max(1e-8, total_minibatch_updates_this_run)
-        return mean_loss
-
-    def _learn_from_rollout_buffer_bptt(self) -> float:
-        """Learning procedure using truncated BPTT for recurrent networks."""
-        seq_len = self.max_seq_len
-
-        buffer_actual_size = (
-            self.rollout_buffer.capacity
-            if self.rollout_buffer.full
-            else self.rollout_buffer.pos
-        )
-        if buffer_actual_size < seq_len:
-            warnings.warn(
-                f"Buffer size {buffer_actual_size} is less than seq_len {seq_len}. Skipping BPTT learning step."
-            )
-            return 0.0
-
-        # Normalize advantages globally once before epochs
-        valid_advantages_tensor = self.rollout_buffer.buffer["advantages"][
-            :buffer_actual_size
-        ]
-        if valid_advantages_tensor.numel() > 0:
-            original_shape = valid_advantages_tensor.shape
-            flat_adv = valid_advantages_tensor.reshape(-1)
-            normalized_flat_adv = (flat_adv - flat_adv.mean()) / (flat_adv.std() + 1e-8)
-            self.rollout_buffer.buffer["advantages"][:buffer_actual_size] = (
-                normalized_flat_adv.reshape(original_shape)
-            )
-        else:
-            warnings.warn("No advantages to normalize in BPTT pre-normalization step.")
-
-        # Determine all possible start coordinates for sequences
-        num_possible_starts_per_env = buffer_actual_size - seq_len + 1
-        if num_possible_starts_per_env <= 0:
-            warnings.warn(
-                f"Not enough data in buffer ({buffer_actual_size} steps) to form sequences of length {seq_len}. Skipping BPTT."
-            )
-            return 0.0
-
-        all_start_coords = []  # List of (env_idx, time_idx_in_env_rollout)
-        if self.bptt_sequence_type == BPTTSequenceType.CHUNKED:
-            num_chunks_per_env = buffer_actual_size // seq_len
-            if num_chunks_per_env == 0:
-                warnings.warn(
-                    f"Not enough data for any full chunks of length {seq_len}. Skipping BPTT."
-                )
-                return 0.0
-            for env_idx in range(self.num_envs):
-                for chunk_i in range(num_chunks_per_env):
-                    all_start_coords.append((env_idx, chunk_i * seq_len))
-        elif self.bptt_sequence_type == BPTTSequenceType.MAXIMUM:
-            for env_idx in range(self.num_envs):
-                for t_idx in range(num_possible_starts_per_env):
-                    all_start_coords.append((env_idx, t_idx))
-        elif self.bptt_sequence_type == BPTTSequenceType.FIFTY_PERCENT_OVERLAP:
-            step_size = seq_len // 2
-            if step_size == 0:  # Fallback for seq_len=1
-                warnings.warn(
-                    f"Sequence length {seq_len} too short for 50% overlap. Using CHUNKED behavior."
-                )
-                num_chunks_per_env = buffer_actual_size // seq_len
-                if num_chunks_per_env == 0:
-                    return 0.0  # Not enough for even one chunk
-                for env_idx in range(self.num_envs):
-                    for chunk_i in range(num_chunks_per_env):
-                        all_start_coords.append((env_idx, chunk_i * seq_len))
-            else:
-                for env_idx in range(self.num_envs):
-                    for time_idx in range(
-                        0, buffer_actual_size - seq_len + 1, step_size
-                    ):
-                        all_start_coords.append((env_idx, time_idx))
-        else:
-            raise ValueError(f"Unknown BPTTSequenceType: {self.bptt_sequence_type}")
-
-        if not all_start_coords:
-            warnings.warn("No BPTT sequences to sample. Skipping learning.")
-            return 0.0
-
-        sequences_per_minibatch = (
-            self.batch_size
-        )  # Here, batch_size means number of sequences per minibatch
-        mean_loss = 0.0
-        total_minibatch_updates_total = 0
-
-        for epoch in range(self.update_epochs):
-            approx_kl_divs_epoch = []  # KL divergences for this epoch's minibatches
-            np.random.shuffle(all_start_coords)
-            num_minibatches_this_epoch = 0
-
-            for i in range(0, len(all_start_coords), sequences_per_minibatch):
-                current_coords_minibatch = all_start_coords[
-                    i : i + sequences_per_minibatch
-                ]
-                if not current_coords_minibatch:
-                    continue
-
-                # Fetch minibatch of sequences; returns TensorDict on self.device
-                # Batch_size: [len(current_coords_minibatch), seq_len]
-                # "initial_hidden_states" is a non-tensor entry in TD: Dict[str, Tensor(batch_seq_size, layers, size)]
-                current_minibatch_td = (
-                    self.rollout_buffer.get_specific_sequences_tensor_batch(
-                        seq_len=seq_len,
-                        sequence_coords=current_coords_minibatch,
-                        device=self.device,
-                    )
-                )
-
-                if (
-                    current_minibatch_td.is_empty()
-                    or "observations"
-                    not in current_minibatch_td.keys(
-                        include_nested=True, leaves_only=True
-                    )
-                ):
-                    warnings.warn("Skipping empty or invalid minibatch of sequences.")
-                    continue
-
-                mb_obs_seq = current_minibatch_td[
-                    "observations"
-                ]  # Shape: (batch_seq, seq_len, *obs_dims) or nested TD
-                mb_actions_seq = current_minibatch_td[
-                    "actions"
-                ]  # Shape: (batch_seq, seq_len, *act_dims)
-                mb_old_log_probs_seq = current_minibatch_td[
-                    "log_probs"
-                ]  # Shape: (batch_seq, seq_len)
-                mb_advantages_seq = current_minibatch_td[
-                    "advantages"
-                ]  # Shape: (batch_seq, seq_len) (already normalized)
-                mb_returns_seq = current_minibatch_td[
-                    "returns"
-                ]  # Shape: (batch_seq, seq_len)
-
-                mb_initial_hidden_states_dict = current_minibatch_td.get_non_tensor(
-                    "initial_hidden_states", default=None
-                )
-
-                policy_loss_total, value_loss_total, entropy_loss_total = 0.0, 0.0, 0.0
-                current_step_hidden_state_actor = (
-                    None  # For actor: {key: (layers, batch_seq_size, hidden_size)}
-                )
-                approx_kl_divs_minibatch_timesteps = []
-
-                if self.recurrent and mb_initial_hidden_states_dict is not None:
-                    current_step_hidden_state_actor = {
-                        # val is (batch_seq_size, layers, size), permute to (layers, batch_seq_size, size)
-                        key: val.permute(1, 0, 2).contiguous().to(self.device)
-                        for key, val in mb_initial_hidden_states_dict.items()
-                    }
-
-                for t in range(seq_len):
-                    obs_t = (
-                        mb_obs_seq[:, t]
-                        if not isinstance(mb_obs_seq, TensorDict)
-                        else mb_obs_seq[:, t]
-                    )
-                    actions_t, old_log_prob_t = (
-                        mb_actions_seq[:, t],
-                        mb_old_log_probs_seq[:, t],
-                    )
-                    adv_t, return_t = mb_advantages_seq[:, t], mb_returns_seq[:, t]
-
-                    (
-                        _,
-                        _,
-                        entropy_t,
-                        new_value_t,
-                        next_hidden_state_for_actor_step,
-                    ) = self._get_action_and_values(
-                        obs_t,
-                        hidden_state=current_step_hidden_state_actor,
-                        sample=False,
-                    )  # new_value_t: (batch_seq,), entropy_t: (batch_seq,) or scalar
-
-                    new_log_prob_t = self.actor.action_log_prob(
-                        actions_t
-                    )  # Shape: (batch_seq,)
-                    entropy_t = (
-                        (-new_log_prob_t.mean())
-                        if entropy_t is None
-                        else entropy_t.mean()
-                    )  # Ensure scalar
-
-                    ratio = torch.exp(new_log_prob_t - old_log_prob_t)
-                    policy_loss1 = -adv_t * ratio
-                    policy_loss2 = -adv_t * torch.clamp(
-                        ratio, 1 - self.clip_coef, 1 + self.clip_coef
-                    )
-                    policy_loss_total += torch.max(policy_loss1, policy_loss2).mean()
-                    value_loss_total += 0.5 * ((new_value_t - return_t) ** 2).mean()
-                    entropy_loss_total += -entropy_t  # entropy_t is already mean
-
-                    with torch.no_grad():
-                        log_ratio = new_log_prob_t - old_log_prob_t
-                        approx_kl_divs_minibatch_timesteps.append(
-                            ((torch.exp(log_ratio) - 1) - log_ratio).mean().item()
-                        )
-
-                    if self.recurrent and next_hidden_state_for_actor_step is not None:
-                        current_step_hidden_state_actor = (
-                            next_hidden_state_for_actor_step
-                        )
-
-                loss = (
-                    policy_loss_total / seq_len
-                    + self.vf_coef * (value_loss_total / seq_len)
-                    + self.ent_coef * (entropy_loss_total / seq_len)
-                )
-
-                self.optimizer.zero_grad()
-                loss.backward()
-                clip_grad_norm_(self.actor.parameters(), self.max_grad_norm)
-                clip_grad_norm_(self.critic.parameters(), self.max_grad_norm)
-                self.optimizer.step()
-
-                mean_loss += loss.item()
-                num_minibatches_this_epoch += 1
-
-                if (
-                    self.target_kl is not None
-                    and len(approx_kl_divs_minibatch_timesteps) > 0
-                ):
-                    # Average KL over all timesteps in this minibatch of sequences
-                    kl_for_current_minibatch = np.mean(
-                        approx_kl_divs_minibatch_timesteps
-                    )
-                    approx_kl_divs_epoch.append(
-                        kl_for_current_minibatch
-                    )  # Store minibatch average KL
-
-                    if kl_for_current_minibatch > self.target_kl:
-                        warnings.warn(
-                            f"Epoch {epoch}, Minibatch: KL divergence {kl_for_current_minibatch:.4f} exceeded target {self.target_kl}. Stopping update for this epoch."
-                        )
-                        break  # Break from minibatch loop for this epoch
-
-            total_minibatch_updates_total += num_minibatches_this_epoch
-            # Check average KL for the epoch if target_kl is set and the inner loop wasn't broken by KL
-            if self.target_kl is not None and len(approx_kl_divs_epoch) > 0:
-                avg_kl_this_epoch = np.mean(approx_kl_divs_epoch)
-                if (
-                    avg_kl_this_epoch > self.target_kl
-                    and not (  # Ensure this wasn't the break from inner loop
-                        len(approx_kl_divs_minibatch_timesteps) > 0
-                        and np.mean(approx_kl_divs_minibatch_timesteps) > self.target_kl
-                    )
-                ):
-                    warnings.warn(
-                        f"Epoch {epoch}: Average KL divergence {avg_kl_this_epoch:.4f} exceeded target {self.target_kl} after completing epoch. Consider adjusting learning rate or target_kl."
-                    )
-                    # This break is for the epoch loop if KL was exceeded on average for the epoch
-                    # but not necessarily in the last minibatch that would have broken the inner loop.
-                    break
-
-            # If inner loop broke due to KL, this outer break also executes
-            if (
-                self.target_kl is not None
-                and len(approx_kl_divs_minibatch_timesteps) > 0
-                and np.mean(approx_kl_divs_minibatch_timesteps) > self.target_kl
-            ):
-                break
-
-        mean_loss = mean_loss / max(1e-8, total_minibatch_updates_total)
-        return mean_loss
-
     def test(
         self,
         env: GymEnvType,
@@ -1630,10 +1118,7 @@
         max_steps: Optional[int] = None,
         loop: int = 3,
         vectorized: bool = True,
-<<<<<<< HEAD
-=======
         deterministic: bool = True,
->>>>>>> a136ceaf
         callback: Optional[Callable[[float, Dict[str, float]], None]] = None,
     ) -> float:
         """Returns mean test score of agent in environment.
@@ -1648,11 +1133,8 @@
         :type loop: int, optional
         :param vectorized: Whether the environment is vectorized, defaults to True
         :type vectorized: bool, optional
-<<<<<<< HEAD
-=======
         :param deterministic: Boolean specifying whether to desired action is stochastic or deterministic, defaults to True
         :type deterministic: bool, optional
->>>>>>> a136ceaf
         :param callback: Optional callback function that takes the sum of rewards and the last info dictionary as input, defaults to None
         :type callback: Optional[Callable[[float, Dict[str, float]], None]]
 
@@ -1720,12 +1202,6 @@
                     # Get action
                     if self.recurrent:
                         action, _, _, _, test_hidden_state = self.get_action(
-<<<<<<< HEAD
-                            obs, action_mask=action_mask, hidden_state=test_hidden_state
-                        )
-                    else:
-                        action, _, _, _ = self.get_action(obs, action_mask=action_mask)
-=======
                             obs,
                             action_mask=action_mask,
                             hidden_state=test_hidden_state,
@@ -1735,7 +1211,6 @@
                         action, _, _, _ = self.get_action(
                             obs, action_mask=action_mask, deterministic=deterministic
                         )
->>>>>>> a136ceaf
 
                     # Environment step
                     if vectorized:
