--- conflicted
+++ resolved
@@ -582,44 +582,6 @@
                 values_np,
             )
 
-<<<<<<< HEAD
-=======
-    def collect_rollouts(
-        self,
-        env: GymEnvType,
-        n_steps: Optional[int] = None,
-        reset_on_collect: bool = True,
-    ) -> None:
-        """Collect rollouts from the environment and store them in the rollout buffer.
-
-        This method is kept for backward compatibility and simply calls the
-        appropriate function from :mod:`agilerl.rollouts`.
-
-        :param env: The environment to collect rollouts from
-        :type env: GymEnvType
-        :param n_steps: Number of steps to collect, defaults to ``self.learn_step``
-        :type n_steps: int, optional
-        :param reset_on_collect: Unused, kept for compatibility
-        :type reset_on_collect: bool, optional
-        :rtype: None
-        """
-        warnings.warn(
-            "'PPO.collect_rollouts' is deprecated. Use agilerl.rollouts.collect_rollouts or "
-            "agilerl.rollouts.collect_rollouts_recurrent instead.",
-            DeprecationWarning,
-            stacklevel=2,
-        )
-
-        if self.recurrent:
-            from agilerl.rollouts import collect_rollouts_recurrent
-
-            collect_rollouts_recurrent(self, env, n_steps=n_steps)
-        else:
-            from agilerl.rollouts import collect_rollouts
-
-            collect_rollouts(self, env, n_steps=n_steps)
-
->>>>>>> 9a75ddf7
     def learn(self, experiences: Optional[ExperiencesType] = None) -> float:
         """Updates agent network parameters to learn from experiences.
 
