import copy
import time
import warnings
from typing import Any, Callable, Dict, Optional, Tuple, Union

import numpy as np
import torch
import torch.optim as optim
from gymnasium import spaces
from tensordict import TensorDict
from torch.nn.utils import clip_grad_norm_

from agilerl.algorithms.core import OptimizerWrapper, RLAlgorithm
from agilerl.algorithms.core.registry import HyperparameterConfig, NetworkGroup
<<<<<<< HEAD
from agilerl.algorithms.core.wrappers import OptimizerWrapper
=======
>>>>>>> f93dda78
from agilerl.components.rollout_buffer import RolloutBuffer
from agilerl.modules.base import EvolvableModule
from agilerl.modules.configs import MlpNetConfig
from agilerl.networks import EvolvableNetwork, StochasticActor
from agilerl.networks.value_networks import ValueNetwork
from agilerl.typing import ArrayOrTensor, BPTTSequenceType, ExperiencesType, GymEnvType
from agilerl.utils.algo_utils import (
    flatten_experiences,
    get_experiences_samples,
    is_vectorized_experiences,
    make_safe_deepcopies,
    obs_channels_to_first,
    share_encoder_parameters,
    stack_experiences,
)


class PPO(RLAlgorithm):
    """Proximal Policy Optimization (PPO) algorithm.

    Paper: https://arxiv.org/abs/1707.06347v2

    :param observation_space: Observation space of the environment
    :type observation_space: gym.spaces.Space
    :param action_space: Action space of the environment
    :type action_space: gym.spaces.Space
    :param index: Index to keep track of object instance during tournament selection and mutation, defaults to 0
    :type index: int, optional
    :param hp_config: RL hyperparameter mutation configuration, defaults to None, whereby algorithm mutations are disabled.
    :type hp_config: HyperparameterConfig, optional
    :param net_config: Network configuration, defaults to None
    :type net_config: dict, optional
    :param batch_size: Size of batched sample from replay buffer for learning, defaults to 64
    :type batch_size: int, optional
    :param lr: Learning rate for optimizer, defaults to 1e-4
    :type lr: float, optional
    :param learn_step: Learning frequency, defaults to 2048
    :type learn_step: int, optional
    :param gamma: Discount factor, defaults to 0.99
    :type gamma: float, optional
    :param gae_lambda: Lambda for general advantage estimation, defaults to 0.95
    :type gae_lambda: float, optional
    :param mut: Most recent mutation to agent, defaults to None
    :type mut: str, optional
    :param action_std_init: Initial action standard deviation, defaults to 0.0
    :type action_std_init: float, optional
    :param clip_coef: Surrogate clipping coefficient, defaults to 0.2
    :type clip_coef: float, optional
    :param ent_coef: Entropy coefficient, defaults to 0.01
    :type ent_coef: float, optional
    :param vf_coef: Value function coefficient, defaults to 0.5
    :type vf_coef: float, optional
    :param max_grad_norm: Maximum norm for gradient clipping, defaults to 0.5
    :type max_grad_norm: float, optional
    :param target_kl: Target KL divergence threshold, defaults to None
    :type target_kl: float, optional
    :param normalize_images: Flag to normalize images, defaults to True
    :type normalize_images: bool, optional
    :param update_epochs: Number of policy update epochs, defaults to 4
    :type update_epochs: int, optional
    :param actor_network: Custom actor network, defaults to None
    :type actor_network: nn.Module, optional
    :param critic_network: Custom critic network, defaults to None
    :type critic_network: nn.Module, optional
    :param share_encoders: Flag to share encoder parameters between actor and critic, defaults to False
    :type share_encoders: bool, optional
    :param num_envs: Number of parallel environments, defaults to 1
    :type num_envs: int, optional
    :param use_rollout_buffer: Flag to use the rollout buffer instead of tuple experiences, defaults to False
    :type use_rollout_buffer: bool, optional
    :param recurrent: Flag to use hidden states for recurrent policies, defaults to False
    :type recurrent: bool, optional
    :param device: Device for accelerated computing, 'cpu' or 'cuda', defaults to 'cpu'
    :type device: str, optional
    :param accelerator: Accelerator for distributed computing, defaults to None
    :type accelerator: accelerate.Accelerator(), optional
    :param wrap: Wrap models for distributed training upon creation, defaults to True
    :type wrap: bool, optional
    :param bptt_sequence_type: Type of sequence for BPTT learning, defaults to BPTTSequenceType.CHUNKED
    :type bptt_sequence_type: BPTTSequenceType, optional
    """

    def __init__(
        self,
        observation_space: spaces.Space,
        action_space: spaces.Space,
        index: int = 0,
        hp_config: Optional[HyperparameterConfig] = None,
        net_config: Optional[Dict[str, Any]] = None,
        batch_size: int = 64,
        lr: float = 1e-4,
        learn_step: int = 2048,
        gamma: float = 0.99,
        gae_lambda: float = 0.95,
        mut: Optional[str] = None,
        action_std_init: float = 0.0,
        clip_coef: float = 0.2,
        ent_coef: float = 0.01,
        vf_coef: float = 0.5,
        max_grad_norm: float = 0.5,
        target_kl: Optional[float] = None,
        normalize_images: bool = True,
        update_epochs: int = 4,
        actor_network: Optional[EvolvableModule] = None,
        critic_network: Optional[EvolvableModule] = None,
        share_encoders: bool = True,
        num_envs: int = 1,
        use_rollout_buffer: bool = False,
        rollout_buffer_config: Optional[Dict[str, Any]] = {},
        recurrent: bool = False,
        device: str = "cpu",
        accelerator: Optional[Any] = None,
        wrap: bool = True,
        bptt_sequence_type: BPTTSequenceType = BPTTSequenceType.CHUNKED,
    ) -> None:
        super().__init__(
            observation_space,
            action_space,
            index=index,
            hp_config=hp_config,
            device=device,
            accelerator=accelerator,
            normalize_images=normalize_images,
            name="PPO",
        )

        assert learn_step >= 1, "Learn step must be greater than or equal to one."
        assert isinstance(learn_step, int), "Learn step must be an integer."
        assert isinstance(batch_size, int), "Batch size must be an integer."
        assert batch_size >= 1, "Batch size must be greater than or equal to one."
        assert isinstance(lr, float), "Learning rate must be a float."
        assert lr > 0, "Learning rate must be greater than zero."
        assert isinstance(gamma, (float, int, torch.Tensor)), "Gamma must be a float."
        assert isinstance(gae_lambda, (float, int)), "Lambda must be a float."
        assert gae_lambda >= 0, "Lambda must be greater than or equal to zero."
        assert isinstance(
            action_std_init, (float, int)
        ), "Action standard deviation must be a float."
        assert (
            action_std_init >= 0
        ), "Action standard deviation must be greater than or equal to zero."
        assert isinstance(
            clip_coef, (float, int)
        ), "Clipping coefficient must be a float."
        assert (
            clip_coef >= 0
        ), "Clipping coefficient must be greater than or equal to zero."
        assert isinstance(
            ent_coef, (float, int)
        ), "Entropy coefficient must be a float."
        assert (
            ent_coef >= 0
        ), "Entropy coefficient must be greater than or equal to zero."
        assert isinstance(
            vf_coef, (float, int)
        ), "Value function coefficient must be a float."
        assert (
            vf_coef >= 0
        ), "Value function coefficient must be greater than or equal to zero."
        assert isinstance(
            max_grad_norm, (float, int)
        ), "Maximum norm for gradient clipping must be a float."
        assert (
            max_grad_norm >= 0
        ), "Maximum norm for gradient clipping must be greater than or equal to zero."
        assert (
            isinstance(target_kl, (float, int)) or target_kl is None
        ), "Target KL divergence threshold must be a float."
        if target_kl is not None:
            assert (
                target_kl >= 0
            ), "Target KL divergence threshold must be greater than or equal to zero."
        assert isinstance(
            update_epochs, int
        ), "Policy update epochs must be an integer."
        assert (
            update_epochs >= 1
        ), "Policy update epochs must be greater than or equal to one."
        assert isinstance(
            wrap, bool
        ), "Wrap models flag must be boolean value True or False."

        # New parameters for using RolloutBuffer
        assert isinstance(
            use_rollout_buffer, bool
        ), "Use rollout buffer flag must be boolean value True or False."
        assert isinstance(
            recurrent, bool
        ), "Has hidden states flag must be boolean value True or False."
        assert isinstance(
            bptt_sequence_type, BPTTSequenceType
        ), "bptt_sequence_type must be a BPTTSequenceType enum value."

        if not use_rollout_buffer:
            warnings.warn(
                (
                    "DeprecationWarning: 'use_rollout_buffer=False' is deprecated and will be removed in a future release. "
                    "The PPO implementation now expects 'use_rollout_buffer=True' for improved performance, "
                    "cleaner support for recurrent policies, and easier integration with custom environments. "
                    "Please update your code to use 'use_rollout_buffer=True' and, if you require recurrent policies, set 'recurrent=True'.\n"
                    "Refer to the documentation for migration instructions and further details."
                ),
                DeprecationWarning,
                stacklevel=2,
            )

        self.recurrent = recurrent
        self.use_rollout_buffer = use_rollout_buffer
        self.net_config = net_config

        if self.recurrent:
            if not self.use_rollout_buffer:
                raise ValueError("use_rollout_buffer must be True if recurrent=True.")
<<<<<<< HEAD
=======

>>>>>>> f93dda78
            net_config_dict = self.net_config if self.net_config is not None else {}
            self.max_seq_len = net_config_dict.get("encoder_config", {}).get(
                "max_seq_len", None
            )
            if self.max_seq_len is None:
                raise ValueError(
                    "max_seq_len must be provided in net_config['encoder_config'] if recurrent=True."
                )
        else:
            self.max_seq_len = None

        self.batch_size = batch_size
        self.lr = lr
        self.gamma = gamma
        self.learn_step = learn_step
        self.mut = mut
        self.gae_lambda = gae_lambda
        self.action_std_init = action_std_init
        self.clip_coef = clip_coef
        self.ent_coef = ent_coef
        self.vf_coef = vf_coef
        self.max_grad_norm = max_grad_norm
        self.target_kl = target_kl
        self.update_epochs = update_epochs
        self.num_envs = num_envs
        self.rollout_buffer_config = rollout_buffer_config
        self.bptt_sequence_type = bptt_sequence_type

        if actor_network is not None and critic_network is not None:
            if not isinstance(actor_network, EvolvableModule):
                raise TypeError(
                    f"Passed actor network is of type {type(actor_network)}, but must be of type EvolvableModule."
                )
            if not isinstance(critic_network, EvolvableModule):
                raise TypeError(
                    f"Passed critic network is of type {type(critic_network)}, but must be of type EvolvableModule."
                )

            self.actor, self.critic = make_safe_deepcopies(
                actor_network, critic_network
            )
        else:
            net_config_dict = {} if self.net_config is None else self.net_config

            critic_net_config = copy.deepcopy(net_config_dict)

            head_config = net_config_dict.get("head_config", None)
            if head_config is not None:
                critic_head_config = copy.deepcopy(head_config)
                critic_head_config["output_activation"] = None
                critic_net_config.pop("squash_output", None)
            else:
                critic_head_config = MlpNetConfig(hidden_size=[16])

            critic_net_config["head_config"] = critic_head_config

            self.actor = StochasticActor(
                self.observation_space,
                self.action_space,
                action_std_init=self.action_std_init,
                device=self.device,
                recurrent=self.recurrent,
                encoder_name=("shared_encoder" if share_encoders else "actor_encoder"),
                **net_config_dict,
            )

            self.critic = ValueNetwork(
                self.observation_space,
                device=self.device,
                recurrent=self.recurrent,
                encoder_name=("shared_encoder" if share_encoders else "critic_encoder"),
                **critic_net_config,
            )

        # Share encoders between actor and critic
        self.share_encoders = share_encoders
        if self.share_encoders and all(
            isinstance(net, EvolvableNetwork) for net in [self.actor, self.critic]
        ):
            self.share_encoder_parameters()
            # Need to register a mutation hook that does this after every mutation
            self.register_mutation_hook(self.share_encoder_parameters)

        self.optimizer = OptimizerWrapper(
            optim.Adam, networks=[self.actor, self.critic], lr=self.lr
        )

        # Initialize rollout buffer if enabled
        if self.use_rollout_buffer:
            self.create_rollout_buffer()
            # Need to register a mutation hook that does this after every mutation (e.g. the batch size, sequence length, etc. have changed)
            self.register_mutation_hook(self.create_rollout_buffer)

        if self.accelerator is not None and wrap:
            self.wrap_models()

        # Register network groups for mutations
        self.register_network_group(NetworkGroup(eval_network=self.actor, policy=True))
        self.register_network_group(NetworkGroup(eval_network=self.critic))

        self.hidden_state = None
        self._last_obs = None
        self._last_done = None
        self._last_scores = None
        self._last_info = None

        self.hidden_state = None
        self.total_learn_time = 0.0
        self.total_collection_time = 0.0
        self.last_collection_time = 0.0
        self.last_learn_time = 0.0
        self.last_learn_time_metrics = {}

    def share_encoder_parameters(self) -> None:
        """Shares the encoder parameters between the actor and critic."""
        if all(isinstance(net, EvolvableNetwork) for net in [self.actor, self.critic]):
            share_encoder_parameters(self.actor, self.critic)
        else:
            warnings.warn(
                "Encoder sharing is disabled as actor or critic is not an EvolvableNetwork."
            )

    def create_rollout_buffer(self) -> None:
        """Creates a rollout buffer with the current configuration."""
        self.rollout_buffer = RolloutBuffer(
<<<<<<< HEAD
            capacity=self.learn_step,
=======
            capacity=-(self.learn_step // -self.num_envs),
>>>>>>> f93dda78
            observation_space=self.observation_space,
            action_space=self.action_space,
            device=self.device,
            num_envs=self.num_envs,
            gae_lambda=self.gae_lambda,
            gamma=self.gamma,
            recurrent=self.recurrent,
            # recurrent specific parameters
            hidden_state_architecture=(
                self.get_hidden_state_architecture() if self.recurrent else None
            ),
            max_seq_len=self.max_seq_len if self.recurrent else None,
            **self.rollout_buffer_config,
        )

    def _get_action_and_values(
        self,
        obs: ArrayOrTensor,
        action_mask: Optional[ArrayOrTensor] = None,
        hidden_state: Optional[
            Dict[str, ArrayOrTensor]
        ] = None,  # Hidden state is a dict for recurrent policies
        *,
        sample: bool = True,
<<<<<<< HEAD
        deterministic: bool = False,
=======
>>>>>>> f93dda78
    ) -> Tuple[
        ArrayOrTensor,
        torch.Tensor,
        torch.Tensor,
        torch.Tensor,
        Optional[Dict[str, ArrayOrTensor]],
    ]:
        """
        Returns the next action to take in the environment and the values.

        :param obs: Environment observation, or multiple observations in a batch
        :type obs: ArrayOrTensor
        :param action_mask: Mask of legal actions 1=legal 0=illegal, defaults to None
        :type action_mask: Optional[ArrayOrTensor]
        :param hidden_state: Hidden state for recurrent policies, defaults to None
        :type hidden_state: Optional[Dict[str, ArrayOrTensor]]
        :param sample: Whether to sample an action, defaults to True
        :type sample: bool
<<<<<<< HEAD
        :param deterministic: Whether to return a deterministic action, defaults to False
        :type deterministic: bool, optional
=======
>>>>>>> f93dda78
        :return: Action, log probability, entropy, state values, and (if recurrent) next hidden state
        :rtype: Tuple[ArrayOrTensor, torch.Tensor, torch.Tensor, torch.Tensor, Optional[Dict[str, ArrayOrTensor]]]
        """
        if hidden_state is not None:
            latent_pi, next_hidden_actor = self.actor.extract_features(
                obs, hidden_state=hidden_state
            )
            action, log_prob, entropy = self.actor.forward_head(
<<<<<<< HEAD
                latent_pi,
                action_mask=action_mask,
                sample=sample,
                deterministic=deterministic,
            )

            next_hidden_combined = (
                next_hidden_actor  # Start with actor's next hidden state
            )

=======
                latent_pi, action_mask=action_mask, sample=sample
            )

            # Start with actor's next hidden state
            next_hidden_combined: Dict[str, torch.Tensor] = next_hidden_actor
>>>>>>> f93dda78
            if self.share_encoders:
                values = self.critic.forward_head(latent_pi).squeeze(-1)
            else:
                # If not sharing, critic might have its own hidden state components or update existing ones
                values, next_hidden_critic = self.critic(
                    obs, hidden_state=hidden_state
                )  # Pass original hidden_state
                values = values.squeeze(-1)
<<<<<<< HEAD
                if (
                    next_hidden_critic is not None
                ):  # Merge if critic returns its own next_hidden
=======

                # Merge if critic returns its own next_hidden
                if next_hidden_critic is not None:
>>>>>>> f93dda78
                    next_hidden_combined.update(next_hidden_critic)

            return action, log_prob, entropy, values, next_hidden_combined
        else:
            latent_pi = self.actor.extract_features(obs)
            action, log_prob, entropy = self.actor.forward_head(
<<<<<<< HEAD
                latent_pi,
                action_mask=action_mask,
                sample=sample,
                deterministic=deterministic,
=======
                latent_pi, action_mask=action_mask, sample=sample
>>>>>>> f93dda78
            )
            values = (
                self.critic.forward_head(latent_pi).squeeze(-1)
                if self.share_encoders
                else self.critic(obs).squeeze(-1)
            )
            return action, log_prob, entropy, values, None

    def get_hidden_state_architecture(self) -> Dict[str, Tuple[int, ...]]:
        """Get the hidden state architecture for the environment.

        :return: Dictionary describing the hidden state architecture (name to shape)
        :rtype: Dict[str, Tuple[int, ...]]
        """
        return {
            k: v.shape for k, v in self.get_initial_hidden_state(self.num_envs).items()
        }

    def get_initial_hidden_state(self, num_envs: int = 1) -> Dict[str, ArrayOrTensor]:
        """Get the initial hidden state for the environment.

        The hidden states are generally cached on a per Module basis.
        The reason the Cache is per Module is because the user might want to have a custom initialization for the hidden states.

        :param num_envs: Number of environments, defaults to 1
        :type num_envs: int, optional
        :return: Initial hidden state dictionary
        :rtype: Dict[str, ArrayOrTensor]
        """
<<<<<<< HEAD
        if not self.recurrent:
            raise ValueError(
                "Cannot get initial hidden state for non-recurrent networks."
            )

=======
>>>>>>> f93dda78
        # Return a batch of initial hidden states
        # Flat map them into "actor_*" and "critic_*" (if not sharing encoders)
        flat_hidden = {}

<<<<<<< HEAD
        actor_hidden = self.actor.initialize_hidden_state(
            device=self.device, batch_size=num_envs
        )
=======
        actor_hidden = self.actor.initialize_hidden_state(batch_size=num_envs)
>>>>>>> f93dda78
        flat_hidden.update(actor_hidden)

        # also add the critic hidden state if not sharing encoders
        if not self.share_encoders:
<<<<<<< HEAD
            critic_hidden = self.critic.initialize_hidden_state(
                device=self.device, batch_size=num_envs
            )
=======
            critic_hidden = self.critic.initialize_hidden_state(batch_size=num_envs)
>>>>>>> f93dda78
            flat_hidden.update(critic_hidden)

        return flat_hidden

    def evaluate_actions(
        self,
        obs: ArrayOrTensor,
        actions: ArrayOrTensor,
        hidden_state: Optional[Dict[str, ArrayOrTensor]] = None,
    ) -> Tuple[torch.Tensor, torch.Tensor, torch.Tensor]:
        """Evaluates the actions.

        :param obs: Environment observation, or multiple observations in a batch
        :type obs: ArrayOrTensor
        :param actions: Actions to evaluate
        :type actions: ArrayOrTensor
<<<<<<< HEAD
        :param hidden_state: Hidden state for recurrent policies, defaults to None. Expected shape: dict with tensors of shape (batch_size, 1, hidden_size).
        :type hidden_state: Optional[Dict[str, ArrayOrTensor]]
=======
>>>>>>> f93dda78
        :return: Log probability, entropy, and state values
        :rtype: Tuple[torch.Tensor, torch.Tensor, torch.Tensor]
        """
        obs = self.preprocess_observation(obs)

<<<<<<< HEAD
        eval_hidden_state = None
        if self.recurrent and hidden_state is not None:
            # Reshape hidden state for RNN: (batch_size, 1, hidden_size) -> (1, batch_size, hidden_size)
            eval_hidden_state = {
                key: val.permute(1, 0, 2) for key, val in hidden_state.items()
            }

        # Get values from actor-critic
        _, _, entropy, values, _ = self._get_action_and_values(
            obs,
            hidden_state=eval_hidden_state,
            sample=False,  # No need to sample here
        )
=======
        # Get values from actor-critic
        _, _, entropy, values, _ = self._get_action_and_values(obs, sample=False)
>>>>>>> f93dda78

        log_prob = self.actor.action_log_prob(actions)

        # Use -log_prob as entropy when squashing output in continuous action spaces
        if entropy is None:
            entropy = -log_prob.mean()

        return log_prob, entropy, values

    def get_action(
        self,
        obs: ArrayOrTensor,
        action_mask: Optional[ArrayOrTensor] = None,
        hidden_state: Optional[Dict[str, ArrayOrTensor]] = None,
<<<<<<< HEAD
        deterministic: bool = False,
=======
>>>>>>> f93dda78
    ) -> Union[
        Tuple[
            np.ndarray,  # action
            np.ndarray,  # log_prob
            np.ndarray,  # entropy
            np.ndarray,  # values
            Optional[Dict[str, ArrayOrTensor]],  # next_hidden_state
        ],
        Tuple[np.ndarray, np.ndarray, np.ndarray, np.ndarray],  # non-recurrent case
    ]:
        """Returns the next action to take in the environment.

        :param obs: Environment observation, or multiple observations in a batch
        :type obs: ArrayOrTensor
        :param action_mask: Mask of legal actions 1=legal 0=illegal, defaults to None
        :type action_mask: Optional[ArrayOrTensor]
        :param hidden_state: Hidden state for recurrent policies, defaults to None
        :type hidden_state: Optional[Dict[str, ArrayOrTensor]]
<<<<<<< HEAD
        :param deterministic: Boolean specifying whether to desired action is stochastic or deterministic, defaults to False
        :type deterministic: bool, optional
=======
>>>>>>> f93dda78
        :return: Action, log probability, entropy, state values, and (if recurrent) next hidden state
        :rtype: Union[Tuple[np.ndarray, np.ndarray, np.ndarray, np.ndarray, Optional[Dict[str, ArrayOrTensor]]], Tuple[np.ndarray, np.ndarray, np.ndarray, np.ndarray]]
        """
        obs = self.preprocess_observation(obs)
        with torch.no_grad():
<<<<<<< HEAD
            action, log_prob, entropy, values, next_hidden = (
                self._get_action_and_values(
                    obs,
                    action_mask,
                    hidden_state,
                    sample=not deterministic,
                    deterministic=deterministic,
                )
=======
            (
                action,
                log_prob,
                entropy,
                values,
                next_hidden,
            ) = self._get_action_and_values(
                obs,
                action_mask,
                hidden_state,
                sample=True,  # Explicitly sample=True during get_action
>>>>>>> f93dda78
            )

        # Use -log_prob as entropy when squashing output in continuous action spaces
        entropy = -log_prob.mean() if entropy is None else entropy

        # Clip to action space during inference
        action_np = action.cpu().data.numpy()
        if not self.training and isinstance(self.action_space, spaces.Box):
            if self.actor.squash_output:
                action_np = self.actor.scale_action(action_np)
<<<<<<< HEAD
            else:
                action_np = np.clip(
                    action_np, self.action_space.low, self.action_space.high
                )

        log_prob_np = log_prob.cpu().data.numpy()
        entropy_np = entropy.cpu().data.numpy()
        values_np = values.cpu().data.numpy()

        if self.recurrent:
            return (
                action_np,
                log_prob_np,
                entropy_np,
                values_np,
                next_hidden if next_hidden is not None else None,
            )
        else:
            return (
                action_np,
                log_prob_np,
                entropy_np,
                values_np,
            )

    def collect_rollouts(
        self,
        env: GymEnvType,
        n_steps: Optional[int] = None,
        reset_on_collect: bool = True,
    ) -> None:
        """Collect rollouts from the environment and store them in the rollout buffer.

        :param env: The environment to collect rollouts from
        :type env: GymEnvType
        :param n_steps: Number of steps to collect, defaults to self.learn_step
        :type n_steps: int, optional
        :param reset_on_collect: Whether to reset the buffer before collecting (Note: current implementation always resets), defaults to True
        :type reset_on_collect: bool, optional
        :rtype: None
        """
        if not self.use_rollout_buffer:
            raise RuntimeError(
                "collect_rollouts can only be used when use_rollout_buffer=True"
            )

        n_steps = n_steps or self.learn_step
        start_time = time.time()

        if reset_on_collect:
            # Initial reset
            obs, info = env.reset()

            # self.hidden_state stores the current hidden state for the actor across steps
            self.hidden_state = (
                self.get_initial_hidden_state(self.num_envs) if self.recurrent else None
            )
        else:
            obs, info = self.last_obs
        self.rollout_buffer.reset()
        current_hidden_state_for_actor = self.hidden_state

        for _ in range(n_steps):
            # current_hidden_state_for_buffer is the hidden state *before* the current step, used for storage
            current_hidden_state_for_buffer = current_hidden_state_for_actor

            # Get action
            if self.recurrent:
                # self.get_action expects hidden_state like {key: (layers, batch_num_envs, size)}
                action, log_prob, _, value, next_hidden_for_actor = self.get_action(
                    obs,
                    action_mask=info.get("action_mask", None),
                    hidden_state=current_hidden_state_for_actor,
                )
                self.hidden_state = (
                    next_hidden_for_actor  # Update main hidden_state cache for actor
                )
            else:
                action, log_prob, _, value = self.get_action(
                    obs, action_mask=info.get("action_mask", None)
                )
                # No hidden state to store or update if not recurrent

            # Execute action
            next_obs, reward, done, truncated, next_info = env.step(action)

            if isinstance(done, list) or isinstance(done, np.ndarray):
                is_terminal = (
                    np.logical_or(done, truncated)
                    if isinstance(truncated, (list, np.ndarray))
                    else done
                )
            else:
                is_terminal = done or truncated

            # Ensure shapes are correct for rollout buffer
            reward_np = np.atleast_1d(reward)
            is_terminal_np = np.atleast_1d(is_terminal)
            value_np = np.atleast_1d(value)
            log_prob_np = np.atleast_1d(log_prob)

            self.rollout_buffer.add(
                obs=obs,
                action=action,
                reward=reward_np,
                done=is_terminal_np,
                value=value_np,
                log_prob=log_prob_np,
                next_obs=next_obs,
                hidden_state=current_hidden_state_for_buffer,  # Store hidden state from *before* this step
            )

            if self.recurrent and np.any(is_terminal_np):
                finished_mask = is_terminal_np.astype(bool)
                initial_hidden_states_for_reset = self.get_initial_hidden_state(
                    self.num_envs
                )

                if isinstance(self.hidden_state, dict):
                    for key in self.hidden_state:
                        reset_states_for_key = initial_hidden_states_for_reset[key][
                            :, finished_mask, :
                        ]
                        if reset_states_for_key.shape[1] > 0:
                            self.hidden_state[key][
                                :, finished_mask, :
                            ] = reset_states_for_key

            if self.recurrent:
                current_hidden_state_for_actor = (
                    self.hidden_state
                )  # Update for next actor call

            obs = next_obs
            info = next_info

        self.last_obs = (next_obs, info)  # Store the last observation for the next step

        with torch.no_grad():
            if self.recurrent:
                _, _, _, last_value, _ = self._get_action_and_values(
                    self.preprocess_observation(obs),
                    hidden_state=self.hidden_state,  # Use the latest hidden state for last_value
                )
            else:
                _, _, _, last_value, _ = self._get_action_and_values(
                    self.preprocess_observation(obs)
                )

            last_value = last_value.cpu().numpy()  # Shape: (num_envs,)
            last_done = np.atleast_1d(done)  # Shape: (num_envs,)

        self.rollout_buffer.compute_returns_and_advantages(
            last_value=last_value, last_done=last_done
        )
        end_time = time.time()
        self.last_collection_time = end_time - start_time
        self.total_collection_time += self.last_collection_time

    def learn(self, experiences: Optional[ExperiencesType] = None) -> Dict[str, float]:
=======
            else:
                action_np = np.clip(
                    action_np, self.action_space.low, self.action_space.high
                )

        log_prob_np = log_prob.cpu().data.numpy()
        entropy_np = entropy.cpu().data.numpy()
        values_np = values.cpu().data.numpy()

        if self.recurrent:
            return (
                action_np,
                log_prob_np,
                entropy_np,
                values_np,
                next_hidden if next_hidden is not None else None,
            )
        else:
            return (
                action_np,
                log_prob_np,
                entropy_np,
                values_np,
            )

    def learn(self, experiences: Optional[ExperiencesType] = None) -> float:
>>>>>>> f93dda78
        """Updates agent network parameters to learn from experiences.

        :param experiences: Tuple of batched states, actions, log_probs, rewards, dones, values, next_state, next_done.
                            If use_rollout_buffer=True and experiences=None, uses data from rollout buffer.
        :type experiences: Optional[ExperiencesType]
<<<<<<< HEAD
        :return: Dictionary of metrics including total_loss, policy_loss, value_loss, entropy_loss, approx_kl, and clip_fraction.
        :rtype: Dict[str, float]
        """
        self.last_learn_time_metrics.clear()
        start_time = time.time()
=======
        :return: Mean loss value from training.
        :rtype: float
        """
>>>>>>> f93dda78
        if self.use_rollout_buffer:
            # NOTE: we are still allowing experiences to be passed in for backwards compatibility
            # but we will remove this in a future releases.
            # i.e. it's possible to do one learn with rollouts, then another with experiences on the same agent
<<<<<<< HEAD

=======
>>>>>>> f93dda78
            if experiences is None:
                # Learn from the internal rollout buffer
                if (
                    self.recurrent
                    and self.max_seq_len is not None
                    and self.max_seq_len > 0
                ):
<<<<<<< HEAD
                    metrics = self._learn_from_rollout_buffer_bptt()
                else:
                    metrics = self._learn_from_rollout_buffer_flat()
        else:
            metrics = self._deprecated_learn_from_experiences(experiences)

        end_time = time.time()
        self.last_learn_time = end_time - start_time
        self.total_learn_time += self.last_learn_time

        metrics.update(
            {
                "time/last_learn_time": self.last_learn_time,
                "time/total_learn_time": self.total_learn_time,
                "time/last_collection_time": self.last_collection_time,
                "time/total_collection_time": self.total_collection_time,
                **self.last_learn_time_metrics,
            }
        )
        return metrics

    def _deprecated_learn_from_experiences(
        self, experiences: ExperiencesType
    ) -> Dict[str, float]:
=======
                    return self._learn_from_rollout_buffer_bptt()
                else:
                    return self._learn_from_rollout_buffer_flat()

        return self._deprecated_learn_from_experiences(experiences)

    def _deprecated_learn_from_experiences(self, experiences: ExperiencesType) -> float:
>>>>>>> f93dda78
        """Deprecated method for learning from experiences tuple format.

        This method is deprecated and will be removed in a future release. The PPO implementation
        now uses a rollout buffer for improved performance, cleaner support for recurrent policies,
        and easier integration with custom environments.

        To migrate:
        1. Set use_rollout_buffer=True when creating PPO agent
        2. If using recurrent policies, set recurrent=True
        3. Use collect_rollouts() to gather experiences instead of passing experiences tuple
        4. Call learn() without arguments to train on collected rollouts
        """
        if not experiences:
            raise ValueError(
                "Experiences must be provided when use_rollout_buffer is False"
            )

        # Not self.use_rollout_buffer
<<<<<<< HEAD
        (states, actions, log_probs, rewards, dones, values, next_state, next_done) = (
            stack_experiences(*experiences)
        )
=======
        (
            observations,
            actions,
            log_probs,
            rewards,
            dones,
            values,
            next_obs,
            next_done,
        ) = stack_experiences(*experiences)
>>>>>>> f93dda78

        # Bootstrapping returns using GAE advantage estimation
        dones = dones.long()
        with torch.no_grad():
            t_start_gae = time.time()
            num_steps = rewards.size(0)
            next_obs = self.preprocess_observation(next_obs)
            next_value = self.critic(next_obs).reshape(1, -1).cpu()
            advantages = torch.zeros_like(rewards).float()
            last_gae_lambda = 0
            for t in reversed(range(num_steps)):
                if t == num_steps - 1:
                    next_non_terminal = 1.0 - next_done
                    nextvalue = next_value.squeeze()
                else:
                    next_non_terminal = 1.0 - dones[t + 1]
                    nextvalue = values[t + 1]

                # Calculate delta (TD error)
                delta = (
                    rewards[t] + self.gamma * nextvalue * next_non_terminal - values[t]
                )

                # Use recurrence relation to compute advantage
                advantages[t] = last_gae_lambda = (
                    delta
                    + self.gamma * self.gae_lambda * next_non_terminal * last_gae_lambda
                )
            t_end_gae = time.time()
            self.last_learn_time_metrics["time/gae_calculation_time"] = (
                t_end_gae - t_start_gae
            )

            returns = advantages + values

        # Flatten experiences from (batch_size, num_envs, ...) to (batch_size*num_envs, ...)
        # after checking if experiences are vectorized
        experiences = (observations, actions, log_probs, advantages, returns, values)
        if is_vectorized_experiences(*experiences):
            experiences = flatten_experiences(*experiences)

        # Move experiences to algo device
        experiences = self.to_device(*experiences)

        # Get number of samples from the returns tensor
        num_samples = experiences[4].size(0)
        batch_idxs = np.arange(num_samples)
        total_loss_sum = 0.0
        policy_loss_sum = 0.0
        value_loss_sum = 0.0
        entropy_loss_sum = 0.0
        kl_sum = 0.0
        clipfrac_sum = 0.0
        num_updates = 0
        for epoch in range(self.update_epochs):
            np.random.shuffle(batch_idxs)
            for start in range(0, num_samples, self.batch_size):
                minibatch_idxs = batch_idxs[start : start + self.batch_size]
                (
                    batch_observations,
                    batch_actions,
                    batch_log_probs,
                    batch_advantages,
                    batch_returns,
                    batch_values,
                ) = get_experiences_samples(minibatch_idxs, *experiences)

                batch_actions = batch_actions.squeeze()
                batch_returns = batch_returns.squeeze()
                batch_log_probs = batch_log_probs.squeeze()
                batch_advantages = batch_advantages.squeeze()
                batch_values = batch_values.squeeze()

                if len(minibatch_idxs) > 1:
                    t_start_forward = time.time()
                    log_prob, entropy, value = self.evaluate_actions(
                        obs=batch_observations, actions=batch_actions
                    )
                    t_end_forward = time.time()
                    self.last_learn_time_metrics["time/forward_pass_time"] = (
                        self.last_learn_time_metrics.get("time/forward_pass_time", 0.0)
                        + (t_end_forward - t_start_forward)
                    )

                    logratio = log_prob - batch_log_probs
                    ratio = logratio.exp()

                    with torch.no_grad():
                        approx_kl = ((ratio - 1) - logratio).mean()

                    minibatch_advs = batch_advantages
                    minibatch_advs = (minibatch_advs - minibatch_advs.mean()) / (
                        minibatch_advs.std() + 1e-8
                    )

                    # Policy loss
                    t_start_loss = time.time()
                    pg_loss1 = -minibatch_advs * ratio
                    pg_loss2 = -minibatch_advs * torch.clamp(
                        ratio, 1 - self.clip_coef, 1 + self.clip_coef
                    )

                    pg_loss = torch.max(pg_loss1, pg_loss2).mean()

                    # Value loss
                    v_loss_unclipped = (value - batch_returns) ** 2
                    v_clipped = batch_values + torch.clamp(
                        value - batch_values, -self.clip_coef, self.clip_coef
                    )

                    v_loss_clipped = (v_clipped - batch_returns) ** 2
                    v_loss_max = torch.max(v_loss_unclipped, v_loss_clipped)
                    v_loss = 0.5 * v_loss_max.mean()

                    entropy_loss = entropy.mean()
                    loss = (
                        pg_loss - self.ent_coef * entropy_loss + v_loss * self.vf_coef
                    )
                    t_end_loss = time.time()
                    self.last_learn_time_metrics["time/loss_calculation_time"] = (
                        self.last_learn_time_metrics.get(
                            "time/loss_calculation_time", 0.0
                        )
                        + (t_end_loss - t_start_loss)
                    )

                    # actor + critic loss backprop
                    t_start_backward = time.time()
                    self.optimizer.zero_grad()
                    if self.accelerator is not None:
                        self.accelerator.backward(loss)
                    else:
                        loss.backward()

                    # Clip gradients
                    clip_grad_norm_(self.actor.parameters(), self.max_grad_norm)
                    clip_grad_norm_(self.critic.parameters(), self.max_grad_norm)

                    self.optimizer.step()
                    t_end_backward = time.time()
                    self.last_learn_time_metrics["time/backward_pass_time"] = (
                        self.last_learn_time_metrics.get("time/backward_pass_time", 0.0)
                        + (t_end_backward - t_start_backward)
                    )

                    total_loss_sum += loss.item()
                    policy_loss_sum += pg_loss.item()
                    value_loss_sum += v_loss.item()
                    entropy_loss_sum += entropy_loss.item()
                    kl_sum += approx_kl.item()
                    # Compute clip fraction
                    clipfrac = torch.mean(
                        (torch.abs(ratio - 1.0) > self.clip_coef).float()
                    ).item()
                    clipfrac_sum += clipfrac
                    num_updates += 1

            if self.target_kl is not None:
                if approx_kl > self.target_kl:
                    break

        if num_updates > 0:
            metrics = {
                "learn/total_loss": total_loss_sum / num_updates,
                "learn/policy_loss": policy_loss_sum / num_updates,
                "learn/value_loss": value_loss_sum / num_updates,
                "learn/entropy_loss": entropy_loss_sum / num_updates,
                "learn/approx_kl": kl_sum / num_updates,
                "learn/clip_fraction": clipfrac_sum / num_updates,
            }
        else:
            metrics = {
                "learn/total_loss": 0.0,
                "learn/policy_loss": 0.0,
                "learn/value_loss": 0.0,
                "learn/entropy_loss": 0.0,
                "learn/approx_kl": 0.0,
                "learn/clip_fraction": 0.0,
            }

        return metrics

    def _learn_from_rollout_buffer_flat(
        self, buffer_td_external: Optional[TensorDict] = None
    ) -> Dict[str, float]:
        """Learning procedure using flattened samples (no BPTT)."""
        if buffer_td_external is not None:
            buffer_td = buffer_td_external
        else:
            # .get_tensor_batch() returns a TensorDict on the specified device
            t_start_get_batch = time.time()
            buffer_td = self.rollout_buffer.get_tensor_batch(device=self.device)
            t_end_get_batch = time.time()
            self.last_learn_time_metrics["time/get_tensor_batch_time"] = (
                t_end_get_batch - t_start_get_batch
            )

        if buffer_td.is_empty():
            warnings.warn("Buffer data is empty. Skipping learning step.")
            return {
                "learn/total_loss": 0.0,
                "learn/policy_loss": 0.0,
                "learn/value_loss": 0.0,
                "learn/entropy_loss": 0.0,
                "learn/approx_kl": 0.0,
                "learn/clip_fraction": 0.0,
            }

        observations = buffer_td["observations"]
        advantages = buffer_td["advantages"]

        # Normalize advantages
        t_start_adv_norm = time.time()
        advantages = (advantages - advantages.mean()) / (advantages.std() + 1e-8)
        t_end_adv_norm = time.time()
        self.last_learn_time_metrics["time/advantage_normalization_time"] = (
            t_end_adv_norm - t_start_adv_norm
        )

        batch_size = self.batch_size
        num_samples = observations.size(0)  # Total number of samples in the buffer

        indices = np.arange(num_samples)
        total_loss_sum = 0.0
        policy_loss_sum = 0.0
        value_loss_sum = 0.0
        entropy_loss_sum = 0.0
        kl_sum = 0.0
        clipfrac_sum = 0.0
        num_updates = 0

        for epoch in range(self.update_epochs):
            np.random.shuffle(indices)
            num_minibatches_this_epoch = 0

            for start_idx in range(0, num_samples, batch_size):
                end_idx = min(start_idx + batch_size, num_samples)
                minibatch_indices = indices[start_idx:end_idx]

                # Slice the TensorDict to get the minibatch
                minibatch_td = buffer_td[minibatch_indices]

                mb_obs = minibatch_td["observations"]
                mb_actions = minibatch_td["actions"]
                mb_old_log_probs = minibatch_td["log_probs"]
                mb_advantages = advantages[
                    minibatch_indices
                ]  # Use globally normalized advantages
                mb_returns = minibatch_td["returns"]
                mb_old_values = minibatch_td["values"]

                eval_hidden_state = None
                if self.recurrent:
                    # If recurrent, hidden_states should be in the buffer_td
                    # buffer_td["hidden_states"] is a TD: {key: tensor_shape_(total_samples, layers, size)}
                    # minibatch_td["hidden_states"] will be {key: tensor_shape_(len(minibatch_indices), layers, size)}
                    # _get_action_and_values expects dict {key: (layers, batch, size)}
                    if "hidden_states" in minibatch_td.keys(include_nested=True):
                        mb_hidden_states_td = minibatch_td.get("hidden_states")
                        eval_hidden_state = {
                            # v has shape (minibatch_size, layers, size), permute to (layers, minibatch_size, size)
                            k: v.permute(1, 0, 2).contiguous()
                            for k, v in mb_hidden_states_td.items()
                        }
                    else:
                        warnings.warn(
                            "Recurrent policy, but no hidden_states found in minibatch_td for flat learning."
                        )
                t_start_forward = time.time()
                _, _, entropy_t, new_value_t, _ = self._get_action_and_values(
                    mb_obs,
                    hidden_state=eval_hidden_state,
                    sample=False,  # No sampling during evaluation for loss calculation
                )

                new_log_prob_t = self.actor.action_log_prob(mb_actions)
                t_end_forward = time.time()
                self.last_learn_time_metrics["time/forward_pass_time"] = (
                    self.last_learn_time_metrics.get("time/forward_pass_time", 0.0)
                    + (t_end_forward - t_start_forward)
                )

                if entropy_t is None:  # For continuous squashed actions
                    entropy_t = -new_log_prob_t

                t_start_loss = time.time()
                ratio = torch.exp(new_log_prob_t - mb_old_log_probs)
                policy_loss1 = -mb_advantages * ratio
                policy_loss2 = -mb_advantages * torch.clamp(
                    ratio, 1 - self.clip_coef, 1 + self.clip_coef
                )
                policy_loss = torch.max(policy_loss1, policy_loss2).mean()

                # Change to clipped value loss
                v_loss_unclipped = (new_value_t - mb_returns) ** 2
                v_clipped = mb_old_values + torch.clamp(
                    new_value_t - mb_old_values, -self.clip_coef, self.clip_coef
                )
                v_loss_clipped = (v_clipped - mb_returns) ** 2
                value_loss = 0.5 * torch.max(v_loss_unclipped, v_loss_clipped).mean()

                entropy_loss = -entropy_t.mean()

                loss = (
                    policy_loss
                    + self.vf_coef * value_loss
                    + self.ent_coef * entropy_loss
                )
                t_end_loss = time.time()
                self.last_learn_time_metrics["time/loss_calculation_time"] = (
                    self.last_learn_time_metrics.get("time/loss_calculation_time", 0.0)
                    + (t_end_loss - t_start_loss)
                )

                with torch.no_grad():
                    log_ratio = new_log_prob_t - mb_old_log_probs
                    approx_kl = ((torch.exp(log_ratio) - 1) - log_ratio).mean().item()
                    kl_sum += approx_kl
                    clipfrac = torch.mean(
                        (torch.abs(ratio - 1.0) > self.clip_coef).float()
                    ).item()
                    clipfrac_sum += clipfrac

                t_start_backward = time.time()
                self.optimizer.zero_grad()
                loss.backward()
                clip_grad_norm_(self.actor.parameters(), self.max_grad_norm)
                clip_grad_norm_(self.critic.parameters(), self.max_grad_norm)
                self.optimizer.step()
                t_end_backward = time.time()
                self.last_learn_time_metrics["time/backward_pass_time"] = (
                    self.last_learn_time_metrics.get("time/backward_pass_time", 0.0)
                    + (t_end_backward - t_start_backward)
                )

                total_loss_sum += loss.item()
                policy_loss_sum += policy_loss.item()
                value_loss_sum += value_loss.item()
                entropy_loss_sum += entropy_loss.item()
                num_updates += 1

                num_minibatches_this_epoch += 1

            if (
                self.target_kl is not None
                and np.mean(kl_sum / num_minibatches_this_epoch) > self.target_kl
            ):
                break  # Early stopping for the epoch if KL divergence target is exceeded

        if num_updates > 0:
            metrics = {
                "learn/total_loss": total_loss_sum / num_updates,
                "learn/policy_loss": policy_loss_sum / num_updates,
                "learn/value_loss": value_loss_sum / num_updates,
                "learn/entropy_loss": entropy_loss_sum / num_updates,
                "learn/approx_kl": kl_sum / num_updates,
                "learn/clip_fraction": clipfrac_sum / num_updates,
            }
        else:
            metrics = {
                "learn/total_loss": 0.0,
                "learn/policy_loss": 0.0,
                "learn/value_loss": 0.0,
                "learn/entropy_loss": 0.0,
                "learn/approx_kl": 0.0,
                "learn/clip_fraction": 0.0,
            }

        return metrics

    def _learn_from_rollout_buffer_bptt(self) -> Dict[str, float]:
        """Learning procedure using truncated BPTT for recurrent networks."""
        seq_len = self.max_seq_len

        buffer_actual_size = (
            self.rollout_buffer.capacity
            if self.rollout_buffer.full
            else self.rollout_buffer.pos
        )
        if buffer_actual_size < seq_len:
            warnings.warn(
                f"Buffer size {buffer_actual_size} is less than seq_len {seq_len}. Skipping BPTT learning step."
            )
            return {
                "learn/total_loss": 0.0,
                "learn/policy_loss": 0.0,
                "learn/value_loss": 0.0,
                "learn/entropy_loss": 0.0,
                "learn/approx_kl": 0.0,
                "learn/clip_fraction": 0.0,
            }

        # Normalize advantages globally once before epochs
        t_start_adv_norm = time.time()
        valid_advantages_tensor = self.rollout_buffer.buffer["advantages"][
            :buffer_actual_size
        ]
        if valid_advantages_tensor.numel() > 0:
            original_shape = valid_advantages_tensor.shape
            flat_adv = valid_advantages_tensor.reshape(-1)
            normalized_flat_adv = (flat_adv - flat_adv.mean()) / (flat_adv.std() + 1e-8)
            self.rollout_buffer.buffer["advantages"][:buffer_actual_size] = (
                normalized_flat_adv.reshape(original_shape)
            )
        else:
            warnings.warn("No advantages to normalize in BPTT pre-normalization step.")
        t_end_adv_norm = time.time()
        self.last_learn_time_metrics["time/advantage_normalization_time"] = (
            t_end_adv_norm - t_start_adv_norm
        )

        # Determine all possible start coordinates for sequences
        num_possible_starts_per_env = buffer_actual_size - seq_len + 1
        if num_possible_starts_per_env <= 0:
            warnings.warn(
                f"Not enough data in buffer ({buffer_actual_size} steps) to form sequences of length {seq_len}. Skipping BPTT."
            )
            return {
                "learn/total_loss": 0.0,
                "learn/policy_loss": 0.0,
                "learn/value_loss": 0.0,
                "learn/entropy_loss": 0.0,
                "learn/approx_kl": 0.0,
                "learn/clip_fraction": 0.0,
            }

        all_start_coords = []  # List of (env_idx, time_idx_in_env_rollout)
        if self.bptt_sequence_type == BPTTSequenceType.CHUNKED:
            num_chunks_per_env = buffer_actual_size // seq_len
            if num_chunks_per_env == 0:
                warnings.warn(
                    f"Not enough data for any full chunks of length {seq_len}. Skipping BPTT."
                )
                return {
                    "learn/total_loss": 0.0,
                    "learn/policy_loss": 0.0,
                    "learn/value_loss": 0.0,
                    "learn/entropy_loss": 0.0,
                    "learn/approx_kl": 0.0,
                    "learn/clip_fraction": 0.0,
                }
            for env_idx in range(self.num_envs):
                for chunk_i in range(num_chunks_per_env):
                    all_start_coords.append((env_idx, chunk_i * seq_len))
        elif self.bptt_sequence_type == BPTTSequenceType.MAXIMUM:
            for env_idx in range(self.num_envs):
                for t_idx in range(num_possible_starts_per_env):
                    all_start_coords.append((env_idx, t_idx))
        elif self.bptt_sequence_type == BPTTSequenceType.FIFTY_PERCENT_OVERLAP:
            step_size = seq_len // 2
            if step_size == 0:  # Fallback for seq_len=1
                warnings.warn(
                    f"Sequence length {seq_len} too short for 50% overlap. Using CHUNKED behavior."
                )
                num_chunks_per_env = buffer_actual_size // seq_len
                if num_chunks_per_env == 0:
                    return {
                        "learn/total_loss": 0.0,
                        "learn/policy_loss": 0.0,
                        "learn/value_loss": 0.0,
                        "learn/entropy_loss": 0.0,
                        "learn/approx_kl": 0.0,
                        "learn/clip_fraction": 0.0,
                    }  # Not enough for even one chunk
                for env_idx in range(self.num_envs):
                    for chunk_i in range(num_chunks_per_env):
                        all_start_coords.append((env_idx, chunk_i * seq_len))
            else:
                for env_idx in range(self.num_envs):
                    for time_idx in range(
                        0, buffer_actual_size - seq_len + 1, step_size
                    ):
                        all_start_coords.append((env_idx, time_idx))
        else:
            raise ValueError(f"Unknown BPTTSequenceType: {self.bptt_sequence_type}")

        if not all_start_coords:
            warnings.warn("No BPTT sequences to sample. Skipping learning.")
            return {
                "learn/total_loss": 0.0,
                "learn/policy_loss": 0.0,
                "learn/value_loss": 0.0,
                "learn/entropy_loss": 0.0,
                "learn/approx_kl": 0.0,
                "learn/clip_fraction": 0.0,
            }

        sequences_per_minibatch = (
            self.batch_size
        )  # Here, batch_size means number of sequences per minibatch

        total_loss_sum = 0.0
        policy_loss_sum = 0.0
        value_loss_sum = 0.0
        entropy_loss_sum = 0.0
        kl_sum = 0.0
        clipfrac_sum = 0.0
        num_updates = 0

        for epoch in range(self.update_epochs):
            approx_kl_divs_epoch = []  # KL divergences for this epoch's minibatches
            np.random.shuffle(all_start_coords)
            num_minibatches_this_epoch = 0

            for i in range(0, len(all_start_coords), sequences_per_minibatch):
                current_coords_minibatch = all_start_coords[
                    i : i + sequences_per_minibatch
                ]
                if not current_coords_minibatch:
                    continue

                # Fetch minibatch of sequences; returns TensorDict on self.device
                # Batch_size: [len(current_coords_minibatch), seq_len]
                # "initial_hidden_states" is a non-tensor entry in TD: Dict[str, Tensor(batch_seq_size, layers, size)]
                t_start_get_batch = time.time()
                current_minibatch_td = (
                    self.rollout_buffer.get_specific_sequences_tensor_batch(
                        seq_len=seq_len,
                        sequence_coords=current_coords_minibatch,
                        device=self.device,
                    )
                )
                t_end_get_batch = time.time()
                self.last_learn_time_metrics["time/get_sequences_batch_time"] = (
                    self.last_learn_time_metrics.get(
                        "time/get_sequences_batch_time", 0.0
                    )
                    + (t_end_get_batch - t_start_get_batch)
                )

                if (
                    current_minibatch_td.is_empty()
                    or "observations"
                    not in current_minibatch_td.keys(
                        include_nested=True, leaves_only=True
                    )
                ):
                    warnings.warn("Skipping empty or invalid minibatch of sequences.")
                    continue

                mb_obs_seq = current_minibatch_td[
                    "observations"
                ]  # Shape: (batch_seq, seq_len, *obs_dims) or nested TD
                mb_actions_seq = current_minibatch_td[
                    "actions"
                ]  # Shape: (batch_seq, seq_len, *act_dims)
                mb_old_log_probs_seq = current_minibatch_td[
                    "log_probs"
                ]  # Shape: (batch_seq, seq_len)
                mb_advantages_seq = current_minibatch_td[
                    "advantages"
                ]  # Shape: (batch_seq, seq_len) (already normalized)
                mb_returns_seq = current_minibatch_td[
                    "returns"
                ]  # Shape: (batch_seq, seq_len)
                mb_old_values_seq = current_minibatch_td[
                    "values"
                ]  # Shape: (batch_seq, seq_len)

                mb_initial_hidden_states_dict = current_minibatch_td.get_non_tensor(
                    "initial_hidden_states", default=None
                )

                policy_loss_total, value_loss_total, entropy_loss_total = 0.0, 0.0, 0.0
                current_step_hidden_state_actor = (
                    None  # For actor: {key: (layers, batch_seq_size, hidden_size)}
                )
                approx_kl_divs_minibatch_timesteps = []

                if self.recurrent and mb_initial_hidden_states_dict is not None:
                    current_step_hidden_state_actor = {
                        # val is (batch_seq_size, layers, size), permute to (layers, batch_seq_size, size)
                        key: val.permute(1, 0, 2).contiguous().to(self.device)
                        for key, val in mb_initial_hidden_states_dict.items()
                    }

                t_start_forward = time.time()
                for t in range(seq_len):
                    obs_t = (
                        mb_obs_seq[:, t]
                        if not isinstance(mb_obs_seq, TensorDict)
                        else mb_obs_seq[:, t]
                    )
                    actions_t, old_log_prob_t = (
                        mb_actions_seq[:, t],
                        mb_old_log_probs_seq[:, t],
                    )
                    adv_t, return_t = mb_advantages_seq[:, t], mb_returns_seq[:, t]

                    _, _, entropy_t, new_value_t, next_hidden_state_for_actor_step = (
                        self._get_action_and_values(
                            obs_t,
                            hidden_state=current_step_hidden_state_actor,
                            sample=False,
                        )
                    )  # new_value_t: (batch_seq,), entropy_t: (batch_seq,) or scalar

                    new_log_prob_t = self.actor.action_log_prob(
                        actions_t
                    )  # Shape: (batch_seq,)
                    entropy_t = (
                        (-new_log_prob_t.mean())
                        if entropy_t is None
                        else entropy_t.mean()
                    )  # Ensure scalar

                    ratio = torch.exp(new_log_prob_t - old_log_prob_t)
                    policy_loss1 = -adv_t * ratio
                    policy_loss2 = -adv_t * torch.clamp(
                        ratio, 1 - self.clip_coef, 1 + self.clip_coef
                    )
                    policy_loss_total += torch.max(policy_loss1, policy_loss2).mean()

                    # Change to clipped value loss accumulation
                    old_value_t = mb_old_values_seq[:, t]
                    v_loss_unclipped = (new_value_t - return_t) ** 2
                    v_clipped = old_value_t + torch.clamp(
                        new_value_t - old_value_t, -self.clip_coef, self.clip_coef
                    )
                    v_loss_clipped = (v_clipped - return_t) ** 2
                    value_loss_total += (
                        0.5 * torch.max(v_loss_unclipped, v_loss_clipped).mean()
                    )
                    entropy_loss_total += -entropy_t  # entropy_t is already mean

                    with torch.no_grad():
                        log_ratio = new_log_prob_t - old_log_prob_t
                        approx_kl_divs_minibatch_timesteps.append(
                            ((torch.exp(log_ratio) - 1) - log_ratio).mean().item()
                        )
                        # Compute clip fraction
                        clipfrac = torch.mean(
                            (torch.abs(ratio - 1.0) > self.clip_coef).float()
                        ).item()
                        clipfrac_sum += clipfrac

                    if self.recurrent and next_hidden_state_for_actor_step is not None:
                        current_step_hidden_state_actor = (
                            next_hidden_state_for_actor_step
                        )

                t_end_forward = time.time()
                self.last_learn_time_metrics["time/bptt_forward_pass_time"] = (
                    self.last_learn_time_metrics.get("time/bptt_forward_pass_time", 0.0)
                    + (t_end_forward - t_start_forward)
                )

                t_start_loss = time.time()
                loss = (
                    policy_loss_total / seq_len
                    + self.vf_coef * (value_loss_total / seq_len)
                    + self.ent_coef * (entropy_loss_total / seq_len)
                )
                t_end_loss = time.time()
                self.last_learn_time_metrics["time/bptt_loss_calculation_time"] = (
                    self.last_learn_time_metrics.get(
                        "time/bptt_loss_calculation_time", 0.0
                    )
                    + (t_end_loss - t_start_loss)
                )

                t_start_backward = time.time()
                self.optimizer.zero_grad()
                loss.backward()
                clip_grad_norm_(self.actor.parameters(), self.max_grad_norm)
                clip_grad_norm_(self.critic.parameters(), self.max_grad_norm)
                self.optimizer.step()
                t_end_backward = time.time()
                self.last_learn_time_metrics["time/bptt_backward_pass_time"] = (
                    self.last_learn_time_metrics.get(
                        "time/bptt_backward_pass_time", 0.0
                    )
                    + (t_end_backward - t_start_backward)
                )

                total_loss_sum += loss.item()
                policy_loss_sum += policy_loss_total.item() / seq_len
                value_loss_sum += value_loss_total.item() / seq_len
                entropy_loss_sum += entropy_loss_total.item() / seq_len
                kl_sum += np.mean(approx_kl_divs_minibatch_timesteps)
                num_updates += 1

                num_minibatches_this_epoch += 1

                if (
                    self.target_kl is not None
                    and len(approx_kl_divs_minibatch_timesteps) > 0
                ):
                    # Average KL over all timesteps in this minibatch of sequences
                    kl_for_current_minibatch = np.mean(
                        approx_kl_divs_minibatch_timesteps
                    )
                    approx_kl_divs_epoch.append(
                        kl_for_current_minibatch
                    )  # Store minibatch average KL

                    if kl_for_current_minibatch > self.target_kl:
                        warnings.warn(
                            f"Epoch {epoch}, Minibatch: KL divergence {kl_for_current_minibatch:.4f} exceeded target {self.target_kl}. Stopping update for this epoch."
                        )
                        break  # Break from minibatch loop for this epoch

            # total_minibatch_updates_total += num_minibatches_this_epoch
            # Check average KL for the epoch if target_kl is set and the inner loop wasn't broken by KL
            if self.target_kl is not None and len(approx_kl_divs_epoch) > 0:
                avg_kl_this_epoch = np.mean(approx_kl_divs_epoch)
                if (
                    avg_kl_this_epoch > self.target_kl
                    and not (  # Ensure this wasn't the break from inner loop
                        len(approx_kl_divs_minibatch_timesteps) > 0
                        and np.mean(approx_kl_divs_minibatch_timesteps) > self.target_kl
                    )
                ):
                    warnings.warn(
                        f"Epoch {epoch}: Average KL divergence {avg_kl_this_epoch:.4f} exceeded target {self.target_kl} after completing epoch. Consider adjusting learning rate or target_kl."
                    )
                    # This break is for the epoch loop if KL was exceeded on average for the epoch
                    # but not necessarily in the last minibatch that would have broken the inner loop.
                    break

            # If inner loop broke due to KL, this outer break also executes
            if (
                self.target_kl is not None
                and len(approx_kl_divs_minibatch_timesteps) > 0
                and np.mean(approx_kl_divs_minibatch_timesteps) > self.target_kl
            ):
                break

        if num_updates > 0:
            metrics = {
                "learn/total_loss": total_loss_sum / num_updates,
                "learn/policy_loss": policy_loss_sum / num_updates,
                "learn/value_loss": value_loss_sum / num_updates,
                "learn/entropy_loss": entropy_loss_sum / num_updates,
                "learn/approx_kl": kl_sum / num_updates,
                "learn/clip_fraction": clipfrac_sum / num_updates,
            }
        else:
            metrics = {
                "learn/total_loss": 0.0,
                "learn/policy_loss": 0.0,
                "learn/value_loss": 0.0,
                "learn/entropy_loss": 0.0,
                "learn/approx_kl": 0.0,
                "learn/clip_fraction": 0.0,
            }

        return metrics

    def _learn_from_rollout_buffer_flat(
        self, buffer_td_external: Optional[TensorDict] = None
    ) -> float:
        """Learning procedure using flattened samples (no BPTT)."""
        if buffer_td_external is not None:
            buffer_td = buffer_td_external
        else:
            # .get_tensor_batch() returns a TensorDict on the specified device
            buffer_td = self.rollout_buffer.get_tensor_batch(device=self.device)

        if buffer_td.is_empty():
            warnings.warn("Buffer data is empty. Skipping learning step.")
            return 0.0

        observations = buffer_td["observations"]
        advantages = buffer_td["advantages"]

        batch_size = self.batch_size
        num_samples = observations.size(0)  # Total number of samples in the buffer

        indices = np.arange(num_samples)
        mean_loss = 0.0
        approx_kl_divs = []
        for _ in range(self.update_epochs):
            np.random.shuffle(indices)
            for start_idx in range(0, num_samples, batch_size):
                end_idx = min(start_idx + batch_size, num_samples)
                minibatch_indices = indices[start_idx:end_idx]

                # Slice the TensorDict to get the minibatch
                minibatch_td = buffer_td[minibatch_indices]

                mb_obs = minibatch_td["observations"]
                mb_actions = minibatch_td["actions"]
                mb_log_probs = minibatch_td["log_probs"]
                mb_advantages = advantages[minibatch_indices]
                mb_returns = minibatch_td["returns"]
                mb_old_values = minibatch_td["values"]

                eval_hidden_state = None
                if self.recurrent:
                    # If recurrent, hidden_states should be in the buffer_td
                    # buffer_td["hidden_states"] is a TD: {key: tensor_shape_(total_samples, layers, size)}
                    # minibatch_td["hidden_states"] will be {key: tensor_shape_(len(minibatch_indices), layers, size)}
                    # _get_action_and_values expects dict {key: (layers, batch, size)}
                    if "hidden_states" in minibatch_td.keys(include_nested=True):
                        mb_hidden_states_td: TensorDict = minibatch_td.get(
                            "hidden_states"
                        )
                        eval_hidden_state = {
                            # v has shape (minibatch_size, layers, size), permute to (layers, minibatch_size, size)
                            k: v.permute(1, 0, 2).contiguous()
                            for k, v in mb_hidden_states_td.items()
                        }
                    else:
                        warnings.warn(
                            "Recurrent policy, but no hidden_states found in minibatch_td for flat learning."
                        )

                _, _, entropy, values, _ = self._get_action_and_values(
                    mb_obs,
                    hidden_state=eval_hidden_state,
                    sample=False,  # No sampling during evaluation for loss calculation
                )

                log_probs = self.actor.action_log_prob(mb_actions)

                if entropy is None:  # For continuous squashed actions
                    entropy = -log_probs

                # Normalize advantages
                mb_advantages = (mb_advantages - mb_advantages.mean()) / (
                    mb_advantages.std() + 1e-8
                )

                # Policy loss
                ratio = torch.exp(log_probs - mb_log_probs)
                policy_loss1 = -mb_advantages * ratio
                policy_loss2 = -mb_advantages * torch.clamp(
                    ratio, 1 - self.clip_coef, 1 + self.clip_coef
                )
                policy_loss = torch.max(policy_loss1, policy_loss2).mean()

                # Value loss
                value = values.view(-1)
                v_loss_unclipped = (value - mb_returns) ** 2
                v_clipped = mb_old_values + torch.clamp(
                    value - mb_old_values, -self.clip_coef, self.clip_coef
                )

                v_loss_clipped = (v_clipped - mb_returns) ** 2
                v_loss_max = torch.max(v_loss_unclipped, v_loss_clipped)
                v_loss = 0.5 * v_loss_max.mean()

                # Entropy loss
                entropy_loss = -entropy.mean()

                # Total loss
                loss = (
                    policy_loss + self.vf_coef * v_loss + self.ent_coef * entropy_loss
                )

                with torch.no_grad():
                    log_ratio = log_probs - mb_log_probs
                    approx_kl = ((ratio - 1) - log_ratio).mean().item()
                    approx_kl_divs.append(approx_kl)

                self.optimizer.zero_grad()
                if self.accelerator is not None:
                    self.accelerator.backward(loss)
                else:
                    loss.backward()

                clip_grad_norm_(self.actor.parameters(), self.max_grad_norm)
                clip_grad_norm_(self.critic.parameters(), self.max_grad_norm)

                self.optimizer.step()

                mean_loss += loss.item()

            if self.target_kl is not None and np.mean(approx_kl_divs) > self.target_kl:
                break  # Early stopping for the epoch if KL divergence target is exceeded

        mean_loss /= num_samples * self.update_epochs
        return mean_loss

    def _learn_from_rollout_buffer_bptt(self) -> float:
        """Learning procedure using truncated BPTT for recurrent networks."""
        seq_len = self.max_seq_len

        buffer_actual_size = (
            self.rollout_buffer.capacity
            if self.rollout_buffer.full
            else self.rollout_buffer.pos
        )
        if buffer_actual_size < seq_len:
            warnings.warn(
                f"Buffer size {buffer_actual_size} is less than seq_len {seq_len}. Skipping BPTT learning step."
            )
            return 0.0

        # Normalize advantages globally once before epochs
        valid_advantages_tensor: torch.Tensor = self.rollout_buffer.buffer[
            "advantages"
        ][:buffer_actual_size]
        if valid_advantages_tensor.numel() > 0:
            original_shape = valid_advantages_tensor.shape
            flat_adv = valid_advantages_tensor.reshape(-1)
            normalized_flat_adv = (flat_adv - flat_adv.mean()) / (flat_adv.std() + 1e-8)
            self.rollout_buffer.buffer["advantages"][:buffer_actual_size] = (
                normalized_flat_adv.reshape(original_shape)
            )
        else:
            warnings.warn("No advantages to normalize in BPTT pre-normalization step.")

        # Determine all possible start coordinates for sequences
        num_possible_starts_per_env = buffer_actual_size - seq_len + 1
        if num_possible_starts_per_env <= 0:
            warnings.warn(
                f"Not enough data in buffer ({buffer_actual_size} steps) to form sequences of length {seq_len}. Skipping BPTT."
            )
            return 0.0

        all_start_coords = []  # List of (env_idx, time_idx_in_env_rollout)
        if self.bptt_sequence_type == BPTTSequenceType.CHUNKED:
            num_chunks_per_env = buffer_actual_size // seq_len
            if num_chunks_per_env == 0:
                warnings.warn(
                    f"Not enough data for any full chunks of length {seq_len}. Skipping BPTT."
                )
                return 0.0
            for env_idx in range(self.num_envs):
                for chunk_i in range(num_chunks_per_env):
                    all_start_coords.append((env_idx, chunk_i * seq_len))
        elif self.bptt_sequence_type == BPTTSequenceType.MAXIMUM:
            for env_idx in range(self.num_envs):
                for t_idx in range(num_possible_starts_per_env):
                    all_start_coords.append((env_idx, t_idx))
        elif self.bptt_sequence_type == BPTTSequenceType.FIFTY_PERCENT_OVERLAP:
            step_size = seq_len // 2
            if step_size == 0:  # Fallback for seq_len=1
                warnings.warn(
                    f"Sequence length {seq_len} too short for 50% overlap. Using CHUNKED behavior."
                )
                num_chunks_per_env = buffer_actual_size // seq_len
                if num_chunks_per_env == 0:
                    return 0.0  # Not enough for even one chunk
                for env_idx in range(self.num_envs):
                    for chunk_i in range(num_chunks_per_env):
                        all_start_coords.append((env_idx, chunk_i * seq_len))
            else:
                for env_idx in range(self.num_envs):
                    for time_idx in range(
                        0, buffer_actual_size - seq_len + 1, step_size
                    ):
                        all_start_coords.append((env_idx, time_idx))
        else:
            raise ValueError(f"Unknown BPTTSequenceType: {self.bptt_sequence_type}")

        if not all_start_coords:
            warnings.warn("No BPTT sequences to sample. Skipping learning.")
            return 0.0

        sequences_per_minibatch = (
            self.batch_size
        )  # Here, batch_size means number of sequences per minibatch
        mean_loss = 0.0
        total_minibatch_updates_total = 0

        for epoch in range(self.update_epochs):
            approx_kl_divs_epoch = []  # KL divergences for this epoch's minibatches
            np.random.shuffle(all_start_coords)
            num_minibatches_this_epoch = 0

            for i in range(0, len(all_start_coords), sequences_per_minibatch):
                current_coords_minibatch = all_start_coords[
                    i : i + sequences_per_minibatch
                ]
                if not current_coords_minibatch:
                    continue

                # Fetch minibatch of sequences; returns TensorDict on self.device
                # Batch_size: [len(current_coords_minibatch), seq_len]
                # "initial_hidden_states" is a non-tensor entry in TD: Dict[str, Tensor(batch_seq_size, layers, size)]
                current_minibatch_td = (
                    self.rollout_buffer.get_specific_sequences_tensor_batch(
                        seq_len=seq_len,
                        sequence_coords=current_coords_minibatch,
                        device=self.device,
                    )
                )

                if (
                    current_minibatch_td.is_empty()
                    or "observations"
                    not in current_minibatch_td.keys(
                        include_nested=True, leaves_only=True
                    )
                ):
                    warnings.warn("Skipping empty or invalid minibatch of sequences.")
                    continue

                mb_obs_seq = current_minibatch_td[
                    "observations"
                ]  # Shape: (batch_seq, seq_len, *obs_dims) or nested TD
                mb_actions_seq = current_minibatch_td[
                    "actions"
                ]  # Shape: (batch_seq, seq_len, *act_dims)
                mb_old_log_probs_seq = current_minibatch_td[
                    "log_probs"
                ]  # Shape: (batch_seq, seq_len)
                mb_advantages_seq = current_minibatch_td[
                    "advantages"
                ]  # Shape: (batch_seq, seq_len) (already normalized)
                mb_returns_seq = current_minibatch_td[
                    "returns"
                ]  # Shape: (batch_seq, seq_len)

                mb_initial_hidden_states_dict = current_minibatch_td.get_non_tensor(
                    "initial_hidden_states", default=None
                )

                policy_loss_total, value_loss_total, entropy_loss_total = 0.0, 0.0, 0.0
                current_step_hidden_state_actor = (
                    None  # For actor: {key: (layers, batch_seq_size, hidden_size)}
                )
                approx_kl_divs_minibatch_timesteps = []

                if self.recurrent and mb_initial_hidden_states_dict is not None:
                    current_step_hidden_state_actor = {
                        # val is (batch_seq_size, layers, size), permute to (layers, batch_seq_size, size)
                        key: val.permute(1, 0, 2).contiguous().to(self.device)
                        for key, val in mb_initial_hidden_states_dict.items()
                    }

                for t in range(seq_len):
                    obs_t = (
                        mb_obs_seq[:, t]
                        if not isinstance(mb_obs_seq, TensorDict)
                        else mb_obs_seq[:, t]
                    )
                    actions_t, old_log_prob_t = (
                        mb_actions_seq[:, t],
                        mb_old_log_probs_seq[:, t],
                    )
                    adv_t, return_t = mb_advantages_seq[:, t], mb_returns_seq[:, t]

                    (
                        _,
                        _,
                        entropy_t,
                        new_value_t,
                        next_hidden_state_for_actor_step,
                    ) = self._get_action_and_values(
                        obs_t,
                        hidden_state=current_step_hidden_state_actor,
                        sample=False,
                    )  # new_value_t: (batch_seq,), entropy_t: (batch_seq,) or scalar

                    new_log_prob_t = self.actor.action_log_prob(
                        actions_t
                    )  # Shape: (batch_seq,)
                    entropy_t = (
                        (-new_log_prob_t.mean())
                        if entropy_t is None
                        else entropy_t.mean()
                    )  # Ensure scalar

                    ratio = torch.exp(new_log_prob_t - old_log_prob_t)
                    policy_loss1 = -adv_t * ratio
                    policy_loss2 = -adv_t * torch.clamp(
                        ratio, 1 - self.clip_coef, 1 + self.clip_coef
                    )
                    policy_loss_total += torch.max(policy_loss1, policy_loss2).mean()
                    value_loss_total += 0.5 * ((new_value_t - return_t) ** 2).mean()
                    entropy_loss_total += -entropy_t  # entropy_t is already mean

                    with torch.no_grad():
                        log_ratio = new_log_prob_t - old_log_prob_t
                        approx_kl_divs_minibatch_timesteps.append(
                            ((torch.exp(log_ratio) - 1) - log_ratio).mean().item()
                        )

                    if self.recurrent and next_hidden_state_for_actor_step is not None:
                        current_step_hidden_state_actor = (
                            next_hidden_state_for_actor_step
                        )

                loss = (
                    policy_loss_total / seq_len
                    + self.vf_coef * (value_loss_total / seq_len)
                    + self.ent_coef * (entropy_loss_total / seq_len)
                )

                self.optimizer.zero_grad()
                if self.accelerator is not None:
                    self.accelerator.backward(loss)
                else:
                    loss.backward()

                clip_grad_norm_(self.actor.parameters(), self.max_grad_norm)
                clip_grad_norm_(self.critic.parameters(), self.max_grad_norm)
                self.optimizer.step()

                mean_loss += loss.item()
                num_minibatches_this_epoch += 1

                if (
                    self.target_kl is not None
                    and len(approx_kl_divs_minibatch_timesteps) > 0
                ):
                    # Average KL over all timesteps in this minibatch of sequences
                    kl_for_current_minibatch = np.mean(
                        approx_kl_divs_minibatch_timesteps
                    )
                    approx_kl_divs_epoch.append(
                        kl_for_current_minibatch
                    )  # Store minibatch average KL

                    if kl_for_current_minibatch > self.target_kl:
                        warnings.warn(
                            f"Epoch {epoch}, Minibatch: KL divergence {kl_for_current_minibatch:.4f} exceeded target {self.target_kl}. Stopping update for this epoch."
                        )
                        break  # Break from minibatch loop for this epoch

            total_minibatch_updates_total += num_minibatches_this_epoch
            # Check average KL for the epoch if target_kl is set and the inner loop wasn't broken by KL
            if self.target_kl is not None and len(approx_kl_divs_epoch) > 0:
                avg_kl_this_epoch = np.mean(approx_kl_divs_epoch)
                if (
                    avg_kl_this_epoch > self.target_kl
                    and not (  # Ensure this wasn't the break from inner loop
                        len(approx_kl_divs_minibatch_timesteps) > 0
                        and np.mean(approx_kl_divs_minibatch_timesteps) > self.target_kl
                    )
                ):
                    warnings.warn(
                        f"Epoch {epoch}: Average KL divergence {avg_kl_this_epoch:.4f} exceeded target {self.target_kl} after completing epoch. Consider adjusting learning rate or target_kl."
                    )
                    # This break is for the epoch loop if KL was exceeded on average for the epoch
                    # but not necessarily in the last minibatch that would have broken the inner loop.
                    break

            # If inner loop broke due to KL, this outer break also executes
            if (
                self.target_kl is not None
                and len(approx_kl_divs_minibatch_timesteps) > 0
                and np.mean(approx_kl_divs_minibatch_timesteps) > self.target_kl
            ):
                break

        mean_loss = mean_loss / max(1e-8, total_minibatch_updates_total)
        return mean_loss

    def test(
        self,
        env: GymEnvType,
        swap_channels: bool = False,
        max_steps: Optional[int] = None,
        loop: int = 3,
        vectorized: bool = True,
<<<<<<< HEAD
        deterministic: bool = True,
=======
>>>>>>> f93dda78
        callback: Optional[Callable[[float, Dict[str, float]], None]] = None,
    ) -> float:
        """Returns mean test score of agent in environment.

        :param env: The environment to be tested in
        :type env: GymEnvType
        :param swap_channels: Swap image channels dimension from last to first [H, W, C] -> [C, H, W], defaults to False
        :type swap_channels: bool, optional
        :param max_steps: Maximum number of testing steps, defaults to None
        :type max_steps: int, optional
        :param loop: Number of testing loops/episodes to complete. The returned score is the mean. Defaults to 3
        :type loop: int, optional
        :param vectorized: Whether the environment is vectorized, defaults to True
        :type vectorized: bool, optional
<<<<<<< HEAD
        :param deterministic: Boolean specifying whether to desired action is stochastic or deterministic, defaults to True
        :type deterministic: bool, optional
=======
>>>>>>> f93dda78
        :param callback: Optional callback function that takes the sum of rewards and the last info dictionary as input, defaults to None
        :type callback: Optional[Callable[[float, Dict[str, float]], None]]

        :return: Mean test score of agent in environment
        :rtype: float
        """
        # set to evaluation mode. This is important for batch norm and dropout layers
        self.actor.eval()
        self.critic.eval()
        self.set_training_mode(False)

        with torch.no_grad():
            rewards = []
            num_envs = env.num_envs if hasattr(env, "num_envs") and vectorized else 1

            for _ in range(loop):
                obs, info = env.reset()
                scores = np.zeros(num_envs)
                completed_episode_scores = np.zeros(num_envs)
                finished = np.zeros(num_envs, dtype=bool)
                step = 0
                test_hidden_state = (
                    self.get_initial_hidden_state(num_envs) if self.recurrent else None
                )

                last_infos = (
                    [{}] * num_envs if vectorized else {}
                )  # Initialize last_info holder

                while not np.all(finished):
                    if swap_channels:
                        obs = obs_channels_to_first(obs)

                    # Process action mask
                    action_mask = None
                    if vectorized:
                        # Check if info is a list/array of dicts
                        if (
                            isinstance(info, (list, np.ndarray))
                            and len(info) == num_envs
                            and all(isinstance(i, dict) for i in info)
                        ):
                            masks = [env_info.get("action_mask") for env_info in info]
                            # If all environments returned a mask and they are not None
                            if all(m is not None for m in masks):
                                try:
                                    action_mask = np.stack(masks)
                                except Exception as e:
                                    warnings.warn(f"Could not stack action masks: {e}")
                                    action_mask = None
                            # If only some environments returned masks, we probably can't use them reliably
                            elif any(m is not None for m in masks):
                                warnings.warn(
                                    "Action masks not provided for all vectorized environments. Skipping mask."
                                )
                                action_mask = None
                        # Handle case where info might be a single dict even if vectorized (e.g. VecNormalize)
                        elif isinstance(info, dict):
                            action_mask = info.get("action_mask", None)

                    else:  # Not vectorized
                        if isinstance(info, dict):
                            action_mask = info.get("action_mask", None)

                    # Get action
                    if self.recurrent:
                        action, _, _, _, test_hidden_state = self.get_action(
<<<<<<< HEAD
                            obs,
                            action_mask=action_mask,
                            hidden_state=test_hidden_state,
                            deterministic=deterministic,
                        )
                    else:
                        action, _, _, _ = self.get_action(
                            obs, action_mask=action_mask, deterministic=deterministic
                        )
=======
                            obs, action_mask=action_mask, hidden_state=test_hidden_state
                        )
                    else:
                        action, _, _, _ = self.get_action(obs, action_mask=action_mask)
>>>>>>> f93dda78

                    # Environment step
                    if vectorized:
                        obs, reward, done, trunc, info = env.step(action)
                        last_infos = info  # Store the array of infos
                    else:
                        obs, reward, done, trunc, info_single = env.step(action[0])
                        # Store info in a dictionary for consistency if not vectorized
                        info = {"final_info": info_single} if done or trunc else {}
                        last_infos = info  # Store the single info dict

                    step += 1
                    scores += np.array(reward)

                    # Check for episode termination
                    newly_finished = (
                        np.logical_or(
                            np.logical_or(done, trunc),
                            (max_steps is not None and step == max_steps),
                        )
                        & ~finished
                    )

                    # Reset hidden state for newly finished environments
                    if self.recurrent and np.any(newly_finished):
                        initial_hidden_states_for_reset = self.get_initial_hidden_state(
                            num_envs
                        )
                        if isinstance(test_hidden_state, dict):
                            for key in test_hidden_state:
                                reset_states = initial_hidden_states_for_reset[key][
                                    :, newly_finished, :
                                ]
                                if reset_states.shape[1] > 0:
                                    test_hidden_state[key][
                                        :, newly_finished, :
                                    ] = reset_states

                    if np.any(newly_finished):
                        completed_episode_scores[newly_finished] = scores[
                            newly_finished
                        ]
                        finished[newly_finished] = True

                # End of episode loop for one test run
                loop_reward_sum = np.sum(completed_episode_scores)

                # Prepare info for callback
                final_info_for_callback = {}
                if vectorized:
                    if (
                        isinstance(last_infos, (list, np.ndarray))
                        and len(last_infos) > 0
                    ):
                        final_info_for_callback = (
                            last_infos[0] if isinstance(last_infos[0], dict) else {}
                        )
                    elif isinstance(last_infos, dict):
                        final_info_for_callback = last_infos
                else:  # Not vectorized
                    if isinstance(last_infos, dict):
                        final_info_for_callback = last_infos

                if callback is not None:
                    callback(loop_reward_sum, final_info_for_callback)

                rewards.append(np.mean(completed_episode_scores))

        mean_fit = np.mean(rewards)
        self.fitness.append(mean_fit)

        # cleanup evaluation mode back into the default training mode (e.g. batch norm and dropout layers)
        self.set_training_mode(True)
        self.actor.train()
        self.critic.train()

        return mean_fit<|MERGE_RESOLUTION|>--- conflicted
+++ resolved
@@ -12,10 +12,6 @@
 
 from agilerl.algorithms.core import OptimizerWrapper, RLAlgorithm
 from agilerl.algorithms.core.registry import HyperparameterConfig, NetworkGroup
-<<<<<<< HEAD
-from agilerl.algorithms.core.wrappers import OptimizerWrapper
-=======
->>>>>>> f93dda78
 from agilerl.components.rollout_buffer import RolloutBuffer
 from agilerl.modules.base import EvolvableModule
 from agilerl.modules.configs import MlpNetConfig
@@ -229,10 +225,6 @@
         if self.recurrent:
             if not self.use_rollout_buffer:
                 raise ValueError("use_rollout_buffer must be True if recurrent=True.")
-<<<<<<< HEAD
-=======
-
->>>>>>> f93dda78
             net_config_dict = self.net_config if self.net_config is not None else {}
             self.max_seq_len = net_config_dict.get("encoder_config", {}).get(
                 "max_seq_len", None
@@ -358,11 +350,7 @@
     def create_rollout_buffer(self) -> None:
         """Creates a rollout buffer with the current configuration."""
         self.rollout_buffer = RolloutBuffer(
-<<<<<<< HEAD
             capacity=self.learn_step,
-=======
-            capacity=-(self.learn_step // -self.num_envs),
->>>>>>> f93dda78
             observation_space=self.observation_space,
             action_space=self.action_space,
             device=self.device,
@@ -387,10 +375,7 @@
         ] = None,  # Hidden state is a dict for recurrent policies
         *,
         sample: bool = True,
-<<<<<<< HEAD
         deterministic: bool = False,
-=======
->>>>>>> f93dda78
     ) -> Tuple[
         ArrayOrTensor,
         torch.Tensor,
@@ -409,11 +394,8 @@
         :type hidden_state: Optional[Dict[str, ArrayOrTensor]]
         :param sample: Whether to sample an action, defaults to True
         :type sample: bool
-<<<<<<< HEAD
         :param deterministic: Whether to return a deterministic action, defaults to False
         :type deterministic: bool, optional
-=======
->>>>>>> f93dda78
         :return: Action, log probability, entropy, state values, and (if recurrent) next hidden state
         :rtype: Tuple[ArrayOrTensor, torch.Tensor, torch.Tensor, torch.Tensor, Optional[Dict[str, ArrayOrTensor]]]
         """
@@ -422,24 +404,14 @@
                 obs, hidden_state=hidden_state
             )
             action, log_prob, entropy = self.actor.forward_head(
-<<<<<<< HEAD
                 latent_pi,
                 action_mask=action_mask,
                 sample=sample,
                 deterministic=deterministic,
             )
 
-            next_hidden_combined = (
-                next_hidden_actor  # Start with actor's next hidden state
-            )
-
-=======
-                latent_pi, action_mask=action_mask, sample=sample
-            )
-
             # Start with actor's next hidden state
             next_hidden_combined: Dict[str, torch.Tensor] = next_hidden_actor
->>>>>>> f93dda78
             if self.share_encoders:
                 values = self.critic.forward_head(latent_pi).squeeze(-1)
             else:
@@ -448,29 +420,19 @@
                     obs, hidden_state=hidden_state
                 )  # Pass original hidden_state
                 values = values.squeeze(-1)
-<<<<<<< HEAD
-                if (
-                    next_hidden_critic is not None
-                ):  # Merge if critic returns its own next_hidden
-=======
 
                 # Merge if critic returns its own next_hidden
                 if next_hidden_critic is not None:
->>>>>>> f93dda78
                     next_hidden_combined.update(next_hidden_critic)
 
             return action, log_prob, entropy, values, next_hidden_combined
         else:
             latent_pi = self.actor.extract_features(obs)
             action, log_prob, entropy = self.actor.forward_head(
-<<<<<<< HEAD
                 latent_pi,
                 action_mask=action_mask,
                 sample=sample,
                 deterministic=deterministic,
-=======
-                latent_pi, action_mask=action_mask, sample=sample
->>>>>>> f93dda78
             )
             values = (
                 self.critic.forward_head(latent_pi).squeeze(-1)
@@ -500,36 +462,20 @@
         :return: Initial hidden state dictionary
         :rtype: Dict[str, ArrayOrTensor]
         """
-<<<<<<< HEAD
-        if not self.recurrent:
-            raise ValueError(
-                "Cannot get initial hidden state for non-recurrent networks."
-            )
-
-=======
->>>>>>> f93dda78
         # Return a batch of initial hidden states
         # Flat map them into "actor_*" and "critic_*" (if not sharing encoders)
         flat_hidden = {}
 
-<<<<<<< HEAD
         actor_hidden = self.actor.initialize_hidden_state(
             device=self.device, batch_size=num_envs
         )
-=======
-        actor_hidden = self.actor.initialize_hidden_state(batch_size=num_envs)
->>>>>>> f93dda78
         flat_hidden.update(actor_hidden)
 
         # also add the critic hidden state if not sharing encoders
         if not self.share_encoders:
-<<<<<<< HEAD
             critic_hidden = self.critic.initialize_hidden_state(
                 device=self.device, batch_size=num_envs
             )
-=======
-            critic_hidden = self.critic.initialize_hidden_state(batch_size=num_envs)
->>>>>>> f93dda78
             flat_hidden.update(critic_hidden)
 
         return flat_hidden
@@ -546,34 +492,15 @@
         :type obs: ArrayOrTensor
         :param actions: Actions to evaluate
         :type actions: ArrayOrTensor
-<<<<<<< HEAD
         :param hidden_state: Hidden state for recurrent policies, defaults to None. Expected shape: dict with tensors of shape (batch_size, 1, hidden_size).
         :type hidden_state: Optional[Dict[str, ArrayOrTensor]]
-=======
->>>>>>> f93dda78
         :return: Log probability, entropy, and state values
         :rtype: Tuple[torch.Tensor, torch.Tensor, torch.Tensor]
         """
         obs = self.preprocess_observation(obs)
 
-<<<<<<< HEAD
-        eval_hidden_state = None
-        if self.recurrent and hidden_state is not None:
-            # Reshape hidden state for RNN: (batch_size, 1, hidden_size) -> (1, batch_size, hidden_size)
-            eval_hidden_state = {
-                key: val.permute(1, 0, 2) for key, val in hidden_state.items()
-            }
-
-        # Get values from actor-critic
-        _, _, entropy, values, _ = self._get_action_and_values(
-            obs,
-            hidden_state=eval_hidden_state,
-            sample=False,  # No need to sample here
-        )
-=======
         # Get values from actor-critic
         _, _, entropy, values, _ = self._get_action_and_values(obs, sample=False)
->>>>>>> f93dda78
 
         log_prob = self.actor.action_log_prob(actions)
 
@@ -588,10 +515,7 @@
         obs: ArrayOrTensor,
         action_mask: Optional[ArrayOrTensor] = None,
         hidden_state: Optional[Dict[str, ArrayOrTensor]] = None,
-<<<<<<< HEAD
         deterministic: bool = False,
-=======
->>>>>>> f93dda78
     ) -> Union[
         Tuple[
             np.ndarray,  # action
@@ -610,17 +534,13 @@
         :type action_mask: Optional[ArrayOrTensor]
         :param hidden_state: Hidden state for recurrent policies, defaults to None
         :type hidden_state: Optional[Dict[str, ArrayOrTensor]]
-<<<<<<< HEAD
         :param deterministic: Boolean specifying whether to desired action is stochastic or deterministic, defaults to False
         :type deterministic: bool, optional
-=======
->>>>>>> f93dda78
         :return: Action, log probability, entropy, state values, and (if recurrent) next hidden state
         :rtype: Union[Tuple[np.ndarray, np.ndarray, np.ndarray, np.ndarray, Optional[Dict[str, ArrayOrTensor]]], Tuple[np.ndarray, np.ndarray, np.ndarray, np.ndarray]]
         """
         obs = self.preprocess_observation(obs)
         with torch.no_grad():
-<<<<<<< HEAD
             action, log_prob, entropy, values, next_hidden = (
                 self._get_action_and_values(
                     obs,
@@ -629,19 +549,6 @@
                     sample=not deterministic,
                     deterministic=deterministic,
                 )
-=======
-            (
-                action,
-                log_prob,
-                entropy,
-                values,
-                next_hidden,
-            ) = self._get_action_and_values(
-                obs,
-                action_mask,
-                hidden_state,
-                sample=True,  # Explicitly sample=True during get_action
->>>>>>> f93dda78
             )
 
         # Use -log_prob as entropy when squashing output in continuous action spaces
@@ -652,7 +559,6 @@
         if not self.training and isinstance(self.action_space, spaces.Box):
             if self.actor.squash_output:
                 action_np = self.actor.scale_action(action_np)
-<<<<<<< HEAD
             else:
                 action_np = np.clip(
                     action_np, self.action_space.low, self.action_space.high
@@ -678,193 +584,21 @@
                 values_np,
             )
 
-    def collect_rollouts(
-        self,
-        env: GymEnvType,
-        n_steps: Optional[int] = None,
-        reset_on_collect: bool = True,
-    ) -> None:
-        """Collect rollouts from the environment and store them in the rollout buffer.
-
-        :param env: The environment to collect rollouts from
-        :type env: GymEnvType
-        :param n_steps: Number of steps to collect, defaults to self.learn_step
-        :type n_steps: int, optional
-        :param reset_on_collect: Whether to reset the buffer before collecting (Note: current implementation always resets), defaults to True
-        :type reset_on_collect: bool, optional
-        :rtype: None
-        """
-        if not self.use_rollout_buffer:
-            raise RuntimeError(
-                "collect_rollouts can only be used when use_rollout_buffer=True"
-            )
-
-        n_steps = n_steps or self.learn_step
-        start_time = time.time()
-
-        if reset_on_collect:
-            # Initial reset
-            obs, info = env.reset()
-
-            # self.hidden_state stores the current hidden state for the actor across steps
-            self.hidden_state = (
-                self.get_initial_hidden_state(self.num_envs) if self.recurrent else None
-            )
-        else:
-            obs, info = self.last_obs
-        self.rollout_buffer.reset()
-        current_hidden_state_for_actor = self.hidden_state
-
-        for _ in range(n_steps):
-            # current_hidden_state_for_buffer is the hidden state *before* the current step, used for storage
-            current_hidden_state_for_buffer = current_hidden_state_for_actor
-
-            # Get action
-            if self.recurrent:
-                # self.get_action expects hidden_state like {key: (layers, batch_num_envs, size)}
-                action, log_prob, _, value, next_hidden_for_actor = self.get_action(
-                    obs,
-                    action_mask=info.get("action_mask", None),
-                    hidden_state=current_hidden_state_for_actor,
-                )
-                self.hidden_state = (
-                    next_hidden_for_actor  # Update main hidden_state cache for actor
-                )
-            else:
-                action, log_prob, _, value = self.get_action(
-                    obs, action_mask=info.get("action_mask", None)
-                )
-                # No hidden state to store or update if not recurrent
-
-            # Execute action
-            next_obs, reward, done, truncated, next_info = env.step(action)
-
-            if isinstance(done, list) or isinstance(done, np.ndarray):
-                is_terminal = (
-                    np.logical_or(done, truncated)
-                    if isinstance(truncated, (list, np.ndarray))
-                    else done
-                )
-            else:
-                is_terminal = done or truncated
-
-            # Ensure shapes are correct for rollout buffer
-            reward_np = np.atleast_1d(reward)
-            is_terminal_np = np.atleast_1d(is_terminal)
-            value_np = np.atleast_1d(value)
-            log_prob_np = np.atleast_1d(log_prob)
-
-            self.rollout_buffer.add(
-                obs=obs,
-                action=action,
-                reward=reward_np,
-                done=is_terminal_np,
-                value=value_np,
-                log_prob=log_prob_np,
-                next_obs=next_obs,
-                hidden_state=current_hidden_state_for_buffer,  # Store hidden state from *before* this step
-            )
-
-            if self.recurrent and np.any(is_terminal_np):
-                finished_mask = is_terminal_np.astype(bool)
-                initial_hidden_states_for_reset = self.get_initial_hidden_state(
-                    self.num_envs
-                )
-
-                if isinstance(self.hidden_state, dict):
-                    for key in self.hidden_state:
-                        reset_states_for_key = initial_hidden_states_for_reset[key][
-                            :, finished_mask, :
-                        ]
-                        if reset_states_for_key.shape[1] > 0:
-                            self.hidden_state[key][
-                                :, finished_mask, :
-                            ] = reset_states_for_key
-
-            if self.recurrent:
-                current_hidden_state_for_actor = (
-                    self.hidden_state
-                )  # Update for next actor call
-
-            obs = next_obs
-            info = next_info
-
-        self.last_obs = (next_obs, info)  # Store the last observation for the next step
-
-        with torch.no_grad():
-            if self.recurrent:
-                _, _, _, last_value, _ = self._get_action_and_values(
-                    self.preprocess_observation(obs),
-                    hidden_state=self.hidden_state,  # Use the latest hidden state for last_value
-                )
-            else:
-                _, _, _, last_value, _ = self._get_action_and_values(
-                    self.preprocess_observation(obs)
-                )
-
-            last_value = last_value.cpu().numpy()  # Shape: (num_envs,)
-            last_done = np.atleast_1d(done)  # Shape: (num_envs,)
-
-        self.rollout_buffer.compute_returns_and_advantages(
-            last_value=last_value, last_done=last_done
-        )
-        end_time = time.time()
-        self.last_collection_time = end_time - start_time
-        self.total_collection_time += self.last_collection_time
-
-    def learn(self, experiences: Optional[ExperiencesType] = None) -> Dict[str, float]:
-=======
-            else:
-                action_np = np.clip(
-                    action_np, self.action_space.low, self.action_space.high
-                )
-
-        log_prob_np = log_prob.cpu().data.numpy()
-        entropy_np = entropy.cpu().data.numpy()
-        values_np = values.cpu().data.numpy()
-
-        if self.recurrent:
-            return (
-                action_np,
-                log_prob_np,
-                entropy_np,
-                values_np,
-                next_hidden if next_hidden is not None else None,
-            )
-        else:
-            return (
-                action_np,
-                log_prob_np,
-                entropy_np,
-                values_np,
-            )
-
     def learn(self, experiences: Optional[ExperiencesType] = None) -> float:
->>>>>>> f93dda78
         """Updates agent network parameters to learn from experiences.
 
         :param experiences: Tuple of batched states, actions, log_probs, rewards, dones, values, next_state, next_done.
                             If use_rollout_buffer=True and experiences=None, uses data from rollout buffer.
         :type experiences: Optional[ExperiencesType]
-<<<<<<< HEAD
         :return: Dictionary of metrics including total_loss, policy_loss, value_loss, entropy_loss, approx_kl, and clip_fraction.
         :rtype: Dict[str, float]
         """
         self.last_learn_time_metrics.clear()
         start_time = time.time()
-=======
-        :return: Mean loss value from training.
-        :rtype: float
-        """
->>>>>>> f93dda78
         if self.use_rollout_buffer:
             # NOTE: we are still allowing experiences to be passed in for backwards compatibility
             # but we will remove this in a future releases.
             # i.e. it's possible to do one learn with rollouts, then another with experiences on the same agent
-<<<<<<< HEAD
-
-=======
->>>>>>> f93dda78
             if experiences is None:
                 # Learn from the internal rollout buffer
                 if (
@@ -872,7 +606,6 @@
                     and self.max_seq_len is not None
                     and self.max_seq_len > 0
                 ):
-<<<<<<< HEAD
                     metrics = self._learn_from_rollout_buffer_bptt()
                 else:
                     metrics = self._learn_from_rollout_buffer_flat()
@@ -897,15 +630,6 @@
     def _deprecated_learn_from_experiences(
         self, experiences: ExperiencesType
     ) -> Dict[str, float]:
-=======
-                    return self._learn_from_rollout_buffer_bptt()
-                else:
-                    return self._learn_from_rollout_buffer_flat()
-
-        return self._deprecated_learn_from_experiences(experiences)
-
-    def _deprecated_learn_from_experiences(self, experiences: ExperiencesType) -> float:
->>>>>>> f93dda78
         """Deprecated method for learning from experiences tuple format.
 
         This method is deprecated and will be removed in a future release. The PPO implementation
@@ -924,11 +648,6 @@
             )
 
         # Not self.use_rollout_buffer
-<<<<<<< HEAD
-        (states, actions, log_probs, rewards, dones, values, next_state, next_done) = (
-            stack_experiences(*experiences)
-        )
-=======
         (
             observations,
             actions,
@@ -939,7 +658,6 @@
             next_obs,
             next_done,
         ) = stack_experiences(*experiences)
->>>>>>> f93dda78
 
         # Bootstrapping returns using GAE advantage estimation
         dones = dones.long()
@@ -2090,10 +1808,7 @@
         max_steps: Optional[int] = None,
         loop: int = 3,
         vectorized: bool = True,
-<<<<<<< HEAD
         deterministic: bool = True,
-=======
->>>>>>> f93dda78
         callback: Optional[Callable[[float, Dict[str, float]], None]] = None,
     ) -> float:
         """Returns mean test score of agent in environment.
@@ -2108,11 +1823,8 @@
         :type loop: int, optional
         :param vectorized: Whether the environment is vectorized, defaults to True
         :type vectorized: bool, optional
-<<<<<<< HEAD
         :param deterministic: Boolean specifying whether to desired action is stochastic or deterministic, defaults to True
         :type deterministic: bool, optional
-=======
->>>>>>> f93dda78
         :param callback: Optional callback function that takes the sum of rewards and the last info dictionary as input, defaults to None
         :type callback: Optional[Callable[[float, Dict[str, float]], None]]
 
@@ -2180,7 +1892,6 @@
                     # Get action
                     if self.recurrent:
                         action, _, _, _, test_hidden_state = self.get_action(
-<<<<<<< HEAD
                             obs,
                             action_mask=action_mask,
                             hidden_state=test_hidden_state,
@@ -2190,12 +1901,6 @@
                         action, _, _, _ = self.get_action(
                             obs, action_mask=action_mask, deterministic=deterministic
                         )
-=======
-                            obs, action_mask=action_mask, hidden_state=test_hidden_state
-                        )
-                    else:
-                        action, _, _, _ = self.get_action(obs, action_mask=action_mask)
->>>>>>> f93dda78
 
                     # Environment step
                     if vectorized:
