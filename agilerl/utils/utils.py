--- conflicted
+++ resolved
@@ -1,29 +1,16 @@
-<<<<<<< HEAD
-=======
-import copy
->>>>>>> deaa30e4
 import os
 import warnings
 from datetime import datetime
 from typing import Any, Callable, Dict, List, Optional, Union
 
-<<<<<<< HEAD
 from agilerl.algorithms.core.base import RLAlgorithm
-=======
->>>>>>> deaa30e4
 import gymnasium as gym
 import matplotlib.pyplot as plt
 import numpy as np
 import torch
-<<<<<<< HEAD
 import wandb
 from accelerate import Accelerator
 from accelerate.utils import broadcast_object_list
-=======
-import torch.distributed as dist
-import wandb
-from accelerate import Accelerator
->>>>>>> deaa30e4
 from gymnasium import spaces
 from pettingzoo.utils.env import ParallelEnv
 
@@ -36,42 +23,26 @@
     MADDPG,
     MATD3,
     PPO,
-<<<<<<< HEAD
     CPPO,
     ICM_PPO,
-=======
->>>>>>> deaa30e4
     TD3,
     NeuralTS,
     NeuralUCB,
     RainbowDQN,
 )
-<<<<<<< HEAD
 from agilerl.algorithms.core import EvolvableAlgorithm, LLMAlgorithm
-=======
-from agilerl.algorithms.core import EvolvableAlgorithm
->>>>>>> deaa30e4
 from agilerl.algorithms.core.registry import HyperparameterConfig
 from agilerl.hpo.mutation import Mutations
 from agilerl.hpo.tournament import TournamentSelection
 from agilerl.modules.base import EvolvableModule
-<<<<<<< HEAD
 from agilerl.typing import GymEnvType, GymSpaceType, PopulationType
 from agilerl.utils.algo_utils import CosineLRScheduleConfig, clone_llm
-=======
-from agilerl.typing import GymSpaceType, PopulationType
-from agilerl.utils.algo_utils import CosineLRScheduleConfig
->>>>>>> deaa30e4
 from agilerl.vector.pz_async_vec_env import AsyncPettingZooVecEnv
 
 SupportedObservationSpace = Union[
     spaces.Box, spaces.Discrete, spaces.Dict, spaces.Tuple
 ]
 
-<<<<<<< HEAD
-=======
-
->>>>>>> deaa30e4
 def make_vect_envs(
     env_name: Optional[str] = None,
     num_envs=1,
@@ -107,13 +78,9 @@
 
 
 def make_multi_agent_vect_envs(
-<<<<<<< HEAD
     env: Callable[[], ParallelEnv],
     num_envs: int = 1,
     **env_kwargs: Any,
-=======
-    env: Callable[[], ParallelEnv], num_envs: int = 1, **env_kwargs: Any
->>>>>>> deaa30e4
 ) -> AsyncPettingZooVecEnv:
     """Returns async-vectorized PettingZoo parallel environments.
 
@@ -121,12 +88,9 @@
     :type env: pettingzoo.utils.env.ParallelEnv
     :param num_envs: Number of vectorized environments, defaults to 1
     :type num_envs: int, optional
-<<<<<<< HEAD
 
     :return: Async-vectorized PettingZoo parallel environments
     :rtype: agilerl.vector.pz_async_vec_env.AsyncPettingZooVecEnv
-=======
->>>>>>> deaa30e4
     """
     env_fns = [lambda: env(**env_kwargs) for _ in range(num_envs)]
     return AsyncPettingZooVecEnv(env_fns=env_fns)
@@ -142,9 +106,14 @@
     :param skill: Skill wrapper to apply to environment
     :type skill: agilerl.wrappers.learning.Skill
     :param num_envs: Number of vectorized environments, defaults to 1
+    :param skill: Skill wrapper to apply to environment
+    :type skill: agilerl.wrappers.learning.Skill
+    :param num_envs: Number of vectorized environments, defaults to 1
     :type num_envs: int, optional
     """
     return gym.vector.AsyncVectorEnv(
+        [lambda: skill(gym.make(env_name)) for i in range(num_envs)]
+    )
         [lambda: skill(gym.make(env_name)) for i in range(num_envs)]
     )
 
@@ -205,15 +174,18 @@
     device: str = "cpu",
     accelerator: Optional[Any] = None,
     torch_compiler: Optional[Any] = None,
-<<<<<<< HEAD
     algo_kwargs: Optional[Dict[str, Any]] = {},
-=======
->>>>>>> deaa30e4
 ) -> PopulationType:
     """Returns population of identical agents.
 
     :param algo: RL algorithm
     :type algo: str
+    :param observation_space: Observation space
+    :type observation_space: spaces.Space
+    :param action_space: Action space
+    :type action_space: spaces.Space
+    :param net_config: Network configuration
+    :type net_config: dict or None
     :param observation_space: Observation space
     :type observation_space: spaces.Space
     :param action_space: Action space
@@ -228,8 +200,16 @@
     :type actor_network: nn.Module, optional
     :param critic_network: Custom critic network, defaults to None
     :type critic_network: nn.Module, optional
+    :param hp_config: Choice of algorithm hyperparameters to mutate during training, defaults to None
+    :type hp_config: HyperparameterConfig, optional
+    :param actor_network: Custom actor network, defaults to None
+    :type actor_network: nn.Module, optional
+    :param critic_network: Custom critic network, defaults to None
+    :type critic_network: nn.Module, optional
     :param population_size: Number of agents in population, defaults to 1
     :type population_size: int, optional
+    :param num_envs: Number of vectorized environments, defaults to 1
+    :type num_envs: int, optional
     :param num_envs: Number of vectorized environments, defaults to 1
     :type num_envs: int, optional
     :param device: Device for accelerated computing, 'cpu' or 'cuda', defaults to 'cpu'
@@ -240,15 +220,12 @@
     :type torch_compiler: Any, optional
     :return: Population of agents
     :rtype: list[EvolvableAlgorithm]
-<<<<<<< HEAD
     :param algo_kwargs: Additional keyword arguments for the algorithm
     :type algo_kwargs: dict, optional
     """
 
-=======
-    """
->>>>>>> deaa30e4
     population = []
+    if algo == "DQN":
     if algo == "DQN":
         for idx in range(population_size):
             agent = DQN(
@@ -267,10 +244,7 @@
                 actor_network=actor_network,
                 device=device,
                 accelerator=accelerator,
-<<<<<<< HEAD
-                **algo_kwargs,
-=======
->>>>>>> deaa30e4
+                **algo_kwargs,
             )
             population.append(agent)
 
@@ -280,6 +254,7 @@
                 observation_space=observation_space,
                 action_space=action_space,
                 index=idx,
+                hp_config=hp_config,
                 hp_config=hp_config,
                 net_config=net_config,
                 batch_size=INIT_HP.get("BATCH_SIZE", 64),
@@ -296,13 +271,11 @@
                 actor_network=actor_network,
                 device=device,
                 accelerator=accelerator,
-<<<<<<< HEAD
-                **algo_kwargs,
-=======
->>>>>>> deaa30e4
-            )
-            population.append(agent)
-
+                **algo_kwargs,
+            )
+            population.append(agent)
+
+    elif algo == "DDPG":
     elif algo == "DDPG":
         for idx in range(population_size):
             agent = DDPG(
@@ -329,10 +302,7 @@
                 share_encoders=INIT_HP.get("SHARE_ENCODERS", True),
                 device=device,
                 accelerator=accelerator,
-<<<<<<< HEAD
-                **algo_kwargs,
-=======
->>>>>>> deaa30e4
+                **algo_kwargs,
             )
 
             agent = (
@@ -367,11 +337,8 @@
                 critic_network=critic_network,
                 device=device,
                 accelerator=accelerator,
-<<<<<<< HEAD
                 num_envs=num_envs,
                 **algo_kwargs,
-=======
->>>>>>> deaa30e4
             )
             population.append(agent)
 
@@ -392,10 +359,7 @@
                 actor_network=actor_network,
                 device=device,
                 accelerator=accelerator,
-<<<<<<< HEAD
-                **algo_kwargs,
-=======
->>>>>>> deaa30e4
+                **algo_kwargs,
             )
             population.append(agent)
 
@@ -425,10 +389,7 @@
                 share_encoders=INIT_HP.get("SHARE_ENCODERS", True),
                 device=device,
                 accelerator=accelerator,
-<<<<<<< HEAD
-                **algo_kwargs,
-=======
->>>>>>> deaa30e4
+                **algo_kwargs,
             )
             population.append(agent)
 
@@ -458,10 +419,7 @@
                 device=device,
                 accelerator=accelerator,
                 torch_compiler=torch_compiler,
-<<<<<<< HEAD
-                **algo_kwargs,
-=======
->>>>>>> deaa30e4
+                **algo_kwargs,
             )
             population.append(agent)
 
@@ -492,10 +450,7 @@
                 device=device,
                 accelerator=accelerator,
                 torch_compiler=torch_compiler,
-<<<<<<< HEAD
-                **algo_kwargs,
-=======
->>>>>>> deaa30e4
+                **algo_kwargs,
             )
             population.append(agent)
 
@@ -522,17 +477,11 @@
                 update_epochs=INIT_HP["UPDATE_EPOCHS"],
                 actor_networks=actor_network,
                 critic_networks=critic_network,
-<<<<<<< HEAD
                 action_batch_size=INIT_HP.get("ACTION_BATCH_SIZE", None),
                 device=device,
                 accelerator=accelerator,
                 torch_compiler=torch_compiler,
                 **algo_kwargs,
-=======
-                device=device,
-                accelerator=accelerator,
-                torch_compiler=torch_compiler,
->>>>>>> deaa30e4
             )
             population.append(agent)
 
@@ -562,10 +511,7 @@
                 device=device,
                 accelerator=accelerator,
                 torch_compiler=torch_compiler,
-<<<<<<< HEAD
-                **algo_kwargs,
-=======
->>>>>>> deaa30e4
+                **algo_kwargs,
             )
             population.append(agent)
 
@@ -574,7 +520,6 @@
             agent = NeuralUCB(
                 observation_space=observation_space,
                 action_space=action_space,
-<<<<<<< HEAD
                 index=idx,
                 hp_config=hp_config,
                 net_config=net_config,
@@ -596,47 +541,20 @@
             agent = NeuralTS(
                 observation_space=observation_space,
                 action_space=action_space,
-=======
->>>>>>> deaa30e4
-                index=idx,
+                index=idx,
+                hp_config=hp_config,
                 hp_config=hp_config,
                 net_config=net_config,
                 gamma=INIT_HP.get("GAMMA", 1),
                 lamb=INIT_HP.get("LAMBDA", 1),
                 reg=INIT_HP.get("REG", 0.000625),
                 batch_size=INIT_HP.get("BATCH_SIZE", 64),
-<<<<<<< HEAD
-=======
-                lr=INIT_HP.get("LR", 0.001),
-                learn_step=INIT_HP.get("LEARN_STEP", 2),
-                actor_network=actor_network,
-                device=device,
-                accelerator=accelerator,
-            )
-            population.append(agent)
-
-    elif algo == "NeuralTS":
-        for idx in range(population_size):
-            agent = NeuralTS(
-                observation_space=observation_space,
-                action_space=action_space,
-                index=idx,
-                hp_config=hp_config,
-                net_config=net_config,
-                gamma=INIT_HP.get("GAMMA", 1),
-                lamb=INIT_HP.get("LAMBDA", 1),
-                reg=INIT_HP.get("REG", 0.000625),
-                batch_size=INIT_HP.get("BATCH_SIZE", 64),
->>>>>>> deaa30e4
                 lr=INIT_HP.get("LR", 0.003),
                 learn_step=INIT_HP.get("LEARN_STEP", 2),
                 actor_network=actor_network,
                 device=device,
                 accelerator=accelerator,
-<<<<<<< HEAD
-                **algo_kwargs,
-=======
->>>>>>> deaa30e4
+                **algo_kwargs,
             )
             population.append(agent)
 
@@ -645,7 +563,6 @@
             agent = GRPO(
                 observation_space=observation_space,
                 action_space=action_space,
-<<<<<<< HEAD
                 actor_network=clone_llm(
                     actor_network, state_dict=actor_network.state_dict()
                 ),
@@ -672,31 +589,6 @@
                 accelerator=Accelerator() if accelerator else None,
                 device=device,
                 **algo_kwargs,
-=======
-                actor_network=copy.deepcopy(INIT_HP["actor_network"]),
-                pad_token_id=INIT_HP["pad_token_id"],
-                hp_config=hp_config,
-                index=idx,
-                batch_size=INIT_HP["BATCH_SIZE"],
-                beta=INIT_HP["BETA"],
-                lr=INIT_HP["LR"],
-                clip_coef=INIT_HP["CLIP_COEF"],
-                max_grad_norm=INIT_HP["MAX_GRAD_NORM"],
-                update_epochs=INIT_HP["UPDATE_EPOCHS"],
-                group_size=INIT_HP["GROUP_SIZE"],
-                temperature=INIT_HP["TEMPERATURE"],
-                calc_position_embeddings=INIT_HP["CALC_POSITION_EMBEDDINGS"],
-                reduce_memory_peak=INIT_HP["REDUCE_MEMORY_PEAK"],
-                max_output_tokens=INIT_HP["MAX_OUTPUT_TOKENS"],
-                min_output_tokens=INIT_HP["MIN_OUTPUT_TOKENS"],
-                cosine_lr_schedule_config=(
-                    CosineLRScheduleConfig(**INIT_HP["COSINE_lR_SCHEDULER"])
-                    if INIT_HP["COSINE_lR_SCHEDULER"] is not None
-                    else None
-                ),
-                accelerator=accelerator[idx],
-                device=device,
->>>>>>> deaa30e4
             )
             population.append(agent)
 
@@ -736,10 +628,6 @@
                     else f"{save_path}_{i}_{agent.steps[-1]}.pt"
                 )
                 agent.save_checkpoint(current_checkpoint_path)
-<<<<<<< HEAD
-=======
-            print("Saved checkpoint.")
->>>>>>> deaa30e4
         accelerator.wait_for_everyone()
 
         # Load models back to accelerator processes
@@ -755,10 +643,6 @@
                 else f"{save_path}_{i}_{agent.steps[-1]}.pt"
             )
             agent.save_checkpoint(current_checkpoint_path)
-<<<<<<< HEAD
-=======
-        print("Saved checkpoint.")
->>>>>>> deaa30e4
 
 
 def tournament_selection_and_mutation(
@@ -796,7 +680,6 @@
     if algo is None:
         algo = population[0].__class__.__name__
 
-<<<<<<< HEAD
     if language_model:
         elite, population = tournament.select(population)
         if accelerator is None or (
@@ -813,30 +696,15 @@
 
     if accelerator is not None:
         # Save temporary models for accelerator processes
-=======
-    # Save temporary models for accelerator processes
-    if accelerator is not None:
->>>>>>> deaa30e4
         accel_temp_models_path = f"models/{env_name}"
         if accelerator.is_main_process:
             if not os.path.exists(accel_temp_models_path):
                 os.makedirs(accel_temp_models_path)
-<<<<<<< HEAD
-=======
-
-    if accelerator is not None:
->>>>>>> deaa30e4
         # Need to unwrap models from acccelerator before selecting and mutating
         accelerator.wait_for_everyone()
         for model in population:
             model.unwrap_models()
-<<<<<<< HEAD
         accelerator.wait_for_everyone()
-=======
-
-        accelerator.wait_for_everyone()
-
->>>>>>> deaa30e4
         # Perform tournament selection and mutation on main process
         if accelerator.is_main_process:
             elite, population = tournament.select(population)
@@ -860,24 +728,12 @@
         population = mutation.mutation(population)
 
     if save_elite:
-<<<<<<< HEAD
         elite_save_path = (
             elite_path.split(".pt")[0]
             if elite_path is not None
             else f"{env_name}-elite_{algo}"
         )
         elite.save_checkpoint(f"{elite_save_path}.pt")
-=======
-        if language_model:
-            save_llm_checkpoint(elite, elite_path)
-        else:
-            elite_save_path = (
-                elite_path.split(".pt")[0]
-                if elite_path is not None
-                else f"{env_name}-elite_{algo}"
-            )
-            elite.save_checkpoint(f"{elite_save_path}.pt")
->>>>>>> deaa30e4
 
     return population
 
@@ -1011,6 +867,7 @@
 
     :param pop: Population of agents
     :type pop: list[EvolvableAlgorithm]
+    :type pop: list[EvolvableAlgorithm]
     """
     for agent in pop:
         print(
@@ -1020,12 +877,21 @@
                 EvolvableAlgorithm.inspect_attributes(agent),
             )
         )
-
-
+        print(
+            "Agent ID: {}    Mean 5 Fitness: {:.2f}    Attributes: {}".format(
+                agent.index,
+                np.mean(agent.fitness[-5:]),
+                EvolvableAlgorithm.inspect_attributes(agent),
+            )
+        )
+
+
+def plot_population_score(pop: PopulationType) -> None:
 def plot_population_score(pop: PopulationType) -> None:
     """Plots the fitness scores of agents in a population.
 
     :param pop: Population of agents
+    :type pop: list[EvolvableAlgorithm]
     :type pop: list[EvolvableAlgorithm]
     """
     plt.figure()
@@ -1050,18 +916,13 @@
     return env_defined_actions
 
 
-<<<<<<< HEAD
 def gather_tensor(
     tensor: Union[torch.Tensor, float], accelerator: Accelerator
 ) -> torch.Tensor:
-=======
-def gather_tensor(tensor: torch.Tensor, agent: EvolvableAlgorithm) -> torch.Tensor:
->>>>>>> deaa30e4
     """Gather tensors from gpus
 
     :param tensor: Tensor to gather
     :type tensor: torch.Tensor
-<<<<<<< HEAD
     :param accelerator: Accelerator object
     :type accelerator: accelerate.Accelerator
     :return: Stacked tensors
@@ -1081,47 +942,12 @@
 
     :param accelerator: Accelerator object
     :type accelerator: accelerate.Accelerator
-=======
-    :param agent: Agent object
-    :type agent: EvolvableAlgorithm
-    :return: Stacked tensors
-    :rtype: torch.Tensor
-    """
-    # Convert to tensor if it's a scalar
-    if not isinstance(tensor, torch.Tensor):
-        tensor = torch.tensor(tensor, device=f"cuda:{agent.local_rank}")
-
-    if tensor.device != agent.device:
-        tensor = tensor.to(agent.device)
-    # Ensure tensor is on correct device
-    tensor = tensor.detach().clone()
-    # Create a list to store tensors from all processes
-    world_size = dist.get_world_size()
-    gathered_tensors = [torch.zeros_like(tensor) for _ in range(world_size)]
-
-    # Gather the tensor from all processes
-    dist.all_gather(gathered_tensors, tensor)
-    return torch.stack(gathered_tensors)
-
-
-def aggregate_metrics_across_gpus(
-    agent: EvolvableAlgorithm, metric_tensor: torch.Tensor
-) -> float:
-    """Aggregate gathered tensors
-
-    :param agent: Agent
-    :type agent: EvolvableAlgorithm
->>>>>>> deaa30e4
     :param metric_tensor: Metrics
     :type metric_tensor: torch.Tensor
     :return: Mean metric
     :rtype: float
     """
-<<<<<<< HEAD
     all_metrics = gather_tensor(metric_tensor, accelerator)
-=======
-    all_metrics = gather_tensor(metric_tensor, agent)
->>>>>>> deaa30e4
     avg_metrics = all_metrics.mean().item()
     return avg_metrics
 
@@ -1138,7 +964,6 @@
     path = base_path + f"/{agent.algo}"
     os.makedirs(path, exist_ok=True)
     if agent.accelerator is not None:
-<<<<<<< HEAD
         agent.accelerator.wait_for_everyone()
         agent.actor.save_pretrained(path)
         agent.accelerator.wait_for_everyone()
@@ -1168,10 +993,4 @@
         agent.mut = mut
         setattr(agent, mut, mut_value)
         if mut == "lr":
-            LLMAlgorithm.update_lr(agent.optimizer, getattr(agent, mut))
-=======
-        unwrapped_model = agent.accelerator.unwrap_model(agent.actor)
-        unwrapped_model.save_pretrained(path)
-    else:
-        agent.actor.save_pretrained(path)
->>>>>>> deaa30e4
+            LLMAlgorithm.update_lr(agent.optimizer, getattr(agent, mut))