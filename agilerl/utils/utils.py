--- conflicted
+++ resolved
@@ -574,7 +574,6 @@
                 accelerator=Accelerator() if accelerator else None,
                 device=device,
                 **algo_kwargs,
-<<<<<<< HEAD
             )
             population.append(agent)
 
@@ -641,10 +640,6 @@
     else:
         raise ValueError(f"Algorithm {algo} not supported")
 
-=======
-            )
-            population.append(agent)
->>>>>>> f93dda78
     return population
 
 
