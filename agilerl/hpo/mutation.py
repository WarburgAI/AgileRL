--- conflicted
+++ resolved
@@ -10,18 +10,6 @@
 import torch
 import torch.nn as nn
 from accelerate import Accelerator
-<<<<<<< HEAD
-from accelerate.utils.deepspeed import DeepSpeedOptimizerWrapper
-from numpy.random import Generator
-from torch._dynamo.eval_frame import OptimizedModule
-
-from agilerl.algorithms.core import EvolvableAlgorithm, LLMAlgorithm
-from agilerl.algorithms.core.wrappers import OptimizerWrapper
-from agilerl.algorithms.neural_ts_bandit import NeuralTS
-from agilerl.algorithms.neural_ucb_bandit import NeuralUCB
-from agilerl.modules.base import EvolvableModule
-from agilerl.protocols import OptimizerConfig
-=======
 
 from agilerl.algorithms import NeuralTS, NeuralUCB
 from agilerl.algorithms.core import (
@@ -36,7 +24,6 @@
     MutationMethod,
     MutationReturnType,
 )
->>>>>>> a136ceaf
 from agilerl.utils.algo_utils import remove_compile_prefix
 from agilerl.utils.evolvable_networks import compile_model
 from agilerl.wrappers.agent import AgentWrapper
@@ -399,18 +386,8 @@
                 individual.original_id, log_data, self.current_step
             )
 
-<<<<<<< HEAD
-            # Multiple optimizers in a single attribute (i.e. multi-agent)
-            # or one module optimized by a single optimizer
-            if isinstance(opt, DeepSpeedOptimizerWrapper):
-                LLMAlgorithm.update_lr(opt, individual.lr)
-            else:
-                if isinstance(optimizer, list) or len(opt.network_names) == 1:
-                    opt_nets = getattr(individual, opt.network_names[0])
-=======
         individual.mut = "None"  # No mutation
         return individual
->>>>>>> a136ceaf
 
     @reinit_shared_networks
     def architecture_mutate(self, individual: IndividualType) -> IndividualType:
@@ -787,44 +764,9 @@
         if len(possible_activations) > 1 and current_activation in possible_activations:
             possible_activations.remove(current_activation)
 
-<<<<<<< HEAD
-        new_activation = self.rng.choice(possible_activations, size=1)[
-            0
-        ]  # Select new activation
-        network.change_activation(
-            new_activation, output=False
-        )  # Change activation layer
-        return network
-
-    def parameter_mutation(
-        self, individual: SelfEvolvableAlgorithm
-    ) -> SelfEvolvableAlgorithm:
-        """Returns individual from population with network parameters mutation.
-
-        :param individual: Individual agent from population
-        :type individual: EvolvableAlgorithm
-        """
-        if isinstance(individual, LLMAlgorithm):
-            warnings.warn("Parameter mutations are not supported for LLM algorithms.")
-            individual.mut = "None"
-            return individual
-
-        registry = individual.registry
-
-        # We only apply parameter mutations to the evaluation policy network
-        # (i.e. the network used to select actions)
-        offspring_policy: OffspringType = getattr(individual, registry.policy)
-        if isinstance(offspring_policy, list):
-            offspring_policy = [
-                self.classic_parameter_mutation(mod) for mod in offspring_policy
-            ]
-        else:
-            offspring_policy = self.classic_parameter_mutation(offspring_policy)
-=======
         # Select new activation and modify network
         new_activation = self.rng.choice(possible_activations, size=1)[0]
         network.change_activation(new_activation, output=False)
->>>>>>> a136ceaf
 
         return network
 
@@ -937,14 +879,6 @@
         :return: Individual from population with network architecture mutation
         :rtype: RLAlgorithm
         """
-
-        if isinstance(individual, LLMAlgorithm):
-            warnings.warn(
-                "Architecture mutations are not supported for LLM algorithms."
-            )
-            individual.mut = "None"
-            return individual
-
         # Get the offspring evaluation modules
         # We first extract and apply a mutation to the policy and then apply
         # the same mutation to the rest of the evaluation modules e.g. critics
