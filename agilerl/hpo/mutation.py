import copy
import logging
import warnings
from collections import OrderedDict
from functools import wraps
from typing import Any, Callable, Dict, List, Optional, Tuple, TypeVar, Union

import fastrand
import numpy as np
import torch
import torch.nn as nn
from accelerate import Accelerator

from agilerl.algorithms import NeuralTS, NeuralUCB
from agilerl.algorithms.core import (
    EvolvableAlgorithm,
    LLMAlgorithm,
    MultiAgentRLAlgorithm,
    RLAlgorithm,
)
from agilerl.modules import EvolvableModule, ModuleDict
from agilerl.typing import (
    EvolvableNetworkType,
    MutationMethod,
    MutationReturnType,
)
from agilerl.utils.algo_utils import remove_compile_prefix
from agilerl.utils.evolvable_networks import compile_model
from agilerl.wrappers.agent import AgentWrapper

IndividualType = TypeVar("IndividualType", bound=EvolvableAlgorithm)
MutationsType = TypeVar("MutationsType", bound="Mutations")
PopulationType = List[IndividualType]
BanditAlgorithm = Union[NeuralUCB, NeuralTS]

torch._dynamo.config.cache_size_limit = 64
torch._logging.set_logs(dynamo=logging.FATAL)


def set_global_seed(seed: Optional[int]) -> None:
    """Set the global seed for random number generators.

    :param seed: Random seed for repeatability
    :type seed: int
    """
    if seed is None:
        return

    np.random.seed(seed)
    torch.manual_seed(seed)
    if torch.cuda.is_available():
        torch.cuda.manual_seed_all(seed)
    fastrand.pcg32_seed(seed)


def get_offspring_eval_modules(
    individual: IndividualType,
) -> Tuple[Dict[str, EvolvableNetworkType], Dict[str, EvolvableNetworkType]]:
    """Get the offsprings of all of the evaluation modules in the individual.

    :param individual: The individual to inspect
    :type individual: EvolvableAlgorithm

    :return: Tuple of offspring policy and the rest of the evaluation modules
    :rtype: Tuple[Dict[str, NetworkType], Dict[str, NetworkType]]
    """
    registry = individual.registry

    offspring_modules = {}
    offspring_policy = {}
    for group in registry.groups:
        eval_module: EvolvableNetworkType = getattr(individual, group.eval_network)

        # Clone the offspring prior to applying mutations
        offspring = eval_module.clone()
        if group.policy:
            offspring_policy[group.eval_network] = offspring
        else:
            offspring_modules[group.eval_network] = offspring

    return offspring_policy, offspring_modules


def get_exp_layer(offspring: EvolvableModule) -> nn.Module:
    """Get the output layer of different types of offsprings for bandit algorithms.
    Returns None if algorithm is not a bandit algorithm.

    :param offspring: The offspring to inspect
    :type offspring: EvolvableModule

    :return: The output layer of the offspring
    :rtype: nn.Module
    """
    if isinstance(offspring, EvolvableModule):
        exp_layer = offspring.get_output_dense()
    else:
        raise ValueError(
            f"Bandit algorithm architecture {type(offspring)} not supported."
        )

    return exp_layer


def reinit_shared_networks(mutation_func=None):
    """Decorator to reinitialize shared networks after architecture and parameter mutations.

    :param mutation_func: The mutation function to decorate
    :type mutation_func: Optional[Callable[[IndividualType], IndividualType]]
    :return: The decorated mutation function or decorator
    :rtype: Callable
    """

    def decorator(func: MutationMethod) -> Callable:
        @wraps(func)
        def wrapper(self: MutationsType, individual: IndividualType) -> IndividualType:
            # Call the original mutation function
            individual = func(self, individual)

            torch._dynamo.reset()  # NOTE: Should we do this?

            # Only proceed if mutation was actually applied
            if individual.mut == "None":
                return individual

            # Recompile individual if necessary
            compiled_model = individual.torch_compiler is not None
            if compiled_model:
                # Set dynamo config before recompilation to avoid guard failures
                torch._dynamo.config.force_parameter_static_shapes = False
                individual.recompile()

            # Reinitialize shared networks to mutated evaluation networks
            for net_group in individual.registry.groups:
                if net_group.shared_networks is not None:
                    for shared_name in net_group.shared_networks:
                        eval_offspring: EvolvableNetworkType = getattr(
                            individual, net_group.eval_network
                        )
                        # Reinitialize shared with frozen weights due to
                        # potential mutation in architecture
                        ind_shared = self._reinit_from_mutated(
                            eval_offspring,
                            remove_prefix=compiled_model,
                        )
                        if self.accelerator is None:
                            ind_shared = ind_shared.to(self.device)

                        if compiled_model:
                            torch._dynamo.config.force_parameter_static_shapes = False
                            ind_shared = compile_model(
                                ind_shared, individual.torch_compiler
                            )

                        setattr(individual, shared_name, ind_shared)

            return individual

        return wrapper

    return decorator(mutation_func)


class Mutations:
    """Allows performing mutations on a population of :class:`EvolvableAlgorithm <agilerl.algorithms.core.EvolvableAlgorithm>` agents. Calling
    :func:`Mutations.mutation() <agilerl.hpo.mutation.Mutations.mutation>` on a population of agents will return a mutated population of agents.
    The type of mutation applied to each agent is sampled randomly from the probabilities given by the user. The supported types of mutations that
    can be applied to an agent are:

    * No mutation
    * Network architecture mutation - adding layers or nodes. Trained weights are reused and new weights are initialized randomly.
    * Network parameters mutation - mutating weights with Gaussian noise.
    * Network activation layer mutation - change of activation layer.
    * RL algorithm mutation - mutation of learning hyperparameter, (e.g. learning rate or batch size).

    See :ref:`evo_hyperparam_opt` for more details.

    :param no_mutation: Relative probability of no mutation
    :type no_mutation: float
    :param architecture: Relative probability of architecture mutation
    :type architecture: float
    :param new_layer_prob: Relative probability of new layer mutation (type of architecture mutation)
    :type new_layer_prob: float
    :param parameters: Relative probability of network parameters mutation
    :type parameters: float
    :param activation: Relative probability of activation layer mutation
    :type activation: float
    :param rl_hp: Relative probability of learning hyperparameter mutation
    :type rl_hp: float
    :param rl_hp_selection: Learning hyperparameter mutations to choose from
    :type rl_hp_selection: list[str]
    :param mutation_sd: Mutation strength
    :type mutation_sd: float
    :param activation_selection: Activation functions to choose from, defaults to ["ReLU", "ELU", "GELU"]
    :type activation_selection: list[str], optional
    :param mutate_elite: Mutate elite member of population, defaults to True
    :type mutate_elite: bool, optional
    :param rand_seed: Random seed for repeatability, defaults to None
    :type rand_seed: int, optional
    :param device: Device for accelerated computing, 'cpu' or 'cuda', defaults to 'cpu'
    :type device: str, optional
    :param accelerator: Accelerator for distributed computing, defaults to None
    :type accelerator: accelerate.Accelerator(), optional
    :param wandb_run: WandB run object for logging mutations, defaults to None
    :type wandb_run: Optional[Any], optional
    """

    def __init__(
        self,
        no_mutation: float,
        architecture: float,
        new_layer_prob: float,
        parameters: float,
        activation: float,
        rl_hp: float,
        mutation_sd: float = 0.1,
        activation_selection: List[str] = ["ReLU", "ELU", "GELU"],
        mutate_elite: bool = True,
        rand_seed: Optional[int] = None,
        device: str = "cpu",
        accelerator: Optional[Accelerator] = None,
        wandb_run: Optional[Any] = None,
        agent_run_manager: Optional[Any] = None,
    ):
        assert isinstance(
            no_mutation, (float, int)
        ), "Probability of no mutation must be a float or integer."
        assert (
            no_mutation >= 0
        ), "Probability of no mutation must be greater than or equal to zero."
        assert isinstance(
            architecture, (float, int)
        ), "Probability of architecture mutation must be a float or integer."
        assert (
            architecture >= 0
        ), "Probability of architecture mutation must be greater than or equal to zero."
        assert isinstance(
            new_layer_prob, (float, int)
        ), "Probability of new layer architecture mutation must be a float or integer."
        assert (
            1 >= new_layer_prob >= 0
        ), "Probability of new layer architecture mutation must be between zero and one (inclusive)."
        assert isinstance(
            parameters, (float, int)
        ), "Probability of parameters mutation must be a float or integer."
        assert (
            parameters >= 0
        ), "Probability of parameters mutation must be greater than or equal to zero."
        assert isinstance(
            activation, (float, int)
        ), "Probability of activation mutation must be a float or integer."
        assert (
            activation >= 0
        ), "Probability of activation mutation must be greater than or equal to zero."
        assert isinstance(
            rl_hp, (float, int)
        ), "Probability of reinforcement learning hyperparameter mutation must be a float or integer."
        assert (
            rl_hp >= 0
        ), "Probability of reinforcement learning hyperparameter mutation must be greater than or equal to zero."
        assert (
            mutation_sd >= 0
        ), "Mutation strength must be greater than or equal to zero."
        assert isinstance(
            mutation_sd, (float, int)
        ), "Mutation strength must be a float or integer."
        assert isinstance(
            mutate_elite, bool
        ), "Mutate elite must be boolean value True or False."
        assert (
            isinstance(rand_seed, int) or rand_seed is None
        ), "Random seed must be an integer or None."
        if isinstance(rand_seed, int):
            assert rand_seed >= 0, "Random seed must be greater than or equal to zero."

        # Random seed for repeatability
        set_global_seed(rand_seed)
        self.rng = np.random.default_rng(rand_seed)

        # Relative probabilities of mutation
        self.no_mut = no_mutation  # No mutation
        self.architecture_mut = architecture  # Architecture mutation

        # New layer mutation (type of architecture mutation)
        self.new_layer_prob = new_layer_prob
        self.parameters_mut = parameters  # Network parameters mutation
        self.activation_mut = activation  # Activation layer mutation
        self.rl_hp_mut = rl_hp  # Learning HP mutation
        self.activation_selection = activation_selection  # Learning HPs to choose from
        self.mutation_sd = mutation_sd  # Mutation strength
        self.mutate_elite = mutate_elite
        self.device = device
        self.accelerator = accelerator
        self.wandb_run = wandb_run
        self.agent_run_manager = agent_run_manager

        self.pretraining_mut_options, self.pretraining_mut_proba = (
            self._get_mutations_options(pretraining=True)
        )
<<<<<<< HEAD
        self.mut_options, self.mut_proba = self.get_mutations_options()

        # Track current step for logging
        self.current_step = 0

    def set_step(self, step: int) -> None:
        """Set the current step for logging purposes.

        :param step: Current training step
        :type step: int
        """
        self.current_step = step

    def get_mutations_options(
        self, pretraining: bool = False
    ) -> Tuple[List[Callable], List[float]]:
        """Get the mutation options and probabilities for the given mutation
        configuration.

        :param pretraining: Boolean flag indicating if the mutation is before the training loop
        :type pretraining: bool
        :return: Mutation functions and their respective relative probabilities
        :rtype: Tuple[List[Callable], List[float]]
        """
        # Create lists of possible mutation functions and their
        # respective relative probabilities
        mutation_options = [
            (self.no_mutation, self.no_mut),
            (self.architecture_mutate, self.architecture_mut),
            (self.parameter_mutation, self.parameters_mut),
            (self.activation_mutation, self.activation_mut),
            (self.rl_hyperparam_mutation, self.rl_hp_mut),
        ]

        if pretraining:
            mutation_options[0] = (self.no_mutation, 0)

        mutation_options = [(func, prob) for func, prob in mutation_options if prob > 0]

        # This will really only happen when pretraining is True and user has set
        # all mutation probabilities to zero, hence we apply no mutation
        if len(mutation_options) == 0:
            mutation_options = [(self.no_mutation, 1)]

        mutation_funcs, mutation_proba = zip(*mutation_options)
        mutation_proba = np.array(mutation_proba) / np.sum(mutation_proba)
        return mutation_funcs, mutation_proba

    def no_mutation(self, individual: SelfEvolvableAlgorithm):
        """Returns individual from population without mutation.

        :param individual: Individual agent from population
        :type individual: object
        """
        # Log no mutation to individual agent run if available
        if self.agent_run_manager is not None and hasattr(individual, "original_id"):
            log_data = {
                "mutation_type": "none",
            }
            self.agent_run_manager.log_agent_metrics(
                individual.original_id, log_data, self.current_step
            )

        individual.mut = "None"  # No mutation
        return individual

    def to_device(self, offsprings: OffspringType) -> OffspringType:
        """Move offspring to device.

        :param offsprings: The offspring to move to device
        :type offsprings: OffspringType
        """
        if isinstance(offsprings, list):
            return [offspring.to(self.device) for offspring in offsprings]
        else:
            return offsprings.to(self.device)

    def to_device_and_set_individual(
        self, individual: SelfEvolvableAlgorithm, name: str, networks: OffspringType
    ) -> None:
        """Moves networks to the device and assigns them back to the individual.

        :param individual: The individual to assign the networks to
        :type individual: EvolvableAlgorithm
        :param name: The name of the attribute to assign the networks to
        :type name: str
        :param networks: The networks to move to the device
        :type networks: OffspringType
        """
        if self.accelerator is None:
            setattr(individual, name, self.to_device(networks))
        else:
            setattr(individual, name, networks)

    def reinit_module(
        self, module: EvolvableModule, init_dict: Dict[str, Any]
    ) -> EvolvableModule:
        """Reinitialize the module with the given initialization dictionary.

        :param module: The module to reinitialize
        :type module: EvolvableModule

        :param init_dict: The initialization dictionary
        :type init_dict: Dict[str, Any]
        """
        if isinstance(module, torch._dynamo.eval_frame.OptimizedModule):
            module_cls = type(module._orig_mod)
        else:
            module_cls = type(module)

        return module_cls(**init_dict)

    def reinit_from_mutated(
        self, offspring: OffspringType, remove_compile_prefix: bool = False
    ) -> OffspringType:
        """Reinitialize the mutated offspring with their state dictionary.

        :param offspring: The offspring to reinitialize
        :type offspring: OffspringType

        :return: The reinitialized offspring
        :rtype: OffspringType
        """
        if isinstance(offspring, list):
            ind_shared = [
                self.reinit_module(offspring, offspring.init_dict)
                for offspring in offspring
            ]

            # Load eval state dicts into shared networks
            state_dicts = [offspring.state_dict() for offspring in offspring]
            self.load_state_dicts(ind_shared, state_dicts, remove_compile_prefix)
        else:
            ind_shared = self.reinit_module(offspring, offspring.init_dict)
            ind_shared.load_state_dict(offspring.state_dict(), strict=False)

        return ind_shared

    def load_state_dicts(
        self,
        modules: List[ModuleType],
        state_dicts: List[Dict[str, Any]],
        remove_prefix: bool = False,
    ) -> None:
        """Load the state dictionary into the module.

        :param module: The module to load the state dictionary into
        :type module: ModuleType
        :param state_dict: The state dictionary to load
        :type state_dict: Dict[str, Any]
        :param remove_prefix: Boolean flag indicating if the compile prefix should be removed, defaults to False
        :type remove_prefix: bool, optional
        """
        for module, state_dict in zip(modules, state_dicts):
            state_dict = (
                remove_compile_prefix(state_dict) if remove_prefix else state_dict
            )
            module.load_state_dict(state_dict, strict=False)

    def compile_modules(self, modules: OffspringType, compiler: str) -> OffspringType:
        """Compile the modules using the given compiler.

        :param modules: The modules to compile
        :type modules: List[ModuleType]

        :param compiler: The compiler to use
        :type compiler: Optional[str]
        """
        single_offspring = not isinstance(modules, list)
        if single_offspring:
            modules = [modules]

        # Compile modules
        compiled_modules = []
        for module in modules:
            if not isinstance(module, torch._dynamo.eval_frame.OptimizedModule):
                compiled_modules.append(torch.compile(module, mode=compiler))
            else:
                compiled_modules.append(module)

        return compiled_modules if not single_offspring else compiled_modules[0]
=======
        self.mut_options, self.mut_proba = self._get_mutations_options()
>>>>>>> f93dda78

    def mutation(
        self, population: PopulationType, pre_training_mut: bool = False
    ) -> PopulationType:
        """Returns a mutated population of agents. See :ref:`evo_hyperparam_opt` for more details.

        :param population: Population of agents
        :type population: list[EvolvableAlgorithm]
        :param pre_training_mut: Boolean flag indicating if the mutation is before the training loop
        :type pre_training_mut: bool, optional

        :return: Mutated population
        :rtype: list[EvolvableAlgorithm]
        """
        # Create lists of possible mutation functions and their respective relative probabilities
        mutation_options = (
            self.pretraining_mut_options if pre_training_mut else self.mut_options
        )
        mutation_proba = (
            self.pretraining_mut_proba if pre_training_mut else self.mut_proba
        )

        # Randomly choose mutation for each agent in population from options with
        # relative probabilities
        mutation_choice: List[MutationMethod] = self.rng.choice(
            mutation_options, len(population), p=mutation_proba
        )

        # If not mutating elite member of population (first in list from tournament selection),
        # set this as the first mutation choice
        if not self.mutate_elite:
            mutation_choice[0] = self.no_mutation

        mutated_population = []
        for mutation, individual in zip(mutation_choice, population):
            individual = mutation(individual)  # Call sampled mutation for individual
            individual.mutation_hook()  # Call hooks specified by user

            mutated_population.append(individual)

        return mutated_population

    def no_mutation(self, individual: IndividualType):
        """Returns individual from population without mutation.

        :param individual: Individual agent from population
        :type individual:
        """
        individual.mut = "None"  # No mutation
        return individual

    @reinit_shared_networks
    def architecture_mutate(self, individual: IndividualType) -> IndividualType:
        """Performs a random mutation to the architecture of the policy network of an agent. The way in
        which we apply an architecture mutation to single and multi-agent RL algorithms inherently differs
        given the nested nature of the networks in the latter.

        * **Single-agent:** A mutation method is sampled from the policy network and then applied to the rest of the evaluation
          modules (e.g. critics). This can be done generally because all of the networks in a single-agent algorithm share the same
          architecture (given there is only one observation space).

        * **Multi-agent:** A sub-agent is sampled to perform the mutation on for the policy. We then iterate over the rest of the
          sub-agent policies and perform the same mutation if they share the same observation space. For the rest of the evaluation
          networks (e.g. critics) there is a possibility they are centralized, in which case their underlying architecture
          will differ from the policy and therefore the mutation methods won't exactly match. In such cases, we try to find an analogous
          mutation method to apply.

        .. note::
            This is currently not supported for :class:`LLMAlgorithm <agilerl.algorithms.core.LLMAlgorithm>` agents.

        :param individual: Individual agent from population
        :type individual: RLAlgorithm or MultiAgentRLAlgorithm

        :return: Individual from population with network architecture mutation
        :rtype: RLAlgorithm or MultiAgentRLAlgorithm
        """
        wrapped_ind = isinstance(individual, AgentWrapper)
        agent = individual.agent if wrapped_ind else individual

        if isinstance(agent, RLAlgorithm):
            agent = self._architecture_mutate_single(agent)
        elif isinstance(agent, MultiAgentRLAlgorithm):
            agent = self._architecture_mutate_multi(agent)
        else:
            raise MutationError(
                f"Architecture mutations are not supported for {individual.__class__.__name__}. "
                "Please make sure your algorithm inherits from 'RLAlgorithm' or 'MultiAgentRLAlgorithm'."
            )

        if wrapped_ind:
            individual.agent = agent
        else:
            individual = agent

        return individual

    def rl_hyperparam_mutation(self, individual: IndividualType) -> IndividualType:
        """Performs a random mutation of a learning hyperparameter of an agent. To do this, sample a hyperparameter from those
        specified through the :class:`HyperparameterConfig <agilerl.algorithms.core.registry.HyperparameterConfig>`
        passed during initialization of the agent. The hyperparameter is then mutated and the optimizer is reinitialized if the
        learning rate has been mutated.

        :param individual: Individual agent from population
        :type individual: EvolvableAlgorithm

        :return: Individual from population with RL hyperparameter mutation
        :rtype: EvolvableAlgorithm
        """
        # Randomly sample hyperparameter to mutate from the passed configuration
        hp_config = individual.registry.hp_config
        if not hp_config:
            individual.mut = "None"
            return individual

        mutate_attr, mutate_param = hp_config.sample()

        if mutate_param.value is None:
            mutate_param.value = getattr(individual, mutate_attr)

        # Randomly grow or shrink hyperparameters by specified factors
        new_value = mutate_param.mutate()

        setattr(individual, mutate_attr, new_value)

<<<<<<< HEAD
        # Log hyperparameter mutation to individual agent run if available
        if self.agent_run_manager is not None and hasattr(individual, "original_id"):
            log_data = {
                f"hp_{mutate_attr}": (
                    float(new_value)
                    if isinstance(new_value, (int, float, np.number))
                    else new_value
                ),
                "mutation_type": "hyperparameter",
                "mutation_parameter": mutate_attr,
            }

            self.agent_run_manager.log_agent_metrics(
                individual.original_id, log_data, self.current_step
            )

        # Need to reinitialize respective optimizer if mutated learning rate
=======
        # Reinitialize optimizer if mutated learning rate
>>>>>>> f93dda78
        if mutate_attr in individual.get_lr_names():
            optimizer_configs = individual.registry.optimizers
            to_reinit = [
                opt_config
                for opt_config in optimizer_configs
                if mutate_attr == opt_config.lr
            ][0]

            individual.reinit_optimizers(optimizer=to_reinit)

        individual.mut = mutate_attr
        return individual

    # TODO: Activation mutations should really be integrated as architecture mutations
    @reinit_shared_networks
    def activation_mutation(self, individual: IndividualType) -> IndividualType:
        """Performs a random mutation of the activation layer of the evaluation networks of an agent.

        .. note::
            This is currently not supported for :class:`LLMAlgorithm <agilerl.algorithms.core.LLMAlgorithm>` agents.

        :param individual: Individual agent from population
        :type individual: RLAlgorithm or MultiAgentRLAlgorithm

        :return: Individual from population with activation layer mutation
        :rtype: RLAlgorithm or MultiAgentRLAlgorithm
        """
        # Needs to stay constant for policy gradient methods
        # NOTE: Could set up an algorithm registry to make algo checks more robust
        # OR perform activation mutations within evolvable modules directly and disable
        # on an algorithm basis
        if individual.algo in ["PPO", "DDPG", "TD3", "IPPO", "MADDPG", "MATD3", "GRPO"]:
            warnings.warn(
                f"Activation mutations are not supported for {individual.algo}."
            )
            individual.mut = "None"
            return individual

        # Mutate network activation layer
        registry = individual.registry
        no_activation = False
        for network_group in registry.groups:
            eval_module: EvolvableNetworkType = getattr(
                individual, network_group.eval_network
            )

            if eval_module.activation is None:
                no_activation = True
            else:
                eval_module = self._permutate_activation(eval_module)

            if no_activation:
                warnings.warn(
                    "Found no activation mutation capabilities. We advise setting the probability to "
                    "0.0 to disable activation mutations."
                )
                break

            if self.accelerator is None:
                eval_module = eval_module.to(self.device)

            if isinstance(individual, (NeuralTS, NeuralUCB)):
                individual.exp_layer = get_exp_layer(eval_module)

            setattr(individual, network_group.eval_network, eval_module)

<<<<<<< HEAD
        # Log activation mutation to individual agent run if available
        if (
            self.agent_run_manager is not None
            and hasattr(individual, "original_id")
            and not no_activation
        ):
            log_data = {
                "mutation_type": "activation",
                "activation_selection": str(self.activation_selection),
            }
            self.agent_run_manager.log_agent_metrics(
                individual.original_id, log_data, self.current_step
            )

        self.reinit_opt(individual)  # Reinitialise optimizer
=======
        individual.reinit_optimizers()  # Reinitialize optimizer
>>>>>>> f93dda78
        individual.mut = "act" if not no_activation else "None"
        return individual

    def parameter_mutation(self, individual: IndividualType) -> IndividualType:
        """Performs a random mutation to the weights of the policy network of an agent through
        the addition of Gaussian noise.

        .. note::
            This is currently not supported for :class:`LLMAlgorithm <agilerl.algorithms.core.LLMAlgorithm>` agents.

        :param individual: Individual agent from population
        :type individual: RLAlgorithm or MultiAgentRLAlgorithm

        :return: Individual from population with network parameters mutation
        :rtype: RLAlgorithm or MultiAgentRLAlgorithm
        """
        if isinstance(individual, LLMAlgorithm):
            warnings.warn("Parameter mutations are not supported for LLM algorithms.")
            individual.mut = "None"
            return individual

        registry = individual.registry

        # We only apply parameter mutations to the evaluation policy network
        # (i.e. the network used to select actions)
        policy_group = registry.policy(return_group=True)
        offspring_policy: EvolvableNetworkType = getattr(
            individual, policy_group.eval_network
        )
        if isinstance(offspring_policy, ModuleDict):
            for agent_id, module in offspring_policy.items():
                offspring_policy[agent_id] = self._gaussian_parameter_mutation(module)
        else:
            offspring_policy = self._gaussian_parameter_mutation(offspring_policy)

        self._to_device_and_set_individual(
            individual, policy_group.eval_network, offspring_policy
        )

        # Load state dicts for shared networks
        if policy_group.shared_networks is not None:
            for shared in policy_group.shared_networks:
                offspring_shared: EvolvableNetworkType = getattr(individual, shared)
                offspring_shared.load_state_dict(
                    offspring_policy.state_dict(), strict=False
                )
                self._to_device_and_set_individual(individual, shared, offspring_shared)

<<<<<<< HEAD
        # Log parameter mutation to individual agent run if available
        if self.agent_run_manager is not None and hasattr(individual, "original_id"):
            log_data = {
                "mutation_type": "parameter",
                "mutation_sd": self.mutation_sd,
            }

            self.agent_run_manager.log_agent_metrics(
                individual.original_id, log_data, self.current_step
            )

        self.reinit_opt(individual)  # Reinitialise optimizer
=======
        individual.reinit_optimizers()  # Reinitialize optimizer
>>>>>>> f93dda78
        individual.mut = "param"
        return individual

    def _get_mutations_options(
        self, pretraining: bool = False
    ) -> Tuple[List[Callable], List[float]]:
        """Get the mutation options and probabilities for the given mutation
        configuration.

        :param pretraining: Boolean flag indicating if the mutation is before the training loop
        :type pretraining: bool
        :return: Mutation functions and their respective relative probabilities
        :rtype: Tuple[List[Callable], List[float]]
        """
        # Create lists of possible mutation functions and their
        # respective relative probabilities
        mutation_options = [
            (self.no_mutation, self.no_mut),
            (self.architecture_mutate, self.architecture_mut),
            (self.parameter_mutation, self.parameters_mut),
            (self.activation_mutation, self.activation_mut),
            (self.rl_hyperparam_mutation, self.rl_hp_mut),
        ]

        if pretraining:
            mutation_options[0] = (self.no_mutation, 0)

        mutation_options = [(func, prob) for func, prob in mutation_options if prob > 0]

        # This will really only happen when pretraining is True and user has set
        # all mutation probabilities to zero, hence we apply no mutation
        if len(mutation_options) == 0:
            mutation_options = [(self.no_mutation, 1)]

        mutation_funcs, mutation_proba = zip(*mutation_options)
        mutation_proba = np.array(mutation_proba) / np.sum(mutation_proba)
        return mutation_funcs, mutation_proba

    def _to_device_and_set_individual(
        self, individual: IndividualType, name: str, networks: EvolvableNetworkType
    ) -> None:
        """Moves networks to the device and assigns them back to the individual.

        :param individual: The individual to assign the networks to
        :type individual: EvolvableAlgorithm
        :param name: The name of the attribute to assign the networks to
        :type name: str
        :param networks: The networks to move to the device
        :type networks: EvolvableNetworkType
        """
        if self.accelerator is None:
            networks = networks.to(self.device)

        setattr(individual, name, networks)

    def _reinit_module(
        self, module: EvolvableModule, init_dict: Dict[str, Any]
    ) -> EvolvableModule:
        """Reinitialize the module with the given initialization dictionary.

        :param module: The module to reinitialize
        :type module: EvolvableModule
        :param init_dict: The initialization dictionary
        :type init_dict: Dict[str, Any]

        :return: The reinitialized module
        :rtype: EvolvableModule
        """
        module_orig = (
            module._orig_mod
            if isinstance(module, torch._dynamo.eval_frame.OptimizedModule)
            else module
        )
        return type(module_orig)(**init_dict)

    def _reinit_from_mutated(
        self, offspring: EvolvableNetworkType, remove_prefix: bool = False
    ) -> EvolvableNetworkType:
        """Reinitialize the mutated offspring with their state dictionary.

        :param offspring: The offspring to reinitialize
        :type offspring: NetworkType
        :param remove_prefix: Whether to remove the prefix from the offspring
        :type remove_prefix: bool

        :return: The reinitialized offspring
        :rtype: EvolvableNetworkType
        """
        if isinstance(offspring, ModuleDict):
            reinit_modules: Dict[str, EvolvableModule] = OrderedDict()
            for agent_id in offspring:
                nested_offspring: EvolvableModule = offspring[agent_id]
                reinit_modules[agent_id] = self._reinit_module(
                    nested_offspring, nested_offspring.init_dict
                )

            state_dicts = {
                agent_id: nested_offspring.state_dict()
                for agent_id, nested_offspring in offspring.items()
            }
            self._load_state_dicts(reinit_modules, state_dicts, remove_prefix)

            ind_shared = ModuleDict(reinit_modules)
        else:
            ind_shared = self._reinit_module(offspring, offspring.init_dict)
            ind_shared.load_state_dict(offspring.state_dict(), strict=False)

        return ind_shared

    def _load_state_dicts(
        self,
        modules: ModuleDict[EvolvableModule],
        state_dicts: Dict[str, Dict[str, Any]],
        remove_prefix: bool = False,
    ) -> None:
        """Load the state dictionaries for a multi-agent ModuleDict.

        :param modules: The modules to load the state dictionary into
        :type modules: ModuleDict[EvolvableModule]
        :param state_dicts: The state dictionary to load
        :type state_dicts: Dict[str, Dict[str, Any]]
        :param remove_prefix: Whether to remove the prefix from the state dictionary
        :type remove_prefix: bool
        """
        for agent_id, module in modules.items():
            state_dict = (
                remove_compile_prefix(state_dicts[agent_id])
                if remove_prefix
                else state_dicts[agent_id]
            )
            module.load_state_dict(state_dict, strict=False)

    def _permutate_activation(self, network: EvolvableModule) -> EvolvableModule:
        """Permutate the activation layer of the network.

        :param network: The network to permutate the activation layer for
        :type network: EvolvableModule

        :return: The network with permutated activation layer
        :rtype: EvolvableModule
        """
        # Function to change network activation layer
        possible_activations = copy.deepcopy(self.activation_selection)
        current_activation = network.activation

        # Remove current activation from options to ensure different new activation layer
        if len(possible_activations) > 1 and current_activation in possible_activations:
            possible_activations.remove(current_activation)

        # Select new activation and modify network
        new_activation = self.rng.choice(possible_activations, size=1)[0]
        network.change_activation(new_activation, output=False)

        return network

    def _gaussian_parameter_mutation(self, network: EvolvableModule) -> EvolvableModule:
        """
        Returns network with mutated weights using a Gaussian distribution.

        :param network: Neural network to mutate.
        :type network: EvolvableModule
        :return: Mutated network.
        :rtype: EvolvableModule
        """
        # Parameters controlling mutation strength and probabilities
        mut_strength = self.mutation_sd
        num_mutation_frac = 0.1
        super_mut_strength = 10
        super_mut_prob = 0.05
        reset_prob = super_mut_prob + 0.05
        mag_limit = 1000000

        model_params: Dict[str, torch.Tensor] = network.state_dict()

        # Collect keys corresponding to weight matrices (ignoring normalization params)
        potential_keys = [
            key
            for key in model_params
            if "norm" not in key and len(model_params[key].shape) == 2
        ]

        # Randomly choose a subset of keys to mutate
        how_many = int(self.rng.integers(1, len(potential_keys) + 1))
        chosen_keys = self.rng.choice(potential_keys, how_many, replace=False)

        for key in chosen_keys:
            W: torch.Tensor = model_params[key]
            num_weights = W.shape[0] * W.shape[1]
            num_mutations = int(np.ceil(num_mutation_frac * num_weights))
            if num_mutations < 1:
                continue

            # Vectorized generation of random indices (for rows and columns)
            rows = self.rng.integers(0, W.shape[0], size=num_mutations)
            cols = self.rng.integers(0, W.shape[1], size=num_mutations)
            rand_vals = self.rng.uniform(0, 1, size=num_mutations)

            # Convert indices and random values to torch tensors on the same device as W
            rows_tensor = torch.tensor(rows, dtype=torch.long, device=W.device)
            cols_tensor = torch.tensor(cols, dtype=torch.long, device=W.device)
            rand_vals_tensor = torch.tensor(rand_vals, dtype=W.dtype, device=W.device)

            # Get current weight values at the selected indices
            current_vals: torch.Tensor = W[rows_tensor, cols_tensor]
            new_vals = current_vals.clone()

            # Create masks for the different mutation types
            mask_super = rand_vals_tensor < super_mut_prob
            mask_reset = (rand_vals_tensor >= super_mut_prob) & (
                rand_vals_tensor < reset_prob
            )
            mask_normal = rand_vals_tensor >= reset_prob

            # Super mutation: add noise with std proportional to the absolute current value times super_mut_strength
            if mask_super.sum() > 0:
                std_super = (super_mut_strength * current_vals[mask_super]).abs()
                noise_super = torch.normal(
                    mean=torch.zeros_like(std_super), std=std_super
                )
                new_vals[mask_super] = current_vals[mask_super] + noise_super

            # Reset mutation: completely reset the weight using N(0, 1)
            if mask_reset.sum() > 0:
                noise_reset = torch.normal(
                    mean=torch.zeros(mask_reset.sum(), device=W.device),
                    std=torch.ones(mask_reset.sum(), device=W.device),
                )
                new_vals[mask_reset] = noise_reset

            # Normal mutation: add noise with std proportional to the absolute current value times mut_strength
            if mask_normal.sum() > 0:
                std_normal = (mut_strength * current_vals[mask_normal]).abs()
                noise_normal = torch.normal(
                    mean=torch.zeros_like(std_normal), std=std_normal
                )
                new_vals[mask_normal] = current_vals[mask_normal] + noise_normal

            # Integrate regularization by clamping all mutated values at once.
            # This is equivalent to your regularize_weight function.
            new_vals = new_vals.clamp(min=-mag_limit, max=mag_limit)

            # Write the mutated, clamped values back to the weight tensor
            W[rows_tensor, cols_tensor] = new_vals
            if self.accelerator is None:
                network = network.to(self.device)

        return network

    def _architecture_mutate_single(self, individual: RLAlgorithm) -> RLAlgorithm:
        """
        Apply an architecture mutation to a single-agent RL algorithm. Since all of the
        networks in a single-agent algorithm share the same architecture (given there is
        only one observation space), we first sample a mutation method from the policy network
        and then apply the same mutation to the rest of the evaluation modules (e.g. critics).
        This is preferred since it reduces variance attributed to evolutionary HPO during training
        and different evaluation networks usually solve tasks of similar complexity and should
        therefore share a similar architecture.

        :param individual: Individual agent from population
        :type individual: RLAlgorithm

        :return: Individual from population with network architecture mutation
        :rtype: RLAlgorithm
        """
        # Get the offspring evaluation modules
        # We first extract and apply a mutation to the policy and then apply
        # the same mutation to the rest of the evaluation modules e.g. critics
        policy, offspring_evals = get_offspring_eval_modules(individual)
        policy_name, policy_offspring = list(policy.items())[0]

        if not policy_offspring.mutation_methods:
            warnings.warn(
                "No mutation methods found for the policy network. Skipping architecture mutation. "
                "We advise setting the probability of architecture mutations to zero when using non-evolvable networks."
            )
            individual.mut = "None"
            return individual

        # Sample mutation method from policy network
        mut_method = policy_offspring.sample_mutation_method(
            self.new_layer_prob, self.rng
        )

        applied_mutation, mut_dict = self._apply_arch_mutation(
            policy_offspring, mut_method
        )
        self._to_device_and_set_individual(individual, policy_name, policy_offspring)

        if isinstance(individual, (NeuralTS, NeuralUCB)):
            old_exp_layer = get_exp_layer(policy_offspring)
            self._reinit_bandit_grads(individual, policy_offspring, old_exp_layer)

        # Apply the same mutation to the rest of the evaluation modules
        for name, offspring in offspring_evals.items():
            if applied_mutation in offspring.mutation_methods:
                self._apply_arch_mutation(offspring, applied_mutation, mut_dict)
                self._to_device_and_set_individual(individual, name, offspring)

        individual.mutation_hook()  # Apply mutation hook
        individual.reinit_optimizers()  # Reinitialize optimizer
        individual.mut = applied_mutation or "None"

        return individual

    def _architecture_mutate_multi(
        self, individual: MultiAgentRLAlgorithm
    ) -> MultiAgentRLAlgorithm:
        """
        Apply an architecture mutation to a multi-agent RL algorithm. Since each agent has its own
        observation space, we can't generally apply the same architecture mutation to all sub-agents.
        Instead, we sample a sub-agent to perform the mutation on for the policy. We then iterate over
        the rest of the sub-agent policies and perform the same mutation if they share the same observation
        space. For the rest of the evaluation networks (e.g. critics) there is a possibility they are
        shared by multiple agents, in which case their underlying architecture will differ from the policy and
        therefore the mutation methods won't exactly match. In this case, we try to find an analogous
        mutation method to apply.

        .. note::
            Since we use `agilerl.modules.ModuleDict` to store multi-agent networks, the available mutation
            methods will have the form ``<agent_id>.<mutation_method>``.

        :param individual: Individual agent from population
        :type individual: MultiAgentRLAlgorithm

        :return: Individual from population with network architecture mutation
        :rtype: MultiAgentRLAlgorithm
        """
        # Get the offspring evaluation modules
        # We first extract and apply a mutation to the policy and then apply
        # the same mutation to the rest of the evaluation modules e.g. critics
        policy, offspring_evals = get_offspring_eval_modules(individual)
        policy_name, policy_offspring = list(policy.items())[0]

        if not policy_offspring.mutation_methods:
            warnings.warn(
                "No mutation methods found for the policy network. Skipping architecture mutation. "
                "We advise setting the probability of architecture mutations to zero when using non-evolvable networks."
            )
            individual.mut = "None"
            return individual

        # Sample mutation method from policy network
        mut_method = policy_offspring.sample_mutation_method(
            self.new_layer_prob, self.rng
        )

        # Apply the sampled method to the policy network (will only apply to one sub-agent)
        applied_mutation, mut_dict = self._apply_arch_mutation(
            policy_offspring, mut_method
        )

        applied_mutations = []
        if applied_mutation is not None:
            split_mutation = applied_mutation.split(".")
            sampled_agent_id = split_mutation[0]
            sampled_mutation = ".".join(split_mutation[1:])
            applied_mutations.append(sampled_agent_id)
        else:
            sampled_agent_id = mut_method.split(".")[0]
            sampled_mutation = None

        # Apply the sampled method to the sub-agents that share the same observation space
        for agent_id, policy in policy_offspring.items():
            if agent_id == sampled_agent_id:
                continue

            # Apply the sampled mutation only if it is available for the current sub-agent
            applied_agent = None
            if sampled_mutation in policy.mutation_methods:
                applied_agent, _ = self._apply_arch_mutation(
                    policy, sampled_mutation, mut_dict
                )

            if applied_agent is not None:
                applied_mutations.append(agent_id)

        self._to_device_and_set_individual(individual, policy_name, policy_offspring)

        # Try to apply an analogous mutation to the rest of the evaluation modules
        for name, offspring_eval in offspring_evals.items():
            # Iterate over the agents in the offspring evaluation module
            for agent_id, agent_eval in offspring_eval.items():
                # Iterate over the the agents whose policies were mutated
                analogous_method = False
                for mutated_agent in applied_mutations:
                    # Don't want to reapply the same method redundantly
                    if (
                        analogous_method
                        and agent_eval.last_mutation_attr == analogous_method
                    ):
                        continue

                    available_methods = agent_eval.mutation_methods

                    # Try to find an analogous mutation method
                    analogous_method = self._find_analogous_mutation(
                        sampled_mutation, available_methods, mutated_agent
                    )

                    if analogous_method is not None:
                        self._apply_arch_mutation(
                            agent_eval, analogous_method, mut_dict
                        )
                    else:
                        raise MutationError(
                            f"Mutation method '{sampled_mutation}' not found in '{agent_eval.__class__.__name__}'. "
                            f"No analogous method found for agent '{agent_id}'. "
                            f"Available methods: {agent_eval.mutation_methods}."
                        )

            self._to_device_and_set_individual(individual, name, offspring_eval)

        individual.mutation_hook()  # Apply mutation hook
        individual.reinit_optimizers()  # Reinitialize optimizer
        individual.mut = sampled_mutation or "None"

<<<<<<< HEAD
        # Log architecture mutation to individual agent run if available
        if self.agent_run_manager is not None and hasattr(individual, "original_id"):
            mutation_applied = (
                applied_mutations[0]
                if isinstance(applied_mutations, list)
                else applied_mutations
            )
            log_data = {
                "mutation_type": "architecture",
                "architecture_method": str(mutation_applied),
                "new_layer_prob": self.new_layer_prob,
            }
            self.agent_run_manager.log_agent_metrics(
                individual.original_id, log_data, self.current_step
            )

        self.reinit_opt(individual)  # Reinitialise optimizer
        individual.mut = (
            applied_mutations[0]
            if isinstance(applied_mutations, list)
            else applied_mutations
        )
=======
>>>>>>> f93dda78
        return individual

    def _apply_arch_mutation(
        self,
        network: EvolvableNetworkType,
        mut_method: Optional[str],
        applied_mut_dict: Optional[Dict[str, Any]] = None,
    ) -> Tuple[Optional[str], MutationReturnType]:
        """Applies the mutation method to networks and returns mutation data if needed.

        :param networks: The networks to apply the mutation to
        :type networks: EvolvableNetworkType
        :param mut_method: The mutation method to apply
        :type mut_method: Optional[str]
        :param applied_mut_dict: The mutation dictionary, defaults to None
        :type applied_mut_dict: Optional[Dict[str, Any]], optional

        :return: The mutation method name and the mutation dictionary
        :rtype: Tuple[Optional[str], MutationReturnType]
        """
        if not isinstance(network, EvolvableModule):
            raise MutationError(
                f"Can't apply architecture mutation to {network.__class__.__name__} network."
                "Please make sure your network inherits from 'EvolvableModule'."
            )

        applied_mut_dict = applied_mut_dict or {}
        mut_dict = None
        if mut_method is None:
            mut_dict = {}
            network.last_mutation_attr = None
            network.last_mutation = None
        else:
            if mut_method not in network.mutation_methods:
                raise MutationError(
                    f"Mutation method '{mut_method}' not found in '{network.__class__.__name__}'; "
                    f"available methods: \n {network.mutation_methods}."
                )

            mut_dict = getattr(network, mut_method)(**applied_mut_dict)

        mut_dict = mut_dict or {}
        applied_mut = network.last_mutation_attr

        return applied_mut, mut_dict

    # TODO: Can this be implemented as a mutation hook for the bandit algorithms?
    def _reinit_bandit_grads(
        self,
        individual: BanditAlgorithm,
        offspring_actor: EvolvableModule,
        old_exp_layer: nn.Module,
    ) -> None:
        """Reinitialise bandit gradients after architecture mutation.

        :param individual: Individual agent from population
        :type individual: EvolvableAlgorithm
        :param offspring_actor: Offspring actor network
        :type offspring_actor: EvolvableModule
        :param old_exp_layer: Old linear layer
        :type old_exp_layer: nn.Module
        """
        if isinstance(offspring_actor, EvolvableModule):
            exp_layer = offspring_actor.get_output_dense()
        else:
            raise ValueError(
                f"Bandit algorithm architecture {type(offspring_actor)} not supported."
            )

        individual.numel = sum(
            w.numel() for w in exp_layer.parameters() if w.requires_grad
        )
        individual.theta_0 = torch.cat(
            [w.flatten() for w in exp_layer.parameters() if w.requires_grad]
        )

        # create matrix that is copy of sigma inv
        # first go through old params, figure out which to remove, then remove any difference
        # then go through new params, figure out where to add, then add zeros/lambda
        new_sigma_inv = copy.deepcopy(individual.sigma_inv).cpu().numpy()
        old_params = dict(old_exp_layer.named_parameters())
        new_params = dict(exp_layer.named_parameters())

        to_remove = []
        i = 0
        for key, param in old_exp_layer.named_parameters():
            if param.requires_grad:
                old_size = param.numel()
                if key not in new_params.keys():
                    to_remove += list(range(i, i + old_size))
                else:
                    new_size = new_params[key].numel()
                    if new_size < old_size:
                        to_remove += list(range(i + new_size, i + old_size))
                i += old_size

        to_add = []
        i = 0
        for key, param in exp_layer.named_parameters():
            if param.requires_grad:
                new_size = param.numel()
                if key in old_params.keys():
                    old_size = old_params[key].numel()
                    if new_size > old_size:
                        to_add += list(range(i + old_size, i + new_size))
                else:
                    to_add += list(range(i, i + new_size))
                i += new_size

        # Adjust indices to add after deletion
        to_remove = np.array(to_remove)
        to_add = np.array(to_add)
        to_add -= np.sum(to_add[:, np.newaxis] > to_remove, axis=1)
        to_add -= np.arange(len(to_add))

        # Remove elements corresponding to old params
        if len(to_remove) > 0:
            new_sigma_inv = np.delete(
                np.delete(new_sigma_inv, to_remove, 0), to_remove, 1
            )

        # Add new zeros corresponding to new params, make lambda down identity diagonal
        if len(to_add) > 0:
            new_sigma_inv = np.insert(
                np.insert(new_sigma_inv, to_add, 0, 0), to_add, 0, 1
            )
            for i in to_add:
                new_sigma_inv[i, i] = individual.lamb

        individual.exp_layer = exp_layer
        individual.sigma_inv = torch.from_numpy(new_sigma_inv).to(
            individual.device
            if individual.accelerator is None
            else individual.accelerator.device
        )

    def _find_analogous_mutation(
        self, sampled_mutation: str, available_methods: List[str], policy_agent: str
    ) -> Optional[str]:
        """Find an analogous mutation method when exact match is not found.

        Tries to match based on bottom-level method and agent ID.

        :param sampled_mutation: The mutation method that was sampled (e.g., 'encoder.add_channel')
        :type sampled_mutation: str
        :param available_methods: List of available mutation methods
        :type available_methods: List[str]
        :param policy_agent: The agent ID to match (e.g., 'agent_0')
        :type policy_agent: str

        :return: Analogous mutation method if found, None otherwise
        :rtype: Optional[str]
        """
        if not sampled_mutation:
            return None

        elif sampled_mutation in available_methods:
            return sampled_mutation

        sampled_parts = sampled_mutation.split(".")
        bottom_level_method = sampled_parts[-1]

        # Look for methods that:
        # 1. End with the same bottom-level method
        # 2. Contain the policy_agent or 'vector_mlp' as one of the parts
        for method in available_methods:
            method_parts = method.split(".")

            # Check if bottom-level method matches
            if method_parts[-1] == bottom_level_method:
                if policy_agent in method_parts or "vector_mlp" in method_parts:
                    return method

        return None


class MutationError(Exception):
    """Custom exception for mutation errors."""

    pass<|MERGE_RESOLUTION|>--- conflicted
+++ resolved
@@ -296,191 +296,7 @@
         self.pretraining_mut_options, self.pretraining_mut_proba = (
             self._get_mutations_options(pretraining=True)
         )
-<<<<<<< HEAD
-        self.mut_options, self.mut_proba = self.get_mutations_options()
-
-        # Track current step for logging
-        self.current_step = 0
-
-    def set_step(self, step: int) -> None:
-        """Set the current step for logging purposes.
-
-        :param step: Current training step
-        :type step: int
-        """
-        self.current_step = step
-
-    def get_mutations_options(
-        self, pretraining: bool = False
-    ) -> Tuple[List[Callable], List[float]]:
-        """Get the mutation options and probabilities for the given mutation
-        configuration.
-
-        :param pretraining: Boolean flag indicating if the mutation is before the training loop
-        :type pretraining: bool
-        :return: Mutation functions and their respective relative probabilities
-        :rtype: Tuple[List[Callable], List[float]]
-        """
-        # Create lists of possible mutation functions and their
-        # respective relative probabilities
-        mutation_options = [
-            (self.no_mutation, self.no_mut),
-            (self.architecture_mutate, self.architecture_mut),
-            (self.parameter_mutation, self.parameters_mut),
-            (self.activation_mutation, self.activation_mut),
-            (self.rl_hyperparam_mutation, self.rl_hp_mut),
-        ]
-
-        if pretraining:
-            mutation_options[0] = (self.no_mutation, 0)
-
-        mutation_options = [(func, prob) for func, prob in mutation_options if prob > 0]
-
-        # This will really only happen when pretraining is True and user has set
-        # all mutation probabilities to zero, hence we apply no mutation
-        if len(mutation_options) == 0:
-            mutation_options = [(self.no_mutation, 1)]
-
-        mutation_funcs, mutation_proba = zip(*mutation_options)
-        mutation_proba = np.array(mutation_proba) / np.sum(mutation_proba)
-        return mutation_funcs, mutation_proba
-
-    def no_mutation(self, individual: SelfEvolvableAlgorithm):
-        """Returns individual from population without mutation.
-
-        :param individual: Individual agent from population
-        :type individual: object
-        """
-        # Log no mutation to individual agent run if available
-        if self.agent_run_manager is not None and hasattr(individual, "original_id"):
-            log_data = {
-                "mutation_type": "none",
-            }
-            self.agent_run_manager.log_agent_metrics(
-                individual.original_id, log_data, self.current_step
-            )
-
-        individual.mut = "None"  # No mutation
-        return individual
-
-    def to_device(self, offsprings: OffspringType) -> OffspringType:
-        """Move offspring to device.
-
-        :param offsprings: The offspring to move to device
-        :type offsprings: OffspringType
-        """
-        if isinstance(offsprings, list):
-            return [offspring.to(self.device) for offspring in offsprings]
-        else:
-            return offsprings.to(self.device)
-
-    def to_device_and_set_individual(
-        self, individual: SelfEvolvableAlgorithm, name: str, networks: OffspringType
-    ) -> None:
-        """Moves networks to the device and assigns them back to the individual.
-
-        :param individual: The individual to assign the networks to
-        :type individual: EvolvableAlgorithm
-        :param name: The name of the attribute to assign the networks to
-        :type name: str
-        :param networks: The networks to move to the device
-        :type networks: OffspringType
-        """
-        if self.accelerator is None:
-            setattr(individual, name, self.to_device(networks))
-        else:
-            setattr(individual, name, networks)
-
-    def reinit_module(
-        self, module: EvolvableModule, init_dict: Dict[str, Any]
-    ) -> EvolvableModule:
-        """Reinitialize the module with the given initialization dictionary.
-
-        :param module: The module to reinitialize
-        :type module: EvolvableModule
-
-        :param init_dict: The initialization dictionary
-        :type init_dict: Dict[str, Any]
-        """
-        if isinstance(module, torch._dynamo.eval_frame.OptimizedModule):
-            module_cls = type(module._orig_mod)
-        else:
-            module_cls = type(module)
-
-        return module_cls(**init_dict)
-
-    def reinit_from_mutated(
-        self, offspring: OffspringType, remove_compile_prefix: bool = False
-    ) -> OffspringType:
-        """Reinitialize the mutated offspring with their state dictionary.
-
-        :param offspring: The offspring to reinitialize
-        :type offspring: OffspringType
-
-        :return: The reinitialized offspring
-        :rtype: OffspringType
-        """
-        if isinstance(offspring, list):
-            ind_shared = [
-                self.reinit_module(offspring, offspring.init_dict)
-                for offspring in offspring
-            ]
-
-            # Load eval state dicts into shared networks
-            state_dicts = [offspring.state_dict() for offspring in offspring]
-            self.load_state_dicts(ind_shared, state_dicts, remove_compile_prefix)
-        else:
-            ind_shared = self.reinit_module(offspring, offspring.init_dict)
-            ind_shared.load_state_dict(offspring.state_dict(), strict=False)
-
-        return ind_shared
-
-    def load_state_dicts(
-        self,
-        modules: List[ModuleType],
-        state_dicts: List[Dict[str, Any]],
-        remove_prefix: bool = False,
-    ) -> None:
-        """Load the state dictionary into the module.
-
-        :param module: The module to load the state dictionary into
-        :type module: ModuleType
-        :param state_dict: The state dictionary to load
-        :type state_dict: Dict[str, Any]
-        :param remove_prefix: Boolean flag indicating if the compile prefix should be removed, defaults to False
-        :type remove_prefix: bool, optional
-        """
-        for module, state_dict in zip(modules, state_dicts):
-            state_dict = (
-                remove_compile_prefix(state_dict) if remove_prefix else state_dict
-            )
-            module.load_state_dict(state_dict, strict=False)
-
-    def compile_modules(self, modules: OffspringType, compiler: str) -> OffspringType:
-        """Compile the modules using the given compiler.
-
-        :param modules: The modules to compile
-        :type modules: List[ModuleType]
-
-        :param compiler: The compiler to use
-        :type compiler: Optional[str]
-        """
-        single_offspring = not isinstance(modules, list)
-        if single_offspring:
-            modules = [modules]
-
-        # Compile modules
-        compiled_modules = []
-        for module in modules:
-            if not isinstance(module, torch._dynamo.eval_frame.OptimizedModule):
-                compiled_modules.append(torch.compile(module, mode=compiler))
-            else:
-                compiled_modules.append(module)
-
-        return compiled_modules if not single_offspring else compiled_modules[0]
-=======
         self.mut_options, self.mut_proba = self._get_mutations_options()
->>>>>>> f93dda78
 
     def mutation(
         self, population: PopulationType, pre_training_mut: bool = False
@@ -605,27 +421,7 @@
 
         setattr(individual, mutate_attr, new_value)
 
-<<<<<<< HEAD
-        # Log hyperparameter mutation to individual agent run if available
-        if self.agent_run_manager is not None and hasattr(individual, "original_id"):
-            log_data = {
-                f"hp_{mutate_attr}": (
-                    float(new_value)
-                    if isinstance(new_value, (int, float, np.number))
-                    else new_value
-                ),
-                "mutation_type": "hyperparameter",
-                "mutation_parameter": mutate_attr,
-            }
-
-            self.agent_run_manager.log_agent_metrics(
-                individual.original_id, log_data, self.current_step
-            )
-
-        # Need to reinitialize respective optimizer if mutated learning rate
-=======
         # Reinitialize optimizer if mutated learning rate
->>>>>>> f93dda78
         if mutate_attr in individual.get_lr_names():
             optimizer_configs = individual.registry.optimizers
             to_reinit = [
@@ -692,25 +488,7 @@
 
             setattr(individual, network_group.eval_network, eval_module)
 
-<<<<<<< HEAD
-        # Log activation mutation to individual agent run if available
-        if (
-            self.agent_run_manager is not None
-            and hasattr(individual, "original_id")
-            and not no_activation
-        ):
-            log_data = {
-                "mutation_type": "activation",
-                "activation_selection": str(self.activation_selection),
-            }
-            self.agent_run_manager.log_agent_metrics(
-                individual.original_id, log_data, self.current_step
-            )
-
-        self.reinit_opt(individual)  # Reinitialise optimizer
-=======
         individual.reinit_optimizers()  # Reinitialize optimizer
->>>>>>> f93dda78
         individual.mut = "act" if not no_activation else "None"
         return individual
 
@@ -759,22 +537,7 @@
                 )
                 self._to_device_and_set_individual(individual, shared, offspring_shared)
 
-<<<<<<< HEAD
-        # Log parameter mutation to individual agent run if available
-        if self.agent_run_manager is not None and hasattr(individual, "original_id"):
-            log_data = {
-                "mutation_type": "parameter",
-                "mutation_sd": self.mutation_sd,
-            }
-
-            self.agent_run_manager.log_agent_metrics(
-                individual.original_id, log_data, self.current_step
-            )
-
-        self.reinit_opt(individual)  # Reinitialise optimizer
-=======
         individual.reinit_optimizers()  # Reinitialize optimizer
->>>>>>> f93dda78
         individual.mut = "param"
         return individual
 
@@ -1191,31 +954,6 @@
         individual.reinit_optimizers()  # Reinitialize optimizer
         individual.mut = sampled_mutation or "None"
 
-<<<<<<< HEAD
-        # Log architecture mutation to individual agent run if available
-        if self.agent_run_manager is not None and hasattr(individual, "original_id"):
-            mutation_applied = (
-                applied_mutations[0]
-                if isinstance(applied_mutations, list)
-                else applied_mutations
-            )
-            log_data = {
-                "mutation_type": "architecture",
-                "architecture_method": str(mutation_applied),
-                "new_layer_prob": self.new_layer_prob,
-            }
-            self.agent_run_manager.log_agent_metrics(
-                individual.original_id, log_data, self.current_step
-            )
-
-        self.reinit_opt(individual)  # Reinitialise optimizer
-        individual.mut = (
-            applied_mutations[0]
-            if isinstance(applied_mutations, list)
-            else applied_mutations
-        )
-=======
->>>>>>> f93dda78
         return individual
 
     def _apply_arch_mutation(
