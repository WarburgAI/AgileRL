--- conflicted
+++ resolved
@@ -29,10 +29,7 @@
         elitism: bool,
         population_size: int,
         eval_loop: int,
-<<<<<<< HEAD
-=======
         agent_run_manager=None,
->>>>>>> a136ceaf
     ) -> None:
         assert tournament_size > 0, "Tournament size must be greater than zero."
         assert isinstance(elitism, bool), "Elitism must be boolean value True or False."
@@ -43,10 +40,7 @@
         self.population_size = population_size
         self.eval_loop = eval_loop
         self.language_model = None
-<<<<<<< HEAD
-=======
         self.agent_run_manager = agent_run_manager
->>>>>>> a136ceaf
 
     def _tournament(self, fitness_values: List[float]) -> int:
         """
@@ -83,17 +77,6 @@
     def select(
         self, population: PopulationType, current_step: int = 0
     ) -> Tuple[EvolvableAlgorithm, PopulationType]:
-        if self.language_model is None:
-            self.language_model = population[0].algo == "GRPO"
-        return (
-            self._select_llm_agents(population)
-            if self.language_model
-            else self._select_standard_agents(population)
-        )
-
-    def _select_standard_agents(
-        self, population: PopulationType
-    ) -> Tuple[EvolvableAlgorithm, PopulationType]:
         """
         Select the best agent and new population of agents following tournament selection.
 
@@ -129,8 +112,6 @@
         :rtype: tuple[EvolvableAlgorithm, PopulationType]
         """
         elite, rank, max_id = self._elitism(population)
-<<<<<<< HEAD
-=======
 
         # Log tournament results if run manager available
         if self.agent_run_manager:
@@ -150,7 +131,6 @@
                     current_step,
                 )
 
->>>>>>> a136ceaf
         new_population = []
         if self.elitism:  # keep top agent in population
             elite_clone = elite.clone(wrap=False)
@@ -159,12 +139,8 @@
             selection_size = self.population_size - 1
         else:
             selection_size = self.population_size
-<<<<<<< HEAD
-        # select parents of next gen using tournament selection
-=======
 
         # Select parents of next gen using tournament selection
->>>>>>> a136ceaf
         for idx in range(selection_size):
             max_id += 1
             parent_idx = self._tournament(rank)
@@ -187,18 +163,7 @@
                 )
 
             new_population.append(new_individual)
-        return elite, new_population
-
-<<<<<<< HEAD
-    def _select_llm_agents(
-        self, population: PopulationType
-    ) -> Tuple[EvolvableAlgorithm, PopulationType]:
-        """
-        Returns best agent and new population of agents following tournament selection.
-
-        :param population: Population of agents
-        :type population: PopulationType
-=======
+
         return elite, new_population
 
     def _select_llm_agents(
@@ -212,7 +177,6 @@
         :type population: PopulationType
         :param current_step: Current evolution step for logging
         :type current_step: int
->>>>>>> a136ceaf
         :return: Elite agent and new population
         :rtype: tuple[EvolvableAlgorithm, PopulationType]
         """
@@ -238,10 +202,7 @@
                 new_population_idxs.append(
                     (actor_parent_idx, max_id, False)
                 )  # (old_idx_to_clone, new_labelled_idx, is_elite)
-<<<<<<< HEAD
-=======
-
->>>>>>> a136ceaf
+
             # Isolate any agents that are not in the new population to be deleted
             unwanted_agents = set(old_population_idxs) - {
                 idx for idx, *_ in new_population_idxs
