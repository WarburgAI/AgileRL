---
# Define initial hyperparameters
INIT_HP:
    ENV_NAME: pettingzoo.mpe.simple_speaker_listener_v4 # pettingzoo.butterfly.knights_archers_zombies_v10 #  # Gym environment name
    ALGO: IPPO                                          # Algorithm
    # Swap image channels dimension from last to first [H, W, C] -> [C, H, W]
    CHANNELS_LAST: false
    NUM_ENVS: 16               # No. parallel environments for training
    BATCH_SIZE: 128            # Batch size
    LR: 0.0001                 # Learning rate
    LEARN_STEP: 2048           # Learning frequency
    MAX_STEPS: 2_000_000       # Max no. steps
    TARGET_SCORE:              # Early training stop at avg score of last 100 episodes
    GAMMA: 0.99                # Discount factor
    GAE_LAMBDA: 0.95           # Lambda for general advantage estimation
    ACTION_STD_INIT: 0.0       # Initial action standard deviation
    CLIP_COEF: 0.2             # Surrogate clipping coefficient
    ENT_COEF: 0.05             # Entropy coefficient
    VF_COEF: 0.5               # Value function coefficient
    MAX_GRAD_NORM: 0.5         # Maximum norm for gradient clipping
    TARGET_KL:                 # Target KL divergence threshold
    UPDATE_EPOCHS: 4           # Number of policy update epochs
    TOURN_SIZE: 2              # Tournament size
    ELITISM: true              # Elitism in tournament selection
    POP_SIZE: 4                # Population size
    EVO_STEPS: 10_000          # Evolution frequency
    EVAL_STEPS:                # Evaluation steps
    EVAL_LOOP: 1               # Evaluation episodes
    WANDB: false                # Log with Weights and Biases
    TORCH_COMPILE: default

MUTATION_PARAMS:
    NO_MUT: 0.4                            # No mutation
    ARCH_MUT: 0.4                          # Architecture mutation
    NEW_LAYER: 0.2                         # New layer mutation
    PARAMS_MUT: 0.2                        # Network parameters mutation
    ACT_MUT: 0.0                           # Activation layer mutation
    RL_HP_MUT: 0.35                        # Learning HP mutation
    # Learning HPs to choose from
    RL_HP_SELECTION: [lr, batch_size, learn_step]
    MUT_SD: 0.1                            # Mutation strength
    RAND_SEED: 42                          # Random seed
    MIN_LR: 0.000001                       # Define max and min limits for mutating RL hyperparams
    MAX_LR: 0.01
    MIN_BATCH_SIZE: 8
    MAX_BATCH_SIZE: 1024
    MIN_LEARN_STEP: 256
    MAX_LEARN_STEP: 8192
    MIN_ENT_COEF: 0.001
    MAX_ENT_COEF: 0.1

NET_CONFIG:
    latent_dim: 64

    encoder_config:
        hidden_size: [64]
<<<<<<< HEAD
        activation: Tanh
        min_mlp_nodes: 16
=======
        activation: ReLU
        min_mlp_nodes: 32
>>>>>>> a136ceaf
        max_mlp_nodes: 500
        layer_norm: true
        # channel_size: [32, 16]
        # kernel_size: [3, 3]
        # stride_size: [2, 2]
        # activation: ReLU

    head_config:
        hidden_size: [64]
        activation: ReLU
        output_activation:
        min_hidden_layers: 1
        max_hidden_layers: 3
        min_mlp_nodes: 32
        max_mlp_nodes: 256
        output_vanish: false
        layer_norm: true

DISTRIBUTED_TRAINING: false<|MERGE_RESOLUTION|>--- conflicted
+++ resolved
@@ -54,13 +54,8 @@
 
     encoder_config:
         hidden_size: [64]
-<<<<<<< HEAD
-        activation: Tanh
-        min_mlp_nodes: 16
-=======
         activation: ReLU
         min_mlp_nodes: 32
->>>>>>> a136ceaf
         max_mlp_nodes: 500
         layer_norm: true
         # channel_size: [32, 16]
