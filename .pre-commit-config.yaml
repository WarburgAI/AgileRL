--- conflicted
+++ resolved
@@ -32,11 +32,7 @@
                 - --skip=*.css,*.js,*.map,*.scss,*.svg
                 - --ignore-words-list=magent,pres,roate
     - repo: https://github.com/astral-sh/ruff-pre-commit
-<<<<<<< HEAD
-      rev: v0.11.7
-=======
       rev: v0.12.3
->>>>>>> a136ceaf
       hooks:
           - id: ruff-check
             args:
